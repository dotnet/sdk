﻿<?xml version="1.0" encoding="utf-8"?>
<xliff xmlns="urn:oasis:names:tc:xliff:document:1.2" xmlns:xsi="http://www.w3.org/2001/XMLSchema-instance" version="1.2" xsi:schemaLocation="urn:oasis:names:tc:xliff:document:1.2 xliff-core-1.2-transitional.xsd">
  <file datatype="xml" source-language="en" target-language="pl" original="../CliCommandStrings.resx">
    <body>
      <trans-unit id="Aborted">
        <source>Aborted</source>
        <target state="translated">Przerwano</target>
        <note />
      </trans-unit>
      <trans-unit id="ActiveTestsRunning_FullTestsCount">
        <source>{0} tests running</source>
        <target state="translated">Liczb uruchomionych testów: {0}</target>
        <note />
      </trans-unit>
      <trans-unit id="ActiveTestsRunning_MoreTestsCount">
        <source>and {0} more</source>
        <target state="translated">i {0} więcej</target>
        <note />
      </trans-unit>
      <trans-unit id="Actual">
        <source>Actual</source>
        <target state="translated">Rzeczywiste</target>
        <note />
      </trans-unit>
      <trans-unit id="AdManifestOnlyOptionDescription">
        <source>Only update advertising manifests.</source>
        <target state="translated">Aktualizuj tylko manifesty reklam.</target>
        <note />
      </trans-unit>
      <trans-unit id="AdManifestPackageDoesNotExist">
        <source>Advertising manifest not updated. Manifest package for {0} doesn't exist.</source>
        <target state="translated">Manifest treści reklamowych nie został zaktualizowany. Pakiet manifestu dla {0} nie istnieje.</target>
        <note />
      </trans-unit>
      <trans-unit id="AdManifestUpdated">
        <source>Updated advertising manifest {0}.</source>
        <target state="translated">Zaktualizowano manifest anonsowania {0}.</target>
        <note />
      </trans-unit>
      <trans-unit id="AddAppFullName">
        <source>Add one or more projects to a solution file.</source>
        <target state="translated">Dodaj co najmniej jeden projekt do pliku rozwiązania.</target>
        <note />
      </trans-unit>
      <trans-unit id="AddProjectPathArgumentDescription">
        <source>The paths to the projects to add to the solution.</source>
        <target state="translated">Ścieżki do projektów, które mają zostać dodane do rozwiązania.</target>
        <note />
      </trans-unit>
      <trans-unit id="AddProjectPathArgumentName">
        <source>PROJECT_PATH</source>
        <target state="translated">PROJECT_PATH</target>
        <note />
      </trans-unit>
      <trans-unit id="AddProjectSolutionFolderArgumentDescription">
        <source>The destination solution folder path to add the projects to.</source>
        <target state="translated">Ścieżka folderu rozwiązania docelowego określająca lokalizację dodawanych projektów.</target>
        <note />
      </trans-unit>
      <trans-unit id="AdditionalDeps">
        <source>Path to additional deps.json file.</source>
        <target state="translated">Ścieżka do dodatkowego pliku deps.json.</target>
        <note />
      </trans-unit>
      <trans-unit id="AdditionalProbingPathDefinition">
        <source>Path containing probing policy and assemblies to probe for.</source>
        <target state="translated">Ścieżka zawierająca zasady sondowania i zestawy do sondowania.</target>
        <note />
      </trans-unit>
      <trans-unit id="AdditionalTools">
        <source>Additional commands from bundled tools:</source>
        <target state="translated">Dodatkowe polecenia z narzędzi w pakiecie:</target>
        <note />
      </trans-unit>
      <trans-unit id="AllowPackageDowngradeOptionDescription">
        <source>Allow package downgrade when installing a .NET tool package.</source>
        <target state="translated">Zezwalaj na obniżanie wersji pakietu podczas instalowania pakietu narzędzi .NET.</target>
        <note />
      </trans-unit>
      <trans-unit id="AspireWorkloadDeprecated">
        <source>The Aspire workload is deprecated and no longer necessary. Aspire is now available as NuGet packages that you can add directly to your projects. For more information, see https://aka.ms/aspire/support-policy</source>
        <target state="translated">Obciążenie Aspire jest przestarzałe i nie jest już konieczne. Usługa Aspire jest teraz dostępna jako pakiety NuGet, które można dodawać bezpośrednio do projektów. Więcej informacji znajdziesz na stronie https://aka.ms/aspire/support-policy</target>
        <note />
      </trans-unit>
      <trans-unit id="Authors">
        <source>Authors</source>
        <target state="translated">Autorzy</target>
        <note>Table lable</note>
      </trans-unit>
      <trans-unit id="BuildAppFullName">
        <source>.NET Builder</source>
        <target state="translated">Konstruktor platformy .NET</target>
        <note />
      </trans-unit>
      <trans-unit id="BuildCmdNoLogo">
        <source>Do not display the startup banner or the copyright message.</source>
        <target state="translated">Nie wyświetlaj baneru początkowego ani komunikatu o prawach autorskich.</target>
        <note />
      </trans-unit>
      <trans-unit id="BuildConfigurationOptionDescription">
        <source>The configuration to use for building the project. The default for most projects is 'Debug'.</source>
        <target state="translated">Konfiguracja do użycia na potrzeby kompilacji projektu. W przypadku większości projektów ustawienie domyślne to „Debugowanie”.</target>
        <note />
      </trans-unit>
      <trans-unit id="BuildDefinition">
        <source>Build a .NET project.</source>
        <target state="translated">Kompiluj projekt platformy .NET.</target>
        <note />
      </trans-unit>
      <trans-unit id="BuildFrameworkOptionDescription">
        <source>The target framework to build for. The target framework must also be specified in the project file.</source>
        <target state="translated">Platforma docelowa kompilacji. Platforma docelowa musi być również określona w pliku projektu.</target>
        <note />
      </trans-unit>
      <trans-unit id="BuildOutputOptionDescription">
        <source>The output directory to place built artifacts in.</source>
        <target state="translated">Katalog wyjściowy, w którym mają zostać umieszczone skompilowane artefakty.</target>
        <note />
      </trans-unit>
      <trans-unit id="BuildRuntimeOptionDescription">
        <source>The target runtime to build for.</source>
        <target state="translated">Docelowe środowisko uruchomieniowe kompilacji.</target>
        <note />
      </trans-unit>
      <trans-unit id="BuildServerCommandDescription">
        <source>Interact with servers started from a build.</source>
        <target state="translated">Interakcja z serwerami uruchomionymi z poziomu kompilacji.</target>
        <note />
      </trans-unit>
      <trans-unit id="BuildServerDefinition">
        <source>Interact with servers started by a build.</source>
        <target state="translated">Interakcja z serwerami uruchomionymi przez kompilację.</target>
        <note />
      </trans-unit>
      <trans-unit id="BuildServerShutdownCommandDescription">
        <source>Shuts down build servers that are started from dotnet. By default, all servers are shut down.</source>
        <target state="translated">Zamyka serwery kompilacji, które zostały uruchomione z poziomu polecenia dotnet. Domyślnie zamykane są wszystkie serwery.</target>
        <note />
      </trans-unit>
      <trans-unit id="BundleUpToDateMessage">
        <source>Up to date.</source>
        <target state="translated">Aktualne.</target>
        <note />
      </trans-unit>
      <trans-unit id="CacheMissingPackage">
        <source>Package {0} version {1} doesn't exist in offline cache {2}.</source>
        <target state="translated">Pakiet {0} w wersji {1} nie istnieje w pamięci podręcznej trybu offline {2}.</target>
        <note />
      </trans-unit>
      <trans-unit id="CancelledLowercase">
        <source>canceled</source>
        <target state="translated">anulowane</target>
        <note />
      </trans-unit>
      <trans-unit id="CancellingTestSession">
        <source>Canceling the test session...</source>
        <target state="translated">Trwa anulowanie sesji testowej...</target>
        <note />
      </trans-unit>
      <trans-unit id="CannotAnalyzeVSWorkloadBand">
        <source>Workloads managed by Visual Studio must be uninstalled using the Visual Studio Installer. For the version of Visual Studio managing the SDK '{0}', we could not display workloads to uninstall. This is likely because '{0}' uses a different dotnet root path or custom user profile directory from the current running SDK.
Paths searched: '{1}', '{2}'.</source>
        <target state="translated">Obciążenia zarządzane przez program Visual Studio należy odinstalować przy użyciu Instalatora programu Visual Studio. W przypadku wersji programu Visual Studio zarządzającej zestawem SDK „{0}” nie można wyświetlić obciążeń do odinstalowania. Jest to prawdopodobnie spowodowane tym, że element „{0}” używa innej ścieżki głównej dotnet lub niestandardowego katalogu profilu użytkownika z bieżącego uruchomionego zestawu SDK.
Przeszukane ścieżki: „{1}”, „{2}”.</target>
        <note />
      </trans-unit>
      <trans-unit id="CannotCombineOptions">
        <source>Cannot use the {0} and {1} options together.</source>
        <target state="translated">Nie można używać opcji {0} i {1} razem.</target>
        <note />
      </trans-unit>
      <trans-unit id="CannotCombineSearchStringAndVersion">
        <source>Cannot specify both the {0} and {1} arguments.</source>
        <target state="translated">Nie można określić zarówno argumentu {0}, jak i {1}.</target>
        <note />
      </trans-unit>
      <trans-unit id="CannotCombineSkipManifestAndRollback">
        <source>Cannot use the {0} and {1} options together. If installing from a rollback file, remove {0}. Otherwise, remove {1}</source>
        <target state="translated">Nie można jednocześnie używać poleceń {0} i {1}. W przypadku instalowania z pliku wycofywania usuń polecenie {0}. W przeciwnym razie usuń polecenie {1}</target>
        <note />
      </trans-unit>
      <trans-unit id="CannotCombineSkipManifestAndVersion">
        <source>Cannot use the {0} and {1} options together.  Remove one of the options.</source>
        <target state="translated">Nie można używać opcji {0} i {1} razem.  Usuń jedną z opcji.</target>
        <note />
      </trans-unit>
      <trans-unit id="CannotConvertDirective">
        <source>Some directives cannot be converted: the first error is at {0}. Run the file to see all compilation errors. Specify '--force' to convert anyway.</source>
        <target state="translated">Nie można przekonwertować niektórych dyrektyw: pierwszy błąd pojawia się w: {0}. Uruchom plik, aby wyświetlić wszystkie błędy kompilacji. Określ element „--force”, aby mimo to przekonwertować.</target>
        <note>{Locked="--force"}. {0} is the file path and line number.</note>
      </trans-unit>
      <trans-unit id="CannotFindCommandName">
        <source>Cannot find a tool in the manifest file that has a command named '{0}'.</source>
        <target state="translated">Nie można odnaleźć narzędzia w pliku manifestu, które zawiera polecenie o nazwie „{0}”.</target>
        <note />
      </trans-unit>
      <trans-unit id="CannotMigrateSlnx">
        <source>Only .sln files can be migrated to .slnx format.</source>
        <target state="translated">Tylko pliki .sln można migrować do formatu .slnx.</target>
        <note />
      </trans-unit>
      <trans-unit id="CannotSpecifyVersionAndWorkloadIdsByComponent">
        <source>Cannot specify a workload version using the --version option while also specifying versions to install using workload@version syntax.</source>
        <target state="translated">Nie można określić wersji obciążenia przy użyciu opcji --version, określając jednocześnie wersje do zainstalowania przy użyciu składni workload@version.</target>
        <note>{Locked="--version"}</note>
      </trans-unit>
      <trans-unit id="CannotSpecifyVersionOnCommandLineAndInGlobalJson">
        <source>Cannot specify a particular workload version on the command line via --version or --from-history when there is already a version specified in global.json file {0}. To update the globally installed workload version, run the command outside of the path containing that global.json file or update the version specified in the global.json file and run "dotnet workload update."</source>
        <target state="translated">Nie można określić określonej wersji obciążenia w wierszu polecenia za pomocą opcji --version lub --from-history, jeśli istnieje już wersja określona w pliku global.json {0}. Aby zaktualizować wersję obciążenia zainstalowaną globalnie, uruchom polecenie poza ścieżką zawierającą ten plik global.json lub zaktualizuj wersję określoną w pliku global.json i uruchom polecenie „dotnet workload update”.</target>
        <note />
      </trans-unit>
      <trans-unit id="CannotUseSkipManifestWithGlobalJsonWorkloadVersion">
        <source>Cannot use the {0} option when workload version is specified in global.json.  Remove the {0} option, or remove the 'workloadVersion' element from {1}.</source>
        <target state="translated">Nie można użyć opcji {0}, jeśli wersja obciążenia jest określona w pliku global.json.  Usuń opcję {0} lub usuń element „workloadVersion” z {1}.</target>
        <note>{Locked="workloadVersion"} Locked={"global.json"}</note>
      </trans-unit>
      <trans-unit id="CapabilityExpressionEvaluator_Exception_InvalidExpression">
        <source>Invalid expression, position: {0}.</source>
        <target state="translated">Nieprawidłowe wyrażenie, pozycja: {0}.</target>
        <note />
      </trans-unit>
      <trans-unit id="CheckForUpdatedWorkloadManifests">
        <source>Checking for updated workload version.</source>
        <target state="translated">Sprawdzanie dostępności zaktualizowanej wersji obciążenia.</target>
        <note />
      </trans-unit>
      <trans-unit id="CleanAllOptionDescription">
        <source>Causes clean to remove and uninstall all workload components from all SDK versions.</source>
        <target state="translated">Powoduje usunięcie i odinstalowanie wszystkich składników obciążenia ze wszystkich wersji zestawu SDK.</target>
        <note />
      </trans-unit>
      <trans-unit id="CleanAppFullName">
        <source>.NET Clean Command</source>
        <target state="translated">Polecenie clean platformy .NET</target>
        <note />
      </trans-unit>
      <trans-unit id="CleanCmdNoLogo">
        <source>Do not display the startup banner or the copyright message.</source>
        <target state="translated">Nie wyświetlaj baneru początkowego ani komunikatu o prawach autorskich.</target>
        <note />
      </trans-unit>
      <trans-unit id="CleanCmdOutputDir">
        <source>OUTPUT_DIR</source>
        <target state="translated">OUTPUT_DIR</target>
        <note />
      </trans-unit>
      <trans-unit id="CleanCmdOutputDirDescription">
        <source>The directory containing the build artifacts to clean.</source>
        <target state="translated">Katalog zawierający artefakty kompilacji do oczyszczenia.</target>
        <note />
      </trans-unit>
      <trans-unit id="CleanConfigurationOptionDescription">
        <source>The configuration to clean for. The default for most projects is 'Debug'.</source>
        <target state="translated">Konfiguracja, dla której ma być wykonane czyszczenie. W przypadku większości projektów ustawienie domyślne to „Debugowanie”.</target>
        <note />
      </trans-unit>
      <trans-unit id="CleanDefinition">
        <source>Clean build outputs of a .NET project.</source>
        <target state="translated">Wyczyść dane wyjściowe kompilacji projektu platformy .NET.</target>
        <note />
      </trans-unit>
      <trans-unit id="CleanFileBasedAppArtifactsCommandDescription">
        <source>Removes artifacts created for file-based apps</source>
        <target state="translated">Usuwa artefakty utworzone dla aplikacji opartych na plikach</target>
        <note />
      </trans-unit>
      <trans-unit id="CleanFileBasedAppArtifactsDays">
        <source>How many days an artifact folder needs to be unused in order to be removed</source>
        <target state="translated">Ile dni folder artefaktów musi pozostawać nieużywany, aby został usunięty</target>
        <note />
      </trans-unit>
      <trans-unit id="CleanFileBasedAppArtifactsDirectoryNotFound">
        <source>Warning: Artifacts directory does not exist: {0}</source>
        <target state="translated">Ostrzeżenie: katalog artefaktów nie istnieje — {0}</target>
        <note>{0} is directory path.</note>
      </trans-unit>
      <trans-unit id="CleanFileBasedAppArtifactsDryRun">
        <source>Determines changes without actually modifying the file system</source>
        <target state="translated">Określa zmiany bez faktycznej modyfikacji systemu plików</target>
        <note />
      </trans-unit>
      <trans-unit id="CleanFileBasedAppArtifactsErrorRemovingFolder">
        <source>Error removing folder '{0}': {1}</source>
        <target state="translated">Błąd podczas usuwania folderu „{0}”: {1}</target>
        <note>{0} is folder path. {1} is inner error message.</note>
      </trans-unit>
      <trans-unit id="CleanFileBasedAppArtifactsScanning">
        <source>Scanning for folders to remove in: {0}</source>
        <target state="translated">Skanowanie w poszukiwaniu folderów do usunięcia w ścieżce {0}</target>
        <note>{0} is directory path.</note>
      </trans-unit>
      <trans-unit id="CleanFileBasedAppArtifactsTotalFoldersRemoved">
        <source>Total folders removed: {0}</source>
        <target state="translated">Łączna liczba usuniętych folderów: {0}</target>
        <note>{0} is count.</note>
      </trans-unit>
      <trans-unit id="CleanFileBasedAppArtifactsWouldRemoveFolders">
        <source>Would remove folders: {0}</source>
        <target state="translated">Usunie następującą liczbę folderów: {0}</target>
        <note>{0} is count.</note>
      </trans-unit>
      <trans-unit id="CleanFrameworkOptionDescription">
        <source>The target framework to clean for. The target framework must also be specified in the project file.</source>
        <target state="translated">Platforma docelowa czyszczenia. Platforma docelowa musi być również określona w pliku projektu.</target>
        <note />
      </trans-unit>
      <trans-unit id="CleanRuntimeOptionDescription">
        <source>The target runtime to clean for.</source>
        <target state="translated">Docelowe środowisko uruchomieniowe czyszczenia.</target>
        <note />
      </trans-unit>
      <trans-unit id="CmdBlameCrashCollectAlwaysDescription">
        <source>Enables collecting crash dump on expected as well as unexpected testhost exit.</source>
        <target state="translated">Włącza zbieranie zrzutów awaryjnych po oczekiwanym i nieoczekiwanym zakończenia działania przez host testowy.</target>
        <note />
      </trans-unit>
      <trans-unit id="CmdBlameCrashDescription">
        <source>Runs the tests in blame mode and collects a crash dump when the test host exits unexpectedly. This option depends on the version of .NET used, the type of error, and the operating system.

For exceptions in managed code, a dump will be automatically collected on .NET 5.0 and later versions. It will generate a dump for testhost or any child process that also ran on .NET 5.0 and crashed. Crashes in native code will not generate a dump. This option works on Windows, macOS, and Linux.

Crash dumps in native code, or when targetting .NET Framework, or .NET Core 3.1 and earlier versions, can only be collected on Windows, by using Procdump. A directory that contains procdump.exe and procdump64.exe must be in the PATH or PROCDUMP_PATH environment variable.

The tools can be downloaded here: https://docs.microsoft.com/sysinternals/downloads/procdump

To collect a crash dump from a native application running on .NET 5.0 or later, the usage of Procdump can be forced by setting the VSTEST_DUMP_FORCEPROCDUMP environment variable to 1.

Implies --blame.</source>
        <target state="translated">Uruchamia testy w trybie blame i zbiera zrzut awaryjny, gdy host testowy nieoczekiwanie kończy działanie. Ta opcja zależy od używanej wersji platformy .NET, typu błędu, i systemu operacyjnego.

W przypadku wyjątków w kodzie zarządzanym zrzut zostanie automatycznie zebrany na platformie .NET 5.0 i nowszych wersjach. Spowoduje to wygenerowanie zrzutu dla hosta testowego lub dowolnego procesu podrzędnego, który również został uruchomiony na platformie .NET 5.0 i uległ awarii. Awarie w kodzie natywnym nie wygenerują zrzutu. Ta opcja działa w systemach Windows, macOS, i Linux.

Zrzuty awaryjne w kodzie natywnym, lub w przypadku platformy .NET Framework lub .NET Core 3.1 i starszych wersji, mogą być zbierane tylko w systemie Windows przy użyciu narzędzia Procdump. Katalog zawierający pliki procdump.exe i procdump64.exe musi znajdować się w zmiennej środowiskowej PATH lub PROCDUMP_PATH.

Przykłady można pobrać tutaj: https://docs.microsoft.com/sysinternals/downloads/procdump

Aby zebrać zrzut awaryjny z aplikacji natywnej działającej na platformie .NET 5.0 lub nowszej, użycie elementu Procdump można wymusić, ustawiając zmienną środowiskową VSTEST_DUMP_FORCEPROCDUMP na wartość 1.

Implies --blame.</target>
        <note />
      </trans-unit>
      <trans-unit id="CmdBlameCrashDumpTypeDescription">
        <source>The type of crash dump to be collected. Supported values are full (default) and mini. Implies --blame-crash.</source>
        <target state="translated">Typ zrzutu awaryjnego do zebrania. Obsługiwane wartości są pełne (domyślne) i mini. Implikuje --blame-crash.</target>
        <note />
      </trans-unit>
      <trans-unit id="CmdBlameDescription">
        <source>Runs the tests in blame mode. This option is helpful in isolating problematic tests that cause the test host to crash or hang, but it does not create a memory dump by default.

When a crash is detected, it creates an sequence file in TestResults/guid/guid_Sequence.xml that captures the order of tests that were run before the crash.

Based on the additional settings, hang dump or crash dump can also be collected.

Example:
  Timeout the test run when test takes more than the default timeout of 1 hour, and collect crash dump when the test host exits unexpectedly.
  (Crash dumps require additional setup, see below.)
  dotnet test --blame-hang --blame-crash
Example:
  Timeout the test run when a test takes more than 20 minutes and collect hang dump.
  dotnet test --blame-hang-timeout 20min
</source>
        <target state="translated">Uruchamia testy w trybie blame. Ta opcja jest pomocna w izolowaniu problematycznych testów, które powodują awarię lub zawieszanie się hosta testowego, ale domyślnie nie tworzy zrzutu pamięci.

Gdy zostanie wykryta awaria, tworzy plik sekwencji w lokalizacji TestResults/guid/guid_Sequence.xml, który przechwytuje kolejność testów uruchomionych przed awarią.

Na podstawie dodatkowych ustawień może być również zbierany zrzut stanu zawieszenia lub zrzut awaryjny.

Przykład:
  Spowodowanie przekroczenia limitu czasu przebiegu testu, gdy test trwa dłużej niż domyślny limit czasu (1 godzina), i zebranie zrzutu awaryjnego, gdy host testowy nieoczekiwanie zakończy działanie.
  (Zrzuty awaryjne wymagają dodatkowej konfiguracji; zobacz poniżej).
  dotnet test --blame-hang --blame-crash
Przykład:
  Spowodowanie przekroczenia limitu czasu przebiegu testu, gdy test trwa dłużej niż 20 minut, i zebranie zrzutu stanu zawieszenia.
  dotnet test --blame-hang-timeout 20min
</target>
        <note />
      </trans-unit>
      <trans-unit id="CmdBlameHangDescription">
        <source>Run the tests in blame mode and enables collecting hang dump when test exceeds the given timeout.</source>
        <target state="translated">Uruchamia testy w trybie blame i włącza zbieranie zrzutów w stanie zawieszenia, gdy test przekroczy podany limit czasu.</target>
        <note />
      </trans-unit>
      <trans-unit id="CmdBlameHangDumpTypeDescription">
        <source>The type of crash dump to be collected. The supported values are full (default), mini, and none. When 'none' is used then test host is terminated on timeout, but no dump is collected. Implies --blame-hang.</source>
        <target state="translated">Typ zrzutu awaryjnego do zebrania. Obsługiwane wartości są pełne (domyślne), mini i żadne. Gdy jest używana wartość „none”, host testowy jest przerywany po przekroczeniu limitu czasu, ale nie jest zbierany zrzut. Implikuje --blame-hang.</target>
        <note />
      </trans-unit>
      <trans-unit id="CmdBlameHangTimeoutDescription">
        <source>Per-test timeout, after which hang dump is triggered and the testhost process is terminated. Default is 1h.
The timeout value is specified in the following format: 1.5h / 90m / 5400s / 5400000ms. When no unit is used (e.g. 5400000), the value is assumed to be in milliseconds.
When used together with data driven tests, the timeout behavior depends on the test adapter used. For xUnit, NUnit and MSTest 2.2.4+ the timeout is renewed after every test case,
For MSTest before 2.2.4, the timeout is used for all testcases.</source>
        <target state="translated">Przekroczono limit czasu na test, po którym jest wyzwalany zrzut stanu zawieszenia, a działanie procesu na hoście testowym jest kończone. Wartość domyślna to 1 godz.
Wartość limitu czasu jest określana w następującym formacie: 1.5 godz. / 90 min / 5400 sek. / 5 400 000 ms. Jeśli nie jest używana żadna jednostka (np. 5 400 000), przyjmuje się, że wartość jest wyrażona w milisekundach.
W przypadku użycia razem z testami opartymi na danych zachowanie limitu czasu zależy od użytego adaptera testowego. W przypadku struktur xUnit, NUnit i MSTest w wersji 2.2.4+ limit czasu jest odnawiany po każdym przypadku testowym,
W przypadku platformy MSTest przed wersją 2.2.4 limit czasu jest używany dla wszystkich przypadków testowych.</target>
        <note />
      </trans-unit>
      <trans-unit id="CmdConfig">
        <source>CONFIG_FILE</source>
        <target state="translated">CONFIG_FILE</target>
        <note />
      </trans-unit>
      <trans-unit id="CmdConfigDescription">
        <source>The path to the NuGet config file to use. Requires the '--outdated', '--deprecated' or '--vulnerable' option.</source>
        <target state="translated">Ścieżka do pliku konfiguracji NuGet do użycia. Wymaga opcji „--outdated”, „--deprecated” lub „--vulnerable”.</target>
        <note />
      </trans-unit>
      <trans-unit id="CmdConfigFileDescription">
        <source>Specifies a testconfig.json file.</source>
        <target state="translated">Określa plik testconfig.json.</target>
        <note />
      </trans-unit>
      <trans-unit id="CmdConfigFileOption">
        <source>FILE</source>
        <target state="translated">FILE</target>
        <note />
      </trans-unit>
      <trans-unit id="CmdConfigFileOptionDescription">
        <source>The NuGet configuration file to use.</source>
        <target state="translated">Plik konfiguracji programu NuGet do użycia.</target>
        <note />
      </trans-unit>
      <trans-unit id="CmdConfigFilePath">
        <source>CONFIG_FILE</source>
        <target state="translated">CONFIG_FILE</target>
        <note />
      </trans-unit>
      <trans-unit id="CmdCurrentRuntimeOptionDescription">
        <source>Use current runtime as the target runtime.</source>
        <target state="translated">Użyj bieżącego środowiska uruchomieniowego jako docelowego środowiska uruchomieniowego.</target>
        <note />
      </trans-unit>
      <trans-unit id="CmdDGFileException">
        <source>Unable to create dependency graph file for project '{0}'. Cannot add package reference.</source>
        <target state="translated">Nie można utworzyć pliku wykresu tworzenia zależności dla projektu „{0}”. Nie można dodać odwołania do pakietu.</target>
        <note />
      </trans-unit>
      <trans-unit id="CmdDGFileIOException">
        <source>Unable to generate a temporary file for project '{0}'. Cannot add package reference. Clear the temp directory and try again.</source>
        <target state="translated">Nie można wygenerować pliku tymczasowego dla projektu „{0}”. Nie można dodać odwołania do pakietu. Wyczyść katalog tymczasowy i spróbuj ponownie.</target>
        <note />
      </trans-unit>
      <trans-unit id="CmdDeprecatedDescription">
        <source>Lists packages that have been deprecated. Cannot be combined with '--vulnerable' or '--outdated' options.</source>
        <target state="translated">Wyświetla pakiety, które są przestarzałe. Nie można łączyć z opcją „--vulnerable” ani „--outdated”.</target>
        <note />
      </trans-unit>
      <trans-unit id="CmdDiagnosticOutputDirectoryDescription">
        <source>Output directory of the diagnostic logging.
If not specified the file will be generated inside the default 'TestResults' directory.</source>
        <target state="translated">Katalog wyjściowy rejestrowania diagnostycznego.
W katalogu domyślnym „TestResults” zostanie wygenerowany plik, jeśli nie został określony.</target>
        <note />
      </trans-unit>
      <trans-unit id="CmdDiagnosticOutputDirectoryPath">
        <source>DIAGNOSTIC_DIR</source>
        <target state="translated">DIAGNOSTIC_DIR</target>
        <note />
      </trans-unit>
      <trans-unit id="CmdDirectoryDescription">
        <source>Defines the path of directory to run. If not specified, it defaults to the current directory.</source>
        <target state="translated">Definiuje ścieżkę katalogu do uruchomienia. Jeśli nie zostanie określony, domyślnie będzie to bieżący katalog.</target>
        <note />
      </trans-unit>
      <trans-unit id="CmdDirectoryPathName">
        <source>DIRECTORY_PATH</source>
        <target state="translated">DIRECTORY_PATH</target>
        <note />
      </trans-unit>
      <trans-unit id="CmdDisableParallelOptionDescription">
        <source>Prevent restoring multiple projects in parallel.</source>
        <target state="translated">Nie zezwalaj na równoległe przywracanie wielu projektów.</target>
        <note />
      </trans-unit>
      <trans-unit id="CmdExpressionName">
        <source>EXPRESSION</source>
        <target state="translated">EXPRESSION</target>
        <note />
      </trans-unit>
      <trans-unit id="CmdFileDescription">
        <source>Path to the file-based program.</source>
        <target state="translated">Ścieżka do programu opartego na plikach.</target>
        <note />
      </trans-unit>
      <trans-unit id="CmdForceRestoreOptionDescription">
        <source>Force all dependencies to be resolved even if the last restore was successful.
This is equivalent to deleting project.assets.json.</source>
        <target state="translated">Wymuś rozstrzygnięcie wszystkich zależności nawet w przypadku, gdy ostatnie przywracanie się powiodło.
Jest to równoważne usunięciu pliku project.assets.json.</target>
        <note />
      </trans-unit>
      <trans-unit id="CmdFormatDescription">
        <source>Specifies the output format type for the list packages command.</source>
        <target state="translated">Określa typ formatu wyjściowego polecenia pakietów listy.</target>
        <note />
      </trans-unit>
      <trans-unit id="CmdHelpUsageTitle">
        <source>Usage:</source>
        <target state="translated">Użycie:</target>
        <note />
      </trans-unit>
      <trans-unit id="CmdHighestMinorDescription">
        <source>Consider only the packages with a matching major version number when searching for newer packages. Requires the '--outdated' option.</source>
        <target state="translated">Podczas wyszukiwania nowszych pakietów uwzględniaj tylko pakiety ze zgodnym numerem wersji głównej. Wymaga opcji „--outdated”.</target>
        <note />
      </trans-unit>
      <trans-unit id="CmdHighestPatchDescription">
        <source>Consider only the packages with a matching major and minor version numbers when searching for newer packages. Requires the '--outdated' option.</source>
        <target state="translated">Podczas wyszukiwania nowszych pakietów uwzględniaj tylko pakiety ze zgodnym numerem wersji głównej i pomocniczej. Wymaga opcji „--outdated”.</target>
        <note />
      </trans-unit>
      <trans-unit id="CmdIgnoreFailedSourcesOptionDescription">
        <source>Treat package source failures as warnings.</source>
        <target state="translated">Traktuj niepowodzenia źródła pakietów jako ostrzeżenia.</target>
        <note />
      </trans-unit>
      <trans-unit id="CmdIncludeSourceDescription">
        <source>Include PDBs and source files. Source files go into the 'src' folder in the resulting nuget package.</source>
        <target state="translated">Dołącz pliki PDB i pliki źródłowe. Pliki źródłowe zostaną umieszczone w folderze „src” w wynikowym pakiecie NuGet.</target>
        <note />
      </trans-unit>
      <trans-unit id="CmdIncludeSymbolsDescription">
        <source>Include packages with symbols in addition to regular packages in output directory.</source>
        <target state="translated">Dołącz pakiety z symbolami oprócz regularnych pakietów w folderze wyjściowym.</target>
        <note />
      </trans-unit>
      <trans-unit id="CmdInvalidProjectFileExtensionErrorDescription">
        <source>The provided project file has an invalid extension: {0}.</source>
        <target state="translated">Podany plik projektu ma nieprawidłowe rozszerzenie: {0}.</target>
        <note />
      </trans-unit>
      <trans-unit id="CmdInvalidSolutionFileExtensionErrorDescription">
        <source>The provided solution file has an invalid extension: {0}.</source>
        <target state="translated">Podany plik rozwiązania ma nieprawidłowe rozszerzenie: {0}.</target>
        <note />
      </trans-unit>
      <trans-unit id="CmdListTestsDescription">
        <source>List the discovered tests instead of running the tests.</source>
        <target state="translated">Wyświetl listę odnalezionych testów zamiast uruchamiać testy.</target>
        <note />
      </trans-unit>
      <trans-unit id="CmdLockFilePathOption">
        <source>LOCK_FILE_PATH</source>
        <target state="translated">LOCK_FILE_PATH</target>
        <note />
      </trans-unit>
      <trans-unit id="CmdLockFilePathOptionDescription">
        <source>Output location where project lock file is written. By default, this is 'PROJECT_ROOT\packages.lock.json'.</source>
        <target state="translated">Lokalizacja danych wyjściowych, w której zapisywany jest plik blokady projektu. Domyślnie jest to „PROJECT_ROOT\packages.lock.json”.</target>
        <note />
      </trans-unit>
      <trans-unit id="CmdLockedModeOptionDescription">
        <source>Don't allow updating project lock file.</source>
        <target state="translated">Nie zezwalaj na aktualizowanie pliku blokady projektu.</target>
        <note />
      </trans-unit>
      <trans-unit id="CmdLoggerDescription">
        <source>The logger to use for test results.
                                        Examples:
                                        Log in trx format using a unique file name: --logger trx
                                        Log in trx format using the specified file name: --logger "trx;LogFileName=&lt;TestResults.trx&gt;"
                                        See https://aka.ms/vstest-report for more information on logger arguments.</source>
        <target state="translated">Rejestrator do użycia na potrzeby wyników testów.
                                        Przykłady:
                                        Rejestruj w formacie trx z użyciem unikatowej nazwy pliku: --logger trx
                                        Rejestruj w formacie trx z użyciem podanej nazwy pliku: --logger "trx;LogFileName=&lt;TestResults.trx&gt;"
                                        Zobacz https://aka.ms/vstest-report, aby uzyskać więcej informacji na temat argumentów rejestratora.</target>
        <note />
      </trans-unit>
      <trans-unit id="CmdLoggerOption">
        <source>LOGGER</source>
        <target state="translated">LOGGER</target>
        <note />
      </trans-unit>
      <trans-unit id="CmdMSBuildProjectsPropertiesErrorDescription">
        <source>Get projects properties with MSBuild didn't execute properly with exit code: {0}.</source>
        <target state="translated">Pobieranie właściwości projektów za pomocą programu MSBuild nie zostało poprawnie wykonane z kodem zakończenia: {0}.</target>
        <note />
      </trans-unit>
      <trans-unit id="CmdMaxParallelTestModulesDescription">
        <source>The max number of test modules that can run in parallel.</source>
        <target state="translated">Maksymalna liczba modułów testowych, które mogą być uruchamiane równolegle.</target>
        <note />
      </trans-unit>
      <trans-unit id="CmdMinimumExpectedTestsDescription">
        <source>Specifies the minimum number of tests that are expected to run.</source>
        <target state="new">Specifies the minimum number of tests that are expected to run.</target>
        <note />
      </trans-unit>
      <trans-unit id="CmdMultipleBuildPathOptionsErrorDescription">
        <source>Specify either the project, solution, directory, or test modules option.</source>
        <target state="translated">Określ opcję projektu, rozwiązania, katalogu lub modułów testowych.</target>
        <note />
      </trans-unit>
      <trans-unit id="CmdMultipleProjectOrSolutionFilesErrorDescription">
        <source>Specify which project or solution file to use because this folder contains more than one project or solution file.</source>
        <target state="translated">Określ plik projektu lub rozwiązania do użycia, ponieważ ten folder zawiera więcej niż jeden plik projektu lub rozwiązania.</target>
        <note />
      </trans-unit>
      <trans-unit id="CmdNoAnsiDescription">
        <source>Disable ANSI output.</source>
        <target state="translated">Wyłącz dane wyjściowe ANSI.</target>
        <note />
      </trans-unit>
      <trans-unit id="CmdNoBuildDescription">
        <source>Do not build the project before testing. Implies --no-restore.</source>
        <target state="translated">Nie kompiluj tego projektu przed testowaniem. Powoduje przyjęcie, że podano parametr --no-restore.</target>
        <note />
      </trans-unit>
      <trans-unit id="CmdNoBuildOptionDescription">
        <source>Do not build the project before packing. Implies --no-restore.</source>
        <target state="translated">Nie kompiluj tego projektu przed pakowaniem. Powoduje przyjęcie, że podano parametr --no-restore.</target>
        <note />
      </trans-unit>
      <trans-unit id="CmdNoCacheOptionDescription">
        <source>Do not cache packages and http requests.</source>
        <target state="translated">Nie przechowuj w pamięci podręcznej pakietów ani żądań HTTP.</target>
        <note />
      </trans-unit>
      <trans-unit id="CmdNoDependenciesOptionDescription">
        <source>Do not restore project-to-project references and only restore the specified project.</source>
        <target state="translated">Nie przywracaj odwołań między projektami i przywróć tylko określony projekt.</target>
        <note />
      </trans-unit>
      <trans-unit id="CmdNoHttpCacheOptionDescription">
        <source>Disable Http Caching for packages.</source>
        <target state="translated">Wyłącz buforowanie HTTP dla pakietów.</target>
        <note />
      </trans-unit>
      <trans-unit id="CmdNoProgressDescription">
        <source>Disable progress reporting.</source>
        <target state="translated">Wyłącz raportowanie postępu.</target>
        <note />
      </trans-unit>
      <trans-unit id="CmdNoProjectOrSolutionFileErrorDescription">
        <source>Specify a project or solution file. The current working directory does not contain a project or solution file.</source>
        <target state="translated">Określ plik projektu lub rozwiązania. Bieżący katalog roboczy nie zawiera pliku projektu ani pliku rozwiązania.</target>
        <note />
      </trans-unit>
      <trans-unit id="CmdNoRestoreDescription">
        <source>Do not restore before running the command.</source>
        <target state="translated">Nie przywracaj przed uruchomieniem polecenia.</target>
        <note />
      </trans-unit>
      <trans-unit id="CmdNoTestModulesErrorDescription">
        <source>No test modules found for the given test module pattern: {0} with root directory: {1}</source>
        <target state="translated">Nie znaleziono modułów testowych dla danego wzorca modułu testowego: {0} z katalogiem głównym: {1}</target>
        <note />
      </trans-unit>
      <trans-unit id="CmdNonExistentDirectoryErrorDescription">
        <source>The provided directory path does not exist: {0}.</source>
        <target state="translated">Podana ścieżka katalogu nie istnieje: {0}.</target>
        <note />
      </trans-unit>
      <trans-unit id="CmdNonExistentFileErrorDescription">
        <source>The provided file path does not exist: {0}.</source>
        <target state="translated">Podana ścieżka pliku nie istnieje: {0}.</target>
        <note />
      </trans-unit>
      <trans-unit id="CmdNonExistentRootDirectoryErrorDescription">
        <source>The provided root directory does not exist: {0}.</source>
        <target state="translated">Podany katalog główny nie istnieje: {0}.</target>
        <note />
      </trans-unit>
      <trans-unit id="CmdNumberName">
        <source>NUMBER</source>
        <target state="translated">NUMER</target>
        <note />
      </trans-unit>
      <trans-unit id="CmdOptionCannotBeUsedWithTestModulesDescription">
        <source>The options architecture, configuration, framework, operating system, and runtime cannot be used with '--test-modules' option.</source>
        <target state="translated">Nie można używać opcji architektury, konfiguracji, struktury, systemu operacyjnego i środowiska uruchomieniowego z opcją „--test-modules”.</target>
        <note />
      </trans-unit>
      <trans-unit id="CmdOptionForceDescription">
        <source>Force conversion even if there are malformed directives.</source>
        <target state="translated">Wymuś konwersję, nawet jeśli istnieją źle sformułowane dyrektywy.</target>
        <note />
      </trans-unit>
      <trans-unit id="CmdOutdatedDescription">
        <source>Lists packages that have newer versions. Cannot be combined with '--deprecated' or '--vulnerable' options.</source>
        <target state="translated">Wyświetla pakiety, które mają nowszą wersję. Nie można łączyć z opcją „--deprecated” ani „--vulnerable”.</target>
        <note />
      </trans-unit>
      <trans-unit id="CmdOutputDescription">
        <source>The output directory to place built artifacts in.</source>
        <target state="translated">Katalog wyjściowy, w którym mają zostać umieszczone skompilowane artefakty.</target>
        <note />
      </trans-unit>
      <trans-unit id="CmdOutputVersionDescription">
        <source>Specifies the version of machine-readable output. Requires the '--format json' option.</source>
        <target state="translated">Określa wersję danych wyjściowych z możliwością odczytu przez maszynę. Wymaga opcji „--format json”.</target>
        <note />
      </trans-unit>
      <trans-unit id="CmdPackage">
        <source>PACKAGE_NAME</source>
        <target state="translated">PACKAGE_NAME</target>
        <note />
      </trans-unit>
      <trans-unit id="CmdPackageDescription">
        <source>The package reference to add. This can be in the form of just the package identifier, for example 'Newtonsoft.Json', or a package identifier and version separated by '@', for example 'Newtonsoft.Json@13.0.3'</source>
        <target state="translated">Odwołanie do pakietu do dodania. Może to mieć postać tylko identyfikatora pakietu, na przykład „Newtonsoft.Json”, lub identyfikatora pakietu i wersji rozdzielonych znakiem „@”, na przykład „Newtonsoft.Json@13.0.3”</target>
        <note />
      </trans-unit>
      <trans-unit id="CmdPackageDirectory">
        <source>PACKAGE_DIR</source>
        <target state="translated">PACKAGE_DIR</target>
        <note />
      </trans-unit>
      <trans-unit id="CmdPackageDirectoryDescription">
        <source>The directory to restore packages to.</source>
        <target state="translated">Katalog, w którym zostaną przywrócone pakiety.</target>
        <note />
      </trans-unit>
      <trans-unit id="CmdPackagesOption">
        <source>PACKAGES_DIR</source>
        <target state="translated">PACKAGES_DIR</target>
        <note />
      </trans-unit>
      <trans-unit id="CmdPackagesOptionDescription">
        <source>The directory to restore packages to.</source>
        <target state="translated">Katalog, w którym zostaną przywrócone pakiety.</target>
        <note />
      </trans-unit>
      <trans-unit id="CmdPathToLogFile">
        <source>LOG_FILE</source>
        <target state="translated">LOG_FILE</target>
        <note />
      </trans-unit>
      <trans-unit id="CmdPathToResultsDirectory">
        <source>RESULTS_DIR</source>
        <target state="translated">RESULTS_DIR</target>
        <note />
      </trans-unit>
      <trans-unit id="CmdPathTologFileDescription">
        <source>Enable verbose logging to the specified file.</source>
        <target state="translated">Włącz pełne rejestrowanie w określonym pliku.</target>
        <note />
      </trans-unit>
      <trans-unit id="CmdPrereleaseDescription">
        <source>Consider packages with prerelease versions when searching for newer packages. Requires the '--outdated' option.</source>
        <target state="translated">Podczas wyszukiwania nowszych pakietów uwzględniaj pakiety z wersjami wstępnymi. Wymaga opcji „--outdated”.</target>
        <note />
      </trans-unit>
      <trans-unit id="CmdProjectDescription">
        <source>Defines the path of the project file to run (folder name or full path). If not specified, it defaults to the current directory.</source>
        <target state="translated">Definiuje ścieżkę pliku projektu do uruchomienia (nazwę folderu lub pełną ścieżkę). Jeśli nie zostanie określony, domyślnie będzie to bieżący katalog.</target>
        <note />
      </trans-unit>
      <trans-unit id="CmdProjectPathName">
        <source>PROJECT_PATH</source>
        <target state="translated">PROJECT_PATH</target>
        <note />
      </trans-unit>
      <trans-unit id="CmdReevaluateOptionDescription">
        <source>Forces restore to reevaluate all dependencies even if a lock file already exists.</source>
        <target state="translated">Wymusza przywrócenie w celu ponownego obliczenia wszystkich zależności, nawet jeśli plik blokady już istnieje.</target>
        <note />
      </trans-unit>
      <trans-unit id="CmdResultsDirectoryDescription">
        <source>The directory where the test results will be placed.
The specified directory will be created if it does not exist.</source>
        <target state="translated">Katalog, w którym będą umieszczane wyniki testów.
Jeśli określony katalog nie istnieje, zostanie utworzony.</target>
        <note />
      </trans-unit>
      <trans-unit id="CmdRootPathName">
        <source>ROOT_PATH</source>
        <target state="translated">ROOT_PATH</target>
        <note />
      </trans-unit>
      <trans-unit id="CmdRuntimeOption">
        <source>RUNTIME_IDENTIFIER</source>
        <target state="translated">RUNTIME_IDENTIFIER</target>
        <note />
      </trans-unit>
      <trans-unit id="CmdRuntimeOptionDescription">
        <source>The target runtime to restore packages for.</source>
        <target state="translated">Docelowe środowisko uruchomieniowe, dla którego mają zostać przywrócone pakiety.</target>
        <note />
      </trans-unit>
      <trans-unit id="CmdServiceableDescription">
        <source>Set the serviceable flag in the package. See https://aka.ms/nupkgservicing for more information.</source>
        <target state="translated">Ustaw w pakiecie flagę oznaczającą możliwość serwisowania. Aby uzyskać więcej informacji, zobacz https://aka.ms/nupkgservicing.</target>
        <note />
      </trans-unit>
      <trans-unit id="CmdSettingsDescription">
        <source>The settings file to use when running tests.</source>
        <target state="translated">Plik ustawień, który ma zostać użyty podczas uruchamiania testów.</target>
        <note />
      </trans-unit>
      <trans-unit id="CmdSettingsFile">
        <source>SETTINGS_FILE</source>
        <target state="translated">SETTINGS_FILE</target>
        <note />
      </trans-unit>
      <trans-unit id="CmdSolutionDescription">
        <source>Defines the path of the solution file to run. If not specified, it defaults to the current directory.</source>
        <target state="translated">Definiuje ścieżkę pliku rozwiązania do uruchomienia. Jeśli nie zostanie określony, domyślnie będzie to bieżący katalog.</target>
        <note />
      </trans-unit>
      <trans-unit id="CmdSolutionPathName">
        <source>SOLUTION_PATH</source>
        <target state="translated">SOLUTION_PATH</target>
        <note />
      </trans-unit>
      <trans-unit id="CmdSourceOption">
        <source>SOURCE</source>
        <target state="translated">SOURCE</target>
        <note />
      </trans-unit>
      <trans-unit id="CmdSourceOptionDescription">
        <source>The NuGet package source to use for the restore.</source>
        <target state="translated">Źródło pakietów NuGet do użycia na potrzeby przywracania.</target>
        <note />
      </trans-unit>
      <trans-unit id="CmdTestAdapterPath">
        <source>ADAPTER_PATH</source>
        <target state="translated">ADAPTER_PATH</target>
        <note />
      </trans-unit>
      <trans-unit id="CmdTestAdapterPathDescription">
        <source>The path to the custom adapters to use for the test run.</source>
        <target state="translated">Ścieżka do niestandardowych adapterów, które mają być używane na potrzeby przebiegu testu.</target>
        <note />
      </trans-unit>
      <trans-unit id="CmdTestCaseFilterDescription">
        <source>Run tests that match the given expression.
                                        Examples:
                                        Run tests with priority set to 1: --filter "Priority = 1"
                                        Run a test with the specified full name: --filter "FullyQualifiedName=Namespace.ClassName.MethodName"
                                        Run tests that contain the specified name: --filter "FullyQualifiedName~Namespace.Class"
                                        See https://aka.ms/vstest-filtering for more information on filtering support.
                                        </source>
        <target state="translated">Uruchom testy odpowiadające danemu wyrażeniu.
                                        Przykłady:
                                        Uruchom testy z priorytetem ustawionym na wartość 1: --filter "Priority = 1"
                                        Uruchom test o określonej pełnej nazwie: --filter "FullyQualifiedName=Namespace.ClassName.MethodName"
                                        Uruchom testy zawierające określoną nazwę: --filter "FullyQualifiedName~Namespace.Class"
                                        Aby uzyskać więcej informacji o obsłudze filtrowania, zobacz https://aka.ms/vstest-filtering.
                                        </target>
        <note />
      </trans-unit>
      <trans-unit id="CmdTestCaseFilterExpression">
        <source>EXPRESSION</source>
        <target state="translated">EXPRESSION</target>
        <note />
      </trans-unit>
      <trans-unit id="CmdTestModulesDescription">
        <source>Run tests for the specified test modules.</source>
        <target state="translated">Uruchom testy dla określonych modułów testowych.</target>
        <note />
      </trans-unit>
      <trans-unit id="CmdTestModulesRootDirectoryDescription">
        <source>The test modules have the specified root directory.</source>
        <target state="translated">Moduły testowe mają określony katalog główny.</target>
        <note />
      </trans-unit>
      <trans-unit id="CmdTestOutputDescription">
        <source>Verbosity of test output.</source>
        <target state="translated">Szczegółowość danych wyjściowych testu.</target>
        <note />
      </trans-unit>
      <trans-unit id="CmdTransitiveDescription">
        <source>Lists transitive and top-level packages.</source>
        <target state="translated">Zwraca listę pakietów przejściowych i pakietów najwyższego poziomu.</target>
        <note />
      </trans-unit>
      <trans-unit id="CmdUnsupportedMessageRequestTypeException">
        <source>Message Request type '{0}' is unsupported.</source>
        <target state="translated">Typ żądania komunikatu „{0}” nie jest obsługiwany.</target>
        <note>{0} - message request type</note>
      </trans-unit>
      <trans-unit id="CmdUnsupportedTestRunnerDescription">
        <source>Test runner '{0}' is not supported.</source>
        <target state="translated">Moduł uruchamiający testy „{0}” nie jest obsługiwany.</target>
        <note />
      </trans-unit>
      <trans-unit id="CmdUnsupportedVSTestTestApplicationsDescription">
        <source>dotnet.config defines test runner to be Microsoft.Testing.Platform. All projects must use that test runner.
The following test projects are using VSTest test runner:
{0}

See https://aka.ms/dotnet-test/mtp for more information.</source>
        <target state="translated">Plik dotnet.config definiuje moduł uruchamiający testy jako Microsoft.Testing.Platform. Wszystkie projekty muszą używać tego modułu uruchamiającego testy.
Następujące projekty testowe używają modułu uruchamiającego testy VSTest:
{0}

Aby uzyskać więcej informacji, zobacz https://aka.ms/dotnet-test/mtp.</target>
        <note>{0} is one or more project names.
Microsoft.Testing.Platform is a name, don't translate.
dotnet.config is a name don't translate.</note>
      </trans-unit>
      <trans-unit id="CmdUseLockFileOptionDescription">
        <source>Enables project lock file to be generated and used with restore.</source>
        <target state="translated">Umożliwia generowanie pliku blokady projektu i używanie go przy przywracaniu.</target>
        <note />
      </trans-unit>
      <trans-unit id="CmdVersion">
        <source>VERSION</source>
        <target state="translated">VERSION</target>
        <note />
      </trans-unit>
      <trans-unit id="CmdVersionDescription">
        <source>The version of the package to add.</source>
        <target state="translated">Wersja pakietu do dodania.</target>
        <note />
      </trans-unit>
      <trans-unit id="CmdVulnerableDescription">
        <source>Lists packages that have known vulnerabilities. Cannot be combined with '--deprecated' or '--outdated' options.</source>
        <target state="translated">Wyświetla pakiety ze znanymi lukami w zabezpieczeniach. Nie można łączyć z opcją „--deprecated” ani „--outdated”.</target>
        <note />
      </trans-unit>
      <trans-unit id="Command">
        <source>Command</source>
        <target state="translated">Polecenie</target>
        <note />
      </trans-unit>
      <trans-unit id="CommandArgumentDescription">
        <source>The SDK command to launch online help for.</source>
        <target state="translated">Polecenie zestawu SDK, dla którego ma zostać uruchomiona pomoc online.</target>
        <note />
      </trans-unit>
      <trans-unit id="CommandArgumentName">
        <source>COMMAND_NAME</source>
        <target state="translated">COMMAND_NAME</target>
        <note />
      </trans-unit>
      <trans-unit id="CommandDoesNotExist">
        <source>Specified command '{0}' is not a valid SDK command. Specify a valid SDK command. For more information, run dotnet help.</source>
        <target state="translated">Określone polecenie („{0}”) nie jest prawidłowym poleceniem zestawu SDK. Określ prawidłowe polecenie zestawu SDK. Aby uzyskać więcej informacji, uruchom polecenie dotnet help.</target>
        <note />
      </trans-unit>
      <trans-unit id="CommandFooter">
        <source>The latest versions of .NET can be installed from https://aka.ms/dotnet-core-download. For more information about .NET lifecycles, see https://aka.ms/dotnet-core-support.</source>
        <target state="translated">Najnowsze wersje platformy .NET można zainstalować ze strony https://aka.ms/dotnet-core-download. Więcej informacji o cyklach życia platformy .NET można znaleźć na stronie https://aka.ms/dotnet-core-support.</target>
        <note />
      </trans-unit>
      <trans-unit id="CommandNameArgumentDescription">
        <source>The command name of the tool to run.</source>
        <target state="translated">Nazwa polecenia narzędzia do uruchomienia.</target>
        <note />
      </trans-unit>
      <trans-unit id="CommandNameArgumentName">
        <source>COMMAND_NAME</source>
        <target state="translated">COMMAND_NAME</target>
        <note />
      </trans-unit>
      <trans-unit id="CommandOptionFileDescription">
        <source>The path to the file-based app to run (can be also passed as the first argument if there is no project in the current directory).</source>
        <target state="translated">Ścieżka do aplikacji opartej na plikach do uruchomienia (można ją również przekazać jako pierwszy argument, jeśli w bieżącym katalogu nie ma projektu).</target>
        <note />
      </trans-unit>
      <trans-unit id="CommandOptionFileHelpName">
        <source>FILE_PATH</source>
        <target state="translated">FILE_PATH</target>
        <note />
      </trans-unit>
      <trans-unit id="CommandOptionLaunchProfileDescription">
        <source>The name of the launch profile (if any) to use when launching the application.</source>
        <target state="translated">Nazwa profilu uruchamiania (jeśli istnieje), który ma być używany podczas uruchamiania aplikacji.</target>
        <note />
      </trans-unit>
      <trans-unit id="CommandOptionLaunchProfileHelpName">
        <source>LAUNCH_PROFILE</source>
        <target state="translated">LAUNCH_PROFILE</target>
        <note />
      </trans-unit>
      <trans-unit id="CommandOptionNoBuildDescription">
        <source>Do not build the project before running. Implies --no-restore.</source>
        <target state="translated">Nie kompiluj tego projektu przed uruchomieniem. Powoduje przyjęcie, że podano parametr --no-restore.</target>
        <note>{Locked="--no-restore"}</note>
      </trans-unit>
      <trans-unit id="CommandOptionNoCacheDescription">
        <source>Skip up to date checks and always build the program before running.</source>
        <target state="translated">Pomiń aktualne testy i zawsze kompiluj program przed uruchomieniem.</target>
        <note />
      </trans-unit>
      <trans-unit id="CommandOptionNoLaunchProfileArgumentsDescription">
        <source>Do not use arguments specified in launch profile to run the application.</source>
        <target state="translated">Nie używaj argumentów określonych w profilu uruchamiania do uruchamiania aplikacji.</target>
        <note />
      </trans-unit>
      <trans-unit id="CommandOptionNoLaunchProfileDescription">
        <source>Do not attempt to use launchSettings.json or [app].run.json to configure the application.</source>
        <target state="translated">Nie próbuj używać plików launchSettings.json ani [app].run.json do konfigurowania aplikacji.</target>
        <note>{Locked="launchSettings.json"}{Locked=".run.json"}</note>
      </trans-unit>
      <trans-unit id="CommandOptionProjectDescription">
        <source>The path to the project file to run (defaults to the current directory if there is only one project).</source>
        <target state="translated">Ścieżka do pliku projektu, który ma zostać uruchomiony (w przypadku tylko jednego projektu wartością domyślną jest bieżący katalog).</target>
        <note />
      </trans-unit>
      <trans-unit id="CommandOptionProjectHelpName">
        <source>PROJECT_PATH</source>
        <target state="translated">PROJECT_PATH</target>
        <note />
      </trans-unit>
      <trans-unit id="Commands">
        <source>SDK commands</source>
        <target state="translated">Polecenia zestawu SDK</target>
        <note />
      </trans-unit>
      <trans-unit id="CommandsMismatch">
        <source>The command {0} specified in the tool manifest file is not contained in the package with Package Id {1}. The commands contained in the package are {2}.</source>
        <target state="translated">Polecenie {0} określone w pliku manifestu narzędzia nie znajduje się w pakiecie o identyfikatorze {1}. Polecenia zawarte w pakiecie to {2}.</target>
        <note />
      </trans-unit>
      <trans-unit id="ConfigFileArgumentName">
        <source>ConfigFile</source>
        <target state="translated">ConfigFile</target>
        <note />
      </trans-unit>
      <trans-unit id="ConfigFileDescription">
        <source>The NuGet configuration file. If specified, only the settings from this file will be used. If not specified, the hierarchy of configuration files from the current directory will be used. For more information, see https://docs.microsoft.com/nuget/consume-packages/configuring-nuget-behavior</source>
        <target state="translated">Plik konfiguracyjny pakietu NuGet. Jeśli jest określony, używane będą tylko ustawienia z tego pliku. Jeśli nie jest określony, używana będzie hierarchia plików konfiguracyjnych z bieżącego katalogu. Aby uzyskać więcej informacji, zobacz https://docs.microsoft.com/nuget/consume-packages/configuring-nuget-behavior</target>
        <note />
      </trans-unit>
      <trans-unit id="ConfirmationPromptInvalidChoiceMessage">
        <source>Please type '{0}' for yes or '{1}' for no.</source>
        <target state="translated">Wpisz „{0}”, aby dla tak lub „{1}” dla nie.</target>
        <note />
      </trans-unit>
      <trans-unit id="ConfirmationPromptNoValue">
        <source>n</source>
        <target state="translated">n</target>
        <note>For a command line connfirmation prompt, this is the key that should be pressed for "no", ie to cancel the operation.</note>
      </trans-unit>
      <trans-unit id="ConfirmationPromptYesValue">
        <source>y</source>
        <target state="translated">t</target>
        <note>For a command line connfirmation prompt, this is the key that should be pressed for "yes", ie to agree.</note>
      </trans-unit>
      <trans-unit id="ConsoleIsAlreadyInBatchingMode">
        <source>Console is already in batching mode.</source>
        <target state="translated">Konsola jest już w trybie dzielenia na partie.</target>
        <note>Exception that is thrown when console is already collecting input into a batch (into a string builder), and code asks to enable batching mode again.</note>
      </trans-unit>
      <trans-unit id="CouldNotConvertToBoolean">
        <source>Could not convert the value of property '{0}' to a boolean.</source>
        <target state="translated">Nie można przekonwertować wartości właściwości „{0}” na wartość logiczną.</target>
        <note />
      </trans-unit>
      <trans-unit id="CouldNotConvertToString">
        <source>Could not convert the value of property '{0}' to a string.</source>
        <target state="translated">Nie można przekonwertować wartości właściwości „{0}” na ciąg.</target>
        <note />
      </trans-unit>
      <trans-unit id="CouldNotFindAProject">
        <source>Couldn't find a project. Ensure that a project exists in {0}, or pass the path to the project using {1}.</source>
        <target state="translated">Nie można odnaleźć projektu. Upewnij się, że projekt istnieje w programie {0} lub przekaż ścieżkę do projektu przy użyciu {1}.</target>
        <note />
      </trans-unit>
      <trans-unit id="CrashDumpTypeArgumentName">
        <source>DUMP_TYPE</source>
        <target state="translated">DUMP_TYPE</target>
        <note />
      </trans-unit>
      <trans-unit id="CreateManifestIfNeededOptionDescription">
        <source>Create a tool manifest if one isn't found during tool installation. For information on how manifests are located, see https://aka.ms/dotnet/tools/create-manifest-if-needed</source>
        <target state="translated">Utwórz manifest narzędzi, jeśli nie zostanie znaleziony podczas instalacji narzędzia. Aby uzyskać informacje o lokalizacji manifestów, zobacz https://aka.ms/dotnet/tools/create-manifest-if-needed</target>
        <note />
      </trans-unit>
      <trans-unit id="CurrentRuntimeOptionDescription">
        <source>Use current runtime as the target runtime.</source>
        <target state="translated">Użyj bieżącego środowiska uruchomieniowego jako docelowego środowiska uruchomieniowego.</target>
        <note />
      </trans-unit>
      <trans-unit id="Date">
        <source>Date</source>
        <target state="translated">Data</target>
        <note />
      </trans-unit>
      <trans-unit id="DefaultLaunchProfileDisplayName">
        <source>(Default)</source>
        <target state="translated">(Domyślne)</target>
        <note />
      </trans-unit>
      <trans-unit id="DeletingWorkloadManifest">
        <source>Uninstalling workload manifest {0} version {1}...</source>
        <target state="translated">Odinstalowanie manifestu obciążenia {0} w wersji {1}...</target>
        <note />
      </trans-unit>
      <trans-unit id="DeletingWorkloadPack">
        <source>Uninstalling workload pack {0} version {1}...</source>
        <target state="translated">Odinstalowywanie pakietu obciążeń {0} w wersji {1}…</target>
        <note />
      </trans-unit>
      <trans-unit id="DeletingWorkloadSet">
        <source>Deleting workload version {0}.</source>
        <target state="translated">Usuwanie wersji obciążenia {0}.</target>
        <note />
      </trans-unit>
      <trans-unit id="DepsFileDefinition">
        <source>Path to &lt;application&gt;.deps.json file.</source>
        <target state="translated">Ścieżka do pliku &lt;aplikacja&gt;.deps.json.</target>
        <note />
      </trans-unit>
      <trans-unit id="Description">
        <source>Description</source>
        <target state="translated">Opis</target>
        <note>Table lable</note>
      </trans-unit>
      <trans-unit id="DescriptionColumnName">
        <source>Description</source>
        <target state="translated">Opis</target>
        <note />
      </trans-unit>
      <trans-unit id="DeserializationExceptionMessage">
        <source>An error was encountered when reading '{0}': {1}</source>
        <target state="translated">Napotkano błąd podczas odczytywania elementu „{0}”: {1}</target>
        <note>{0} is file path. {1} is exception message.</note>
      </trans-unit>
      <trans-unit id="DetailDescription">
        <source>Show detail result of the query.</source>
        <target state="translated">Pokaż szczegółowy wynik zapytania.</target>
        <note />
      </trans-unit>
      <trans-unit id="DevCertsDefinition">
        <source>Create and manage development certificates.</source>
        <target state="translated">Utwórz certyfikaty deweloperskie i zarządzaj nimi.</target>
        <note />
      </trans-unit>
      <trans-unit id="Diagnostics_OptionDescription">
        <source>Enables diagnostic output.</source>
        <target state="translated">Włącza dane wyjściowe diagnostyki.</target>
        <note />
      </trans-unit>
      <trans-unit id="DirectivesRemoved">
        <source>Removed '{0}' directives ({1}) for '{2}' from: {3}</source>
        <target state="translated">Usunięto dyrektywy „{0}” ({1}) dla „{2}” z pliku: {3}</target>
        <note>{0} is a directive kind (like '#:package'). {1} is number of removed directives.
    {2} is directive key (e.g., package name). {3} is file path from which directives were removed.</note>
      </trans-unit>
      <trans-unit id="DirectoryAlreadyExists">
        <source>The target directory already exists: '{0}'</source>
        <target state="translated">Katalog docelowy już istnieje: „{0}”</target>
        <note />
      </trans-unit>
      <trans-unit id="DisableProjectContextEval_OptionDescription">
        <source>Disables evaluating project context using MSBuild.</source>
        <target state="translated">Wyłącza ocenianie kontekstu projektu przy użyciu programu MSBuild.</target>
        <note />
      </trans-unit>
      <trans-unit id="DisableSdkTemplates_OptionDescription">
        <source>If present, prevents templates bundled in the SDK from being presented.</source>
        <target state="translated">Jeśli istnieją, uniemożliwia prezentowanie szablonów dołączonych do zestawu SDK.</target>
        <note />
      </trans-unit>
      <trans-unit id="DiscoveredTestsInAssembly">
        <source>Discovered {0} tests in assembly</source>
        <target state="translated">Odnaleziono testy ({0}) w zestawach</target>
        <note>0 is count, the sentence is followed by the path of the assebly</note>
      </trans-unit>
      <trans-unit id="DiscoveringTestsFrom">
        <source>Discovering tests from</source>
        <target state="translated">Odnajdywanie testów w</target>
        <note />
      </trans-unit>
      <trans-unit id="DotnetTestCommand">
        <source>.NET Test Command</source>
        <target state="translated">Polecenie testowe platformy .NET</target>
        <note />
      </trans-unit>
      <trans-unit id="DotnetTestIncompatibleHandshakeVersion">
        <source>Supported protocol versions sent by Microsoft.Testing.Platform are '{0}'. The SDK supports '{1}', which is incompatible.</source>
        <target state="new">Supported protocol versions sent by Microsoft.Testing.Platform are '{0}'. The SDK supports '{1}', which is incompatible.</target>
        <note />
      </trans-unit>
      <trans-unit id="DotnetTestPipeFailureHasHandshake">
        <source>Error disposing 'NamedPipeServer' corresponding to handshake:</source>
        <target state="new">Error disposing 'NamedPipeServer' corresponding to handshake:</target>
        <note />
      </trans-unit>
      <trans-unit id="DotnetTestPipeFailureWithoutHandshake">
        <source>Error disposing 'NamedPipeServer', and no handshake was found.</source>
        <target state="new">Error disposing 'NamedPipeServer', and no handshake was found.</target>
        <note />
      </trans-unit>
      <trans-unit id="DotnetTestPipeIncompleteSize">
        <source>'dotnet' unexpectedly received less than 4 bytes from the 'dotnet test' named pipe.</source>
        <target state="new">'dotnet' unexpectedly received less than 4 bytes from the 'dotnet test' named pipe.</target>
        <note />
      </trans-unit>
      <trans-unit id="DotnetTestPipeOverlapping">
        <source>'dotnet' unexpectedly received overlapping messages from the 'dotnet test' named pipe.</source>
        <target state="new">'dotnet' unexpectedly received overlapping messages from the 'dotnet test' named pipe.</target>
        <note />
      </trans-unit>
      <trans-unit id="DownloadToCacheOptionArgumentName">
        <source>DIRECTORY</source>
        <target state="translated">KATALOG</target>
        <note />
      </trans-unit>
      <trans-unit id="DownloadToCacheOptionDescription">
        <source>Download packages needed to install a workload to a folder that can be used for offline installation.</source>
        <target state="translated">Pobierz pakiety potrzebne do zainstalowania obciążenia w folderze, którego można użyć do instalacji w trybie offline.</target>
        <note />
      </trans-unit>
      <trans-unit id="DownloadingPackToCacheMessage">
        <source>Downloading pack {0} version {1} to offline cache {2}...</source>
        <target state="translated">Trwa pobieranie paczki {0} w wersji {1} do pamięci podręcznej w trybie offline {2}...</target>
        <note />
      </trans-unit>
      <trans-unit id="Downloads">
        <source>Downloads</source>
        <target state="translated">Pliki do pobrania</target>
        <note>Table lable</note>
      </trans-unit>
      <trans-unit id="DuplicateCaseInsensitiveLaunchProfileNames">
        <source>There are several launch profiles with case-sensitive names, which isn't permitted:
{0}
Make the profile names distinct.</source>
        <target state="translated">Istnieje kilka profilów uruchamiania z nazwami z uwzględnieniem wielkości liter, co jest niedozwolone:
{0}
Rozróżnij nazwy profilów.</target>
        <note />
      </trans-unit>
      <trans-unit id="DuplicateDirective">
        <source>Duplicate directives are not supported: {0} at {1}</source>
        <target state="translated">Zduplikowane dyrektywy nie są obsługiwane: {0} w lokalizacji {1}</target>
        <note>{0} is the directive type and name. {1} is the file path and line number.</note>
      </trans-unit>
      <trans-unit id="Error_restore">
        <source>Restore failed. Run `dotnet restore` for more details on the issue.</source>
        <target state="translated">Błąd przywracania. Uruchom polecenie `dotnet restore`, aby uzyskać więcej informacji na temat problemu.</target>
        <note>{Locked="dotnet restore"}</note>
      </trans-unit>
      <trans-unit id="ExactMatchDescription">
        <source>Require that the search term exactly match the name of the package. Causes `--take` and `--skip` options to be ignored.</source>
        <target state="translated">Wymagaj, aby wyszukiwany termin dokładnie odpowiadał nazwie pakietu. Powoduje ignorowanie opcji „--take” i „--skip”.</target>
        <note />
      </trans-unit>
      <trans-unit id="ExecutionUsageDescription">
        <source>Execute a .NET application.</source>
        <target state="translated">Wykonaj aplikację platformy .NET.</target>
        <note />
      </trans-unit>
      <trans-unit id="ExitCode">
        <source>Exit code</source>
        <target state="translated">Kod zakończenia</target>
        <note />
      </trans-unit>
      <trans-unit id="Expected">
        <source>Expected</source>
        <target state="translated">Oczekiwane</target>
        <note />
      </trans-unit>
      <trans-unit id="ExpectedSingleManifest">
        <source>Expected single manifest feature band and manifest folder in MSI from package {0}</source>
        <target state="translated">Oczekiwano pasma funkcji pojedynczego manifestu i folderu manifestu w pliku MSI z pakietu {0}</target>
        <note />
      </trans-unit>
      <trans-unit id="Failed">
        <source>Failed</source>
        <target state="translated">Niepowodzenie</target>
        <note />
      </trans-unit>
      <trans-unit id="FailedAdManifestUpdate">
        <source>Failed to update the advertising manifest {0}: {1}.</source>
        <target state="translated">Nie można zaktualizować manifestu anonsowania {0}: {1}.</target>
        <note />
      </trans-unit>
      <trans-unit id="FailedLowercase">
        <source>failed</source>
        <target state="translated">zakończone niepowodzeniem</target>
        <note />
      </trans-unit>
      <trans-unit id="FailedToCreateToolShim">
        <source>Failed to create shell shim for tool '{0}': {1}</source>
        <target state="translated">Nie można utworzyć podkładki powłoki dla narzędzia „{0}”: {1}</target>
        <note />
      </trans-unit>
      <trans-unit id="FailedToExtractMsi">
        <source>Failed to extract information from MSI: {0}</source>
        <target state="translated">Nie można wyodrębnić informacji z pliku MSI: {0}</target>
        <note />
      </trans-unit>
      <trans-unit id="FailedToInstallWorkloadManifest">
        <source>Failed to install manifest {0} version {1}: {2}.</source>
        <target state="translated">Instalowanie manifestu {0} w wersji {1} nie powiodło się: {2}.</target>
        <note />
      </trans-unit>
      <trans-unit id="FailedToInstallWorkloadSet">
        <source>Failed to install workload version {0}: {1}</source>
        <target state="translated">Nie można zainstalować wersji obciążenia {0}: {1}</target>
        <note />
      </trans-unit>
      <trans-unit id="FailedToRunTarget">
        <source>Failed to restore workload for project {0}: Failed to run MSBuild Target _GetRequiredWorkloads.</source>
        <target state="translated">Nie można przywrócić obciążenia dla projektu {0}: nie można uruchomić polecenia _GetRequiredWorkloads obiektu docelowego programu MSBuild.</target>
        <note />
      </trans-unit>
      <trans-unit id="FailedToUninstallTool">
        <source>Failed to uninstall tool '{0}': {1}</source>
        <target state="translated">Nie można odinstalować narzędzia „{0}”: {1}</target>
        <note />
      </trans-unit>
      <trans-unit id="FailedWithErrors">
        <source>failed with {0} error(s)</source>
        <target state="translated">zakończono niepowodzeniem, z następującą liczbą błędów: {0}</target>
        <note />
      </trans-unit>
      <trans-unit id="FailedWithErrorsAndWarnings">
        <source>failed with {0} error(s) and {1} warning(s)</source>
        <target state="translated">zakończono niepowodzeniem, z błędami w liczbie: {0} i ostrzeżeniami w liczbie: {1}</target>
        <note />
      </trans-unit>
      <trans-unit id="FailedWithWarnings">
        <source>failed with {0} warning(s)</source>
        <target state="translated">zakończono niepowodzeniem, z ostrzeżeniami w liczbie: {0}</target>
        <note />
      </trans-unit>
      <trans-unit id="ForTest">
        <source>For test</source>
        <target state="translated">Na potrzeby testu</target>
        <note>is followed by test name</note>
      </trans-unit>
      <trans-unit id="FormatArgumentName">
        <source>Format</source>
        <target state="translated">Formatuj</target>
        <note />
      </trans-unit>
      <trans-unit id="FormatDefinition">
        <source>Apply style preferences to a project or solution.</source>
        <target state="translated">Zastosuj preferencje stylu do projektu lub rozwiązania.</target>
        <note />
      </trans-unit>
      <trans-unit id="FormatDescription">
        <source>Format the output accordingly. Either `table`, or `json`. The default value is `table`.</source>
        <target state="translated">Odpowiednio sformatuj dane wyjściowe. Element „table” lub „json”. Wartość domyślna to „table”.</target>
        <note />
      </trans-unit>
      <trans-unit id="FormatOptionDescription">
        <source>Changes the format of outputted workload versions. Can take 'json' or 'list'</source>
        <target state="translated">Zmienia format wersji obciążeń wyjściowych. Może przyjmować format „json” lub „list”</target>
        <note />
      </trans-unit>
      <trans-unit id="FrameworkVersionOption">
        <source>FRAMEWORK_VERSION</source>
        <target state="translated">FRAMEWORK_VERSION</target>
        <note />
      </trans-unit>
      <trans-unit id="FrameworkVersionOptionDescription">
        <source>The Microsoft.NETCore.App package version that will be used to run the assemblies.</source>
        <target state="translated">Wersja pakietu Microsoft.NETCore.App, za pomocą której mają być uruchamiane zestawy.</target>
        <note />
      </trans-unit>
      <trans-unit id="FromCacheOptionArgumentName">
        <source>DIRECTORY</source>
        <target state="translated">KATALOG</target>
        <note />
      </trans-unit>
      <trans-unit id="FromCacheOptionDescription">
        <source>Complete the operation from cache (offline).</source>
        <target state="translated">Ukończ operację z pamięci podręcznej (offline).</target>
        <note />
      </trans-unit>
      <trans-unit id="FromFile">
        <source>from</source>
        <target state="translated">z</target>
        <note>from followed by a file name to point to the file from which test is originating</note>
      </trans-unit>
      <trans-unit id="FromHistoryOptionDescription">
        <source>Update workloads to a previous version specified by the argument. Use the 'dotnet workload history' to see available workload history records.</source>
        <target state="translated">Zaktualizuj obciążenia do poprzedniej wersji określonej przez argument. Użyj opcji „historia obciążeń dotnet”, aby wyświetlić dostępne rekordy historii obciążeń.</target>
        <note />
      </trans-unit>
      <trans-unit id="FromPreviousSdkOptionDescription">
        <source>Include workloads installed with earlier SDK versions in update.</source>
        <target state="translated">Uwzględnij obciążenia zainstalowane z wcześniejszymi wersjami zestawu SDK w aktualizacji.</target>
        <note />
      </trans-unit>
      <trans-unit id="FromRollbackDefinitionOptionDescription">
        <source>Update workloads based on specified rollback definition file.</source>
        <target state="translated">Zaktualizuj obciążenia na podstawie określonego pliku definicji wycofywania.</target>
        <note />
      </trans-unit>
      <trans-unit id="FsiDefinition">
        <source>Start F# Interactive / execute F# scripts.</source>
        <target state="translated">Uruchom środowisko F# Interactive / wykonaj skrypty języka F#.</target>
        <note />
      </trans-unit>
      <trans-unit id="FxVersionDefinition">
        <source>Version of the installed Shared Framework to use to run the application.</source>
        <target state="translated">Wersja zainstalowanej platformy współużytkowanej służącej do uruchamiania aplikacji.</target>
        <note />
      </trans-unit>
      <trans-unit id="GarbageCollectingSdkFeatureBandsMessage">
        <source>Garbage collecting for SDK feature band(s) {0}...</source>
        <target state="translated">Trwa odzyskiwanie pamięci w przypadku przedziałów funkcji zestawu SDK {0}...</target>
        <note />
      </trans-unit>
      <trans-unit id="GarbageCollectionFailed">
        <source>Warning: Workload garbage collection failed with error: {0}.</source>
        <target state="translated">Ostrzeżenie: odzyskiwanie pamięci obciążenia nie powiodło się z powodu błędu: {0}.</target>
        <note />
      </trans-unit>
      <trans-unit id="GlobalJsonVersion">
        <source>Global.json Version</source>
        <target state="translated">Wersja Global.json</target>
        <note />
      </trans-unit>
      <trans-unit id="HangDumpTypeArgumentName">
        <source>DUMP_TYPE</source>
        <target state="translated">DUMP_TYPE</target>
        <note />
      </trans-unit>
      <trans-unit id="HangTimeoutArgumentName">
        <source>TIMESPAN</source>
        <target state="translated">TIMESPAN</target>
        <note />
      </trans-unit>
      <trans-unit id="HelpAppFullName">
        <source>.NET CLI help utility</source>
        <target state="translated">Narzędzie pomocy interfejsu wiersza polecenia platformy .NET</target>
        <note />
      </trans-unit>
      <trans-unit id="HelpDefinition">
        <source>Opens the reference page in a browser for the specified command.</source>
        <target state="translated">Otwiera stronę odwołania w przeglądarce dla określonego polecenia.</target>
        <note />
      </trans-unit>
      <trans-unit id="HelpExtensionOptions">
        <source>Extension Options:</source>
        <target state="translated">Opcje rozszerzenia:</target>
        <note />
      </trans-unit>
      <trans-unit id="HelpModuleIsMissingTheOptionBelow">
        <source>{0} is missing the option below</source>
        <target state="translated">W module {0} brakuje poniższej opcji</target>
        <note>0 is name of the module, this string is followed by lined that list the option</note>
      </trans-unit>
      <trans-unit id="HelpModuleIsMissingTheOptionsBelow">
        <source>{0} is missing the options below</source>
        <target state="translated">W module {0} brakuje poniższych opcji</target>
        <note>0 is name of the module, this string is followed by lined that list the options</note>
      </trans-unit>
      <trans-unit id="HelpModulesAreMissingTheOptionBelow">
        <source>{0} are missing the option below</source>
        <target state="translated">W modułach {0} brakuje poniższej opcji</target>
        <note>0 is name of the module, this string is followed by lined that list the option</note>
      </trans-unit>
      <trans-unit id="HelpModulesAreMissingTheOptionsBelow">
        <source>{0} are missing the options below</source>
        <target state="translated">W modułach {0} brakuje poniższych opcji</target>
        <note>0 is name of the module, this string is followed by lined that list the options</note>
      </trans-unit>
      <trans-unit id="HelpOptions">
        <source>Options:</source>
        <target state="translated">Opcje:</target>
        <note />
      </trans-unit>
      <trans-unit id="HelpPlatformOptions">
        <source>Platform Options:</source>
        <target state="translated">Opcje platformy:</target>
        <note />
      </trans-unit>
      <trans-unit id="HelpUnavailableExtensionOptions">
        <source>Unavailable extension options:</source>
        <target state="translated">Niedostępne opcje rozszerzenia:</target>
        <note />
      </trans-unit>
      <trans-unit id="HelpUnavailableOptions">
        <source>Unavailable options:</source>
        <target state="translated">Niedostępne opcje:</target>
        <note />
      </trans-unit>
      <trans-unit id="HelpWaitingForOptionsAndExtensions">
        <source>Waiting for options and extensions...</source>
        <target state="translated">Trwa oczekiwanie na opcje i rozszerzenia...</target>
        <note />
      </trans-unit>
      <trans-unit id="HistoryManifestOnlyOptionDescription">
        <source>Update to the workload versions specified in the history without changing which workloads are installed. Currently installed workloads will be updated to match the specified history version.</source>
        <target state="translated">Zaktualizuj do wersji obciążenia określonych w historii bez zmieniania, które obciążenia są instalowane. Aktualnie zainstalowane obciążenia zostaną zaktualizowane w celu dopasowania do określonej wersji historii.</target>
        <note />
      </trans-unit>
      <trans-unit id="HostFxrCouldNotBeLoaded">
        <source>Could not load hostfxr from '{0}'.</source>
        <target state="translated">Nie można załadować pliku hostfxr z lokalizacji „{0}”.</target>
        <note />
      </trans-unit>
      <trans-unit id="Id">
        <source>Id</source>
        <target state="translated">Identyfikator</target>
        <note />
      </trans-unit>
      <trans-unit id="IgnoredArgumentsMessage">
        <source>The following arguments have been ignored : "{0}"</source>
        <target state="translated">Następujące argumenty zostały zignorowane: „{0}”</target>
        <note />
      </trans-unit>
      <trans-unit id="InProcessArtifactsProduced">
        <source>In process file artifacts produced:</source>
        <target state="translated">Wygenerowane artefakty pliku w trakcie procesu:</target>
        <note />
      </trans-unit>
      <trans-unit id="InRoot">
        <source>Place project in root of the solution, rather than creating a solution folder.</source>
        <target state="translated">Umieść projekt w katalogu głównym rozwiązania zamiast tworzyć folder rozwiązania.</target>
        <note />
      </trans-unit>
      <trans-unit id="InadequatePermissions">
        <source>Inadequate permissions. Run the command with elevated privileges.</source>
        <target state="translated">Nieodpowiednie uprawnienia. Uruchom polecenie z podwyższonym poziomem uprawnień.</target>
        <note />
      </trans-unit>
      <trans-unit id="IncludePreviewOptionDescription">
        <source>Allow prerelease workload manifests.</source>
        <target state="translated">Zezwalaj na wstępnie wydane manifesty pakietów roboczych.</target>
        <note />
      </trans-unit>
      <trans-unit id="InstallToolCommandInvalidGlobalAndLocalAndToolPath">
        <source>The local option(--local), the global option (--global), the tool path option (--tool-path), can only have one at a time. Specify only one of the options: {0}.</source>
        <target state="translated">Można określić tylko jedną opcję jednocześnie: opcję lokalną (--local), opcję globalną (--global) lub opcję ścieżki do narzędzia (--tool-path). Podaj tylko jedną z opcji: {0}.</target>
        <note />
      </trans-unit>
      <trans-unit id="InstallingPackVersionMessage">
        <source>Installing pack {0} version {1}...</source>
        <target state="translated">Trwa instalowanie pakietu {0} w wersji {1}...</target>
        <note />
      </trans-unit>
      <trans-unit id="InstallingWorkloadManifest">
        <source>Installing workload manifest {0} version {1}...</source>
        <target state="translated">Instalowanie manifestu obciążenia {0} w wersji {1}…</target>
        <note />
      </trans-unit>
      <trans-unit id="InstallingWorkloads">
        <source>Installing workloads: {0}</source>
        <target state="translated">Instalowanie obciążeń: {0}</target>
        <note />
      </trans-unit>
      <trans-unit id="InsufficientPrivilegeToStartServer">
        <source>Insufficient privilege to start the server.</source>
        <target state="translated">Niewystarczające uprawnienia do uruchomienia serwera.</target>
        <note />
      </trans-unit>
      <trans-unit id="IntermediateWorkingDirOption">
        <source>WORKING_DIR</source>
        <target state="translated">WORKING_DIR</target>
        <note />
      </trans-unit>
      <trans-unit id="IntermediateWorkingDirOptionDescription">
        <source>The working directory used by the command to execute.</source>
        <target state="translated">Katalog roboczy używany do wykonania polecenia.</target>
        <note />
      </trans-unit>
      <trans-unit id="InternalLoopAsyncDidNotExitSuccessfullyErrorMessage">
        <source>Method '{0}' did not exit successfully</source>
        <target state="new">Method '{0}' did not exit successfully</target>
        <note />
      </trans-unit>
      <trans-unit id="InvalidDirectiveName">
        <source>The directive at '{2}' should contain a name without special characters and an optional value separated by '{1}' like '#:{0} Name{1}Value'.</source>
        <target state="translated">Dyrektywa w „{2}” powinna zawierać nazwę bez znaków specjalnych i opcjonalną wartość oddzieloną znakiem „{1}”, na przykład "#:{0} wartość{1}nazwy”.</target>
        <note>{0} is the directive type like 'package' or 'sdk'. {1} is the expected separator like '@' or '='. {2} is the file path and line number.</note>
      </trans-unit>
      <trans-unit id="InvalidFilePath">
        <source>The specified file must exist and have '.cs' file extension: '{0}'</source>
        <target state="translated">Określony plik musi istnieć i mieć rozszerzenie pliku „.cs”: „{0}”</target>
        <note>{Locked=".cs"}</note>
      </trans-unit>
      <trans-unit id="InvalidOptionForFileBasedApp">
        <source>Cannot specify option '{0}' when operating on a file-based app.</source>
        <target state="translated">Nie można określić opcji „{0}” podczas pracy z aplikacją opartą na plikach.</target>
        <note>{0} is an option name like '--source'.</note>
      </trans-unit>
      <trans-unit id="InvalidOptionForStdin">
        <source>Cannot specify option '{0}' when also using '-' to read the file from standard input.</source>
        <target state="translated">Nie można określić opcji „{0}” przy jednoczesnym używaniu znaku „-” do odczytu pliku ze standardowych danych wejściowych.</target>
        <note>{0} is an option name like '--no-build'.</note>
      </trans-unit>
      <trans-unit id="InvalidProjectDirective">
        <source>The '#:project' directive at '{0}' is invalid: {1}</source>
        <target state="translated">Dyrektywa „#:project” w lokalizacji „{0}” jest nieprawidłowa: {1}</target>
        <note>{0} is the file path and line number. {1} is the inner error message.</note>
      </trans-unit>
      <trans-unit id="InvalidSemVerVersionString">
        <source>Failed to parse "{0}" as a semantic version.</source>
        <target state="translated">Nie można przeanalizować ciągu „{0}” jako wersji semantycznej.</target>
        <note>{0} is a version string that the user entered that was not parsed as a Semantic Version</note>
      </trans-unit>
      <trans-unit id="InvalidToolConfiguration">
        <source>The settings file in the tool's NuGet package is invalid: {0}</source>
        <target state="translated">Plik ustawień w pakiecie NuGet narzędzia jest nieprawidłowy: {0}</target>
        <note />
      </trans-unit>
      <trans-unit id="InvalidVersionForWorkload">
        <source>Error parsing version '{1}' for workload manifest ID '{0}'</source>
        <target state="translated">Wystąpił błąd podczas analizowania wersji „{1}” dla identyfikatora manifestu obciążenia „{0}”</target>
        <note />
      </trans-unit>
      <trans-unit id="LatestVersion">
        <source>Latest Version</source>
        <target state="translated">Najnowsza wersja</target>
        <note>Table lable</note>
      </trans-unit>
      <trans-unit id="LaunchProfileDoesNotExist">
        <source>A launch profile with the name '{0}' doesn't exist.</source>
        <target state="translated">Profil uruchamiania o nazwie „{0}” nie istnieje.</target>
        <note />
      </trans-unit>
      <trans-unit id="LaunchProfileHandlerCannotBeLocated">
        <source>The launch profile type '{0}' is not supported.</source>
        <target state="translated">Typ profilu uruchamiania „{0}” nie jest obsługiwany.</target>
        <note />
      </trans-unit>
      <trans-unit id="LaunchProfileIsNotAJsonObject">
        <source>A profile with the specified name isn't a valid JSON object.</source>
        <target state="translated">Profil o określonej nazwie nie jest prawidłowym obiektem JSON.</target>
        <note />
      </trans-unit>
      <trans-unit id="LaunchProfilesCollectionIsNotAJsonObject">
        <source>The 'profiles' property of the launch settings document is not a JSON object.</source>
        <target state="translated">Właściwość „profiles” dokumentu ustawień uruchamiania nie jest obiektem JSON.</target>
        <note />
      </trans-unit>
      <trans-unit id="ListAppFullName">
        <source>List all projects in a solution file.</source>
        <target state="translated">Wyświetl listę wszystkich projektów w pliku rozwiązania.</target>
        <note />
      </trans-unit>
      <trans-unit id="ListSolutionFoldersArgumentDescription">
        <source>Display solution folder paths.</source>
        <target state="translated">Wyświetl ścieżki folderów rozwiązania.</target>
        <note />
      </trans-unit>
      <trans-unit id="ListToolCommandInvalidGlobalAndLocalAndToolPath">
        <source>The local option(--local), the global option (--global), the tool path option (--tool-path), can only have one at a time. Specify only one of the options: {0}.</source>
        <target state="translated">Można określić tylko jedną opcję jednocześnie: opcję lokalną (--local), opcję globalną (--global) lub opcję ścieżki do narzędzia (--tool-path). Podaj tylko jedną z opcji: {0}.</target>
        <note />
      </trans-unit>
      <trans-unit id="LocalOptionDoesNotSupportFrameworkOption">
        <source>The local option(--local) does not support the framework option (--framework).</source>
        <target state="translated">Opcja lokalna (--local) nie obsługuje opcji struktury (--framework).</target>
        <note />
      </trans-unit>
      <trans-unit id="LocalToolInstallationSucceeded">
        <source>You can invoke the tool from this directory using the following commands: 'dotnet tool run {0}' or 'dotnet {0}'.
Tool '{1}' (version '{2}') was successfully installed. Entry is added to the manifest file {3}.</source>
        <target state="translated">Możesz wywołać narzędzie z tego katalogu przy użyciu następujących poleceń: „dotnet tool run {0}” lub „dotnet {0}”.
Narzędzie „{1}” (wersja „{2}”) zostało pomyślnie zainstalowane. Wpis zostanie dodany do pliku manifestu {3}.</target>
        <note />
      </trans-unit>
      <trans-unit id="LocalToolsRestoreWasSuccessful">
        <source>Restore was successful.</source>
        <target state="translated">Przywracanie zakończyło się pomyślnie.</target>
        <note />
      </trans-unit>
      <trans-unit id="MSBuildEvaluationResult_Error_NoProjectFound">
        <source>No project was found at the path: {0}.</source>
        <target state="translated">Nie znaleziono projektu w ścieżce: {0}.</target>
        <note>{0} - the file path where project was expected to be found.</note>
      </trans-unit>
      <trans-unit id="MSBuildEvaluationResult_Error_NotRestored">
        <source>{0} is not restored.</source>
        <target state="translated">{0} nie został przywrócony.</target>
        <note>{0} - the full path to the project.</note>
      </trans-unit>
      <trans-unit id="MSBuildEvaluator_Error_NoTargetFramework">
        <source>Project '{0}' is a SDK-style project, but does not specify the framework.</source>
        <target state="translated">Projekt „{0}” jest projektem w stylu zestawu SDK, ale nie określa struktury.</target>
        <note>{0} - the full path to the project.</note>
      </trans-unit>
      <trans-unit id="MSBuildOptionDescription">
        <source>Shut down the MSBuild build server.</source>
        <target state="translated">Zamknij serwer kompilacji MSBuild.</target>
        <note />
      </trans-unit>
      <trans-unit id="MaintenanceMessage">
        <source>.NET {0} is going out of support soon.</source>
        <target state="translated">Platforma .NET {0} wkrótce przestanie być wspierana.</target>
        <note />
      </trans-unit>
      <trans-unit id="ManifestFileColumn">
        <source>Manifest</source>
        <target state="translated">Manifest</target>
        <note />
      </trans-unit>
      <trans-unit id="ManifestMsiNotFoundInNuGetPackage">
        <source>Manifest MSI not found in NuGet package {0}</source>
        <target state="translated">Nie znaleziono pliku MSI manifestu w pakiecie NuGet {0}</target>
        <note />
      </trans-unit>
      <trans-unit id="ManifestOption">
        <source>MANIFEST</source>
        <target state="translated">MANIFEST</target>
        <note />
      </trans-unit>
      <trans-unit id="ManifestOptionDescription">
        <source>The path to a target manifest file that contains the list of packages to be excluded from the publish step.</source>
        <target state="translated">Ścieżka do docelowego pliku manifestu zawierającego listę pakietów, które mają zostać wykluczone z kroku publikowania.</target>
        <note />
      </trans-unit>
      <trans-unit id="ManifestPackageUrlNotResolved">
        <source>Manifest package not resolved. Manifest package or URL for {0} doesn't exist.</source>
        <target state="translated">Pakiet manifestu nie został rozpoznany. Pakiet manifestu lub adres URL {0} nie istnieje.</target>
        <note />
      </trans-unit>
      <trans-unit id="MigrateAppFullName">
        <source>Generate a .slnx file from a .sln file.</source>
        <target state="translated">Wygeneruj plik .slnx na podstawie pliku .sln.</target>
        <note />
      </trans-unit>
      <trans-unit id="MinimumExpectedTestsPolicyViolation">
        <source>Minimum expected tests policy violation, tests ran {0}, minimum expected {1}</source>
        <target state="translated">Minimalne oczekiwane naruszenie zasad testów, uruchomione testy: {0}, oczekiwane minimum: {1}</target>
        <note>{0}, {1} number of tests</note>
      </trans-unit>
      <trans-unit id="MissingDirectiveName">
        <source>Missing name of '{0}' at {1}.</source>
        <target state="translated">Brak nazwy „{0}” w {1}.</target>
        <note>{0} is the directive name like 'package' or 'sdk', {1} is the file path and line number.</note>
      </trans-unit>
      <trans-unit id="MsBuildDefinition">
        <source>Run Microsoft Build Engine (MSBuild) commands.</source>
        <target state="translated">Uruchom polecenia aparatu Microsoft Build Engine (MSBuild).</target>
        <note />
      </trans-unit>
      <trans-unit id="MsiProgressInstall">
        <source>Installing {0} </source>
        <target state="translated">Instalowanie {0}</target>
        <note />
      </trans-unit>
      <trans-unit id="MsiProgressRepair">
        <source>Repairing {0} </source>
        <target state="translated">Naprawianie {0}</target>
        <note />
      </trans-unit>
      <trans-unit id="MsiProgressUninstall">
        <source>Removing {0} </source>
        <target state="translated">Usuwanie {0}</target>
        <note />
      </trans-unit>
      <trans-unit id="MultipleProjectsEvaluationResult_Error">
        <source>Multiple projects found: {0}.</source>
        <target state="translated">Znaleziono wiele projektów: {0}.</target>
        <note>{0} - semi-colon separated list of path to projects found.</note>
      </trans-unit>
      <trans-unit id="NameColumnHeader">
        <source>Name</source>
        <target state="translated">Nazwa</target>
        <note />
      </trans-unit>
      <trans-unit id="NeedNuGetInConfig">
        <source>The 'dotnet tool search' command unconditionally accesses nuget.org to find tools, but it is not present in your nuget.config. Add it to run this command.
    This can be done with this command:
  dotnet nuget add source https://api.nuget.org/v3/index.json -n nuget.org</source>
        <target state="translated">Polecenie „dotnet tool search” bezwarunkowo uzyskuje dostęp do nuget.org w celu znalezienia narzędzi, ale nie jest obecne w pliku nuget.config. Dodaj je, aby uruchomić to polecenie.
    Można to zrobić za pomocą tego polecenia:
  dotnet nuget add source https://api.nuget.org/v3/index.json -n nuget.org</target>
        <note>Do not translate 'dotnet tool search' or 'nuget.config'. Do not localize the last line at all.</note>
      </trans-unit>
      <trans-unit id="NetAddCommand">
        <source>.NET Add Command</source>
        <target state="translated">Polecenie add platformy .NET</target>
        <note />
      </trans-unit>
      <trans-unit id="NetListCommand">
        <source>List references or packages of a .NET project.</source>
        <target state="translated">Lista odwołań lub pakietów projektu .NET.</target>
        <note />
      </trans-unit>
      <trans-unit id="NetRemoveCommand">
        <source>.NET Remove Command</source>
        <target state="translated">Polecenie remove platformy .NET</target>
        <note />
      </trans-unit>
      <trans-unit id="NewDefinition">
        <source>Create a new .NET project or file.</source>
        <target state="translated">Utwórz nowy projekt lub plik platformy .NET.</target>
        <note />
      </trans-unit>
      <trans-unit id="NewFeatureBandMessage">
        <source>Try out the newest .NET SDK features with .NET {0}.</source>
        <target state="translated">Wypróbuj najnowsze funkcje zestawu .NET SDK, używając platformy .NET {0}.</target>
        <note />
      </trans-unit>
      <trans-unit id="NewPatchAvailableMessage">
        <source>Patch {0} is available.</source>
        <target state="translated">Poprawka {0} jest dostępna.</target>
        <note />
      </trans-unit>
      <trans-unit id="NewWorkloadSet">
        <source>Installing workload version {0}.</source>
        <target state="translated">Instalowanie wersji obciążenia {0}.</target>
        <note />
      </trans-unit>
      <trans-unit id="NoBinaryLogBecauseRunningJustCsc">
        <source>Warning: Binary log option was specified but MSBuild will be skipped because running just csc is enough. Specify '--no-cache' to force full build.</source>
        <target state="translated">Ostrzeżenie: określono opcję dziennika binarnego, ale program MSBuild zostanie pominięty, ponieważ wystarczy tylko plik csc. Określ wartość „--no-cache”, aby wymusić pełną kompilację.</target>
        <note>{Locked="--no-cache"}{Locked="MSBuild"}{Locked="csc"}</note>
      </trans-unit>
      <trans-unit id="NoBinaryLogBecauseUpToDate">
        <source>Warning: Binary log option was specified but build will be skipped because output is up to date. Specify '--no-cache' to force build.</source>
        <target state="translated">Ostrzeżenie: określono opcję dziennika binarnego, ale kompilacja zostanie pominięta, ponieważ dane wyjściowe są aktualne. Określ wartość „--no-cache”, aby wymusić kompilację.</target>
        <note>{Locked="--no-cache"}</note>
      </trans-unit>
      <trans-unit id="NoBuildOptionDescription">
        <source>Do not build the project before publishing. Implies --no-restore.</source>
        <target state="translated">Nie kompiluj tego projektu przed opublikowaniem. Powoduje przyjęcie, że podano parametr --no-restore.</target>
        <note />
      </trans-unit>
      <trans-unit id="NoDependenciesOptionDescription">
        <source>Do not build project-to-project references and only build the specified project.</source>
        <target state="translated">Nie kompiluj odwołań między projektami i kompiluj tylko określony projekt.</target>
        <note />
      </trans-unit>
      <trans-unit id="NoHistoryFound">
        <source>No workload history found</source>
        <target state="translated">Nie znaleziono historii obciążenia</target>
        <note />
      </trans-unit>
      <trans-unit id="NoIncrementalOptionDescription">
        <source>Do not use incremental building.</source>
        <target state="translated">Nie używaj kompilowania przyrostowego.</target>
        <note />
      </trans-unit>
      <trans-unit id="NoManifestFileContainPackageId">
        <source>Cannot find a manifest file that contains package id '{0}'.</source>
        <target state="translated">Nie można odnaleźć pliku manifestu, który zawiera identyfikator pakietu „{0}”.</target>
        <note />
      </trans-unit>
      <trans-unit id="NoProjectsOrSolutions">
        <source>A project or solution file could not be found in {0}. Specify a project or solution file to use.</source>
        <target state="translated">W lokalizacji {0} nie można odnaleźć pliku projektu lub rozwiązania. Podaj plik projektu lub rozwiązania do użycia.</target>
        <note />
      </trans-unit>
      <trans-unit id="NoResult">
        <source>Could not find any results.</source>
        <target state="translated">Nie można znaleźć żadnych wyników.</target>
        <note />
      </trans-unit>
      <trans-unit id="NoSerializerRegisteredWithIdErrorMessage">
        <source>No serializer registered with ID '{0}'</source>
        <target state="translated">Nie zarejestrowano serializatora z identyfikatorem „{0}”</target>
        <note />
      </trans-unit>
      <trans-unit id="NoSerializerRegisteredWithTypeErrorMessage">
        <source>No serializer registered with type '{0}'</source>
        <target state="translated">Nie zarejestrowano serializatora z typem „{0}”</target>
        <note />
      </trans-unit>
      <trans-unit id="NoServersToShutdown">
        <source>No build servers are running.</source>
        <target state="translated">Nie są uruchomione żadne serwery kompilacji.</target>
        <note />
      </trans-unit>
      <trans-unit id="NoToolsWereRestored">
        <source>No tools were restored.</source>
        <target state="translated">Nie przywrócono żadnych narzędzi.</target>
        <note />
      </trans-unit>
      <trans-unit id="NoTrustWithParentPID">
        <source>Failed to establish a trust relationship with parent process ({0}).</source>
        <target state="translated">Nie można ustanowić relacji zaufania z procesem nadrzędnym ({0}).</target>
        <note />
      </trans-unit>
      <trans-unit id="NoWorkloadHistoryRecords">
        <source>Workload history records are created when when running an operation that modifies workloads like update or install. Cannot update from history until workload history records exist.</source>
        <target state="translated">Rekordy historii obciążeń są tworzone podczas uruchamiania operacji modyfikującej obciążenia, takiej jak aktualizacja lub instalacja. Nie można zaktualizować z historii, dopóki nie istnieją rekordy historii obciążeń.</target>
        <note />
      </trans-unit>
      <trans-unit id="NoWorkloadUpdateFound">
        <source>No workload update found.</source>
        <target state="translated">Nie znaleziono aktualizacji obciążenia.</target>
        <note />
      </trans-unit>
      <trans-unit id="NoWorkloadVersionsFound">
        <source>No workload versions found for SDK feature band {0}.</source>
        <target state="translated">Nie znaleziono wersji obciążenia dla pasma funkcji zestawu SDK {0}.</target>
        <note />
      </trans-unit>
      <trans-unit id="NoWorkloadsInstalledInfoWarning">
        <source>There are no installed workloads to display.</source>
        <target state="translated">Brak zainstalowanych obciążeń do wyświetlenia.</target>
        <note />
      </trans-unit>
      <trans-unit id="NoWorkloadsToRepair">
        <source>No workloads are installed, nothing to repair. Run `dotnet workload search` to find workloads to install.</source>
        <target state="needs-review-translation">Nie zainstalowano żadnych obciążeń i nie ma nic do naprawienia. Uruchom polecenie „dotnet workload search”, aby znaleźć obciążenia do zainstalowania.</target>
        <note>{Locked="dotnet workload search"}</note>
      </trans-unit>
      <trans-unit id="NoWorkloadsToUpdate">
        <source>No workloads installed for this feature band. To update workloads installed with earlier SDK versions, include the --from-previous-sdk option.</source>
        <target state="translated">Nie zainstalowano żadnych obciążeń dla tego pasma funkcji. Aby zaktualizować obciążenia zainstalowane przy użyciu wcześniejszych wersji zestawu SDK, dołącz opcję --from-previous-sdk.</target>
        <note />
      </trans-unit>
      <trans-unit id="NugetDefinition">
        <source>Provides additional NuGet commands.</source>
        <target state="translated">Udostępnia dodatkowe polecenia NuGet.</target>
        <note />
      </trans-unit>
      <trans-unit id="OSDoesNotSupportMsi">
        <source>MSI installations are only supported on Windows.</source>
        <target state="translated">Instalacje MSI są obsługiwane tylko w systemie Windows.</target>
        <note />
      </trans-unit>
      <trans-unit id="OnlyLocalOptionSupportManifestFileOption">
        <source>Specifying the tool manifest option (--tool-manifest) is only valid with the local option (--local or the default).</source>
        <target state="translated">Określenie opcji manifestu narzędzia (--tool-manifest) jest prawidłowe tylko z opcją lokalną (--local lub wartość domyślna).</target>
        <note />
      </trans-unit>
      <trans-unit id="OptionsCannotBeCombined">
        <source>Options '--outdated', '--deprecated' and '--vulnerable' cannot be combined.</source>
        <target state="translated">Nie można łączyć opcji „--outdated”, „--deprecated” i „--vulnerable”.</target>
        <note />
      </trans-unit>
      <trans-unit id="OutOfProcessArtifactsProduced">
        <source>Out of process file artifacts produced:</source>
        <target state="translated">Wygenerowane artefakty pliku poza procesem:</target>
        <note />
      </trans-unit>
      <trans-unit id="OutOfSupportMessage">
        <source>.NET {0} is out of support.</source>
        <target state="translated">Platforma .NET {0} nie jest już wspierana.</target>
        <note />
      </trans-unit>
      <trans-unit id="OutputOptionName">
        <source>OUTPUT_DIR</source>
        <target state="translated">OUTPUT_DIR</target>
        <note />
      </trans-unit>
      <trans-unit id="PackAppFullName">
        <source>.NET Core NuGet Package Packer</source>
        <target state="translated">Tworzenie pakietów NuGet w programie .NET Core</target>
        <note />
      </trans-unit>
      <trans-unit id="PackCmdNoLogo">
        <source>Do not display the startup banner or the copyright message.</source>
        <target state="translated">Nie wyświetlaj baneru początkowego ani komunikatu o prawach autorskich.</target>
        <note />
      </trans-unit>
      <trans-unit id="PackCmdOutputDir">
        <source>OUTPUT_DIR</source>
        <target state="translated">OUTPUT_DIR</target>
        <note />
      </trans-unit>
      <trans-unit id="PackCmdOutputDirDescription">
        <source>The output directory to place built packages in.</source>
        <target state="translated">Katalog wyjściowy, w którym mają zostać umieszczone skompilowane pakiety.</target>
        <note />
      </trans-unit>
      <trans-unit id="PackCmdVersion">
        <source>VERSION</source>
        <target state="translated">WERSJA</target>
        <note />
      </trans-unit>
      <trans-unit id="PackCmdVersionDescription">
        <source>The version of the package to create</source>
        <target state="translated">Wersja pakietu do utworzenia</target>
        <note />
      </trans-unit>
      <trans-unit id="PackConfigurationOptionDescription">
        <source>The configuration to use for building the package. The default is 'Release'.</source>
        <target state="translated">Konfiguracja używana do kompilowania pakietu. Wartość domyślna to „Wersja”.</target>
        <note />
      </trans-unit>
      <trans-unit id="PackDefinition">
        <source>Create a NuGet package.</source>
        <target state="translated">Utwórz pakiet NuGet.</target>
        <note />
      </trans-unit>
      <trans-unit id="PackageAddAppFullName">
        <source>Add a NuGet package reference to the project.</source>
        <target state="translated">Dodaj odwołanie do pakietu NuGet do projektu.</target>
        <note />
      </trans-unit>
      <trans-unit id="PackageAddCmdFramework">
        <source>FRAMEWORK</source>
        <target state="translated">FRAMEWORK</target>
        <note />
      </trans-unit>
      <trans-unit id="PackageAddCmdFrameworkDescription">
        <source>Add the reference only when targeting a specific framework.</source>
        <target state="translated">Dodaj odwołanie tylko w przypadku określenia konkretnej platformy docelowej.</target>
        <note />
      </trans-unit>
      <trans-unit id="PackageAddCmdNoRestoreDescription">
        <source>Add the reference without performing restore preview and compatibility check.</source>
        <target state="translated">Dodaj odwołanie bez tworzenia podglądu przywracania i sprawdzania zgodności.</target>
        <note />
      </trans-unit>
      <trans-unit id="PackageAddCmdSource">
        <source>SOURCE</source>
        <target state="translated">ŹRÓDŁO</target>
        <note />
      </trans-unit>
      <trans-unit id="PackageAddCmdSourceDescription">
        <source>The NuGet package source to use during the restore.</source>
        <target state="translated">Źródło pakietów NuGet do użycia podczas przywracania.</target>
        <note />
      </trans-unit>
      <trans-unit id="PackageDefinition">
        <source>Search for, add, remove, or list PackageReferences for a .NET project.</source>
        <target state="translated">Wyszukaj, dodaj, usuń lub wyświetl listę elementów PackageReference dla projektu platformy .NET.</target>
        <note />
      </trans-unit>
      <trans-unit id="PackageFailedToRestore">
        <source>Package "{0}" failed to restore, due to {1}</source>
        <target state="translated">Nie można przywrócić pakietu „{0}” z powodu {1}</target>
        <note />
      </trans-unit>
      <trans-unit id="PackageId">
        <source>Package ID</source>
        <target state="translated">Identyfikator pakietu</target>
        <note>Table lable</note>
      </trans-unit>
      <trans-unit id="PackageListAppFullName">
        <source>List all package references of the project or solution.</source>
        <target state="translated">Zwróć listę wszystkich odwołań do pakietów w projekcie lub rozwiązaniu.</target>
        <note />
      </trans-unit>
      <trans-unit id="PackageListCmdFramework">
        <source>FRAMEWORK | FRAMEWORK\RID</source>
        <target state="translated">FRAMEWORK | FRAMEWORK\RID</target>
        <note />
      </trans-unit>
      <trans-unit id="PackageListCmdFrameworkDescription">
        <source>Chooses a framework to show its packages. Use the option multiple times for multiple frameworks.</source>
        <target state="translated">Wybiera strukturę, aby wyświetlić jej pakiety. W przypadku wielu struktur użyj tej opcji wielokrotnie.</target>
        <note />
      </trans-unit>
      <trans-unit id="PackageListCmdSource">
        <source>SOURCE</source>
        <target state="translated">ŹRÓDŁO</target>
        <note />
      </trans-unit>
      <trans-unit id="PackageListCmdSourceDescription">
        <source>The NuGet sources to use when searching for newer packages. Requires the '--outdated', '--deprecated' or '--vulnerable' option.</source>
        <target state="translated">Źródła NuGet do użycia podczas wyszukiwania nowszych pakietów. Wymaga opcji „--outdated”, „--deprecated” lub „--vulnerable”.</target>
        <note />
      </trans-unit>
      <trans-unit id="PackageListFileNotFound">
        <source>Could not find file or directory '{0}'.</source>
        <target state="translated">Nie można odnaleźć pliku lub katalogu „{0}”.</target>
        <note />
      </trans-unit>
      <trans-unit id="PackageRemoveAppFullName">
        <source>Remove a NuGet package reference from the project.</source>
        <target state="translated">Usuń odwołanie do pakietu NuGet z projektu.</target>
        <note />
      </trans-unit>
      <trans-unit id="PackageRemoveAppHelpText">
        <source>The package reference to remove.</source>
        <target state="translated">Odwołanie do pakietu do usunięcia.</target>
        <note />
      </trans-unit>
      <trans-unit id="PackageRemoveSpecifyExactlyOnePackageReference">
        <source>Specify only one package reference to remove.</source>
        <target state="translated">Podaj tylko jedno odwołanie do pakietu, które ma zostać usunięte.</target>
        <note />
      </trans-unit>
      <trans-unit id="PackageSearchCommandDescription">
        <source>Searches one or more package sources for packages that match a search term. If no sources are specified, all sources defined in the NuGet.Config are used.</source>
        <target state="translated">Wyszukuje co najmniej jedno źródło pakietów, które są zgodne z wyszukiwanym terminem. Jeśli nie określono żadnego źródła, zostaną użyte wszystkie źródła zdefiniowane w NuGet.Config.</target>
        <note />
      </trans-unit>
      <trans-unit id="PackageSearchPrereleaseDescription">
        <source>Include prerelease packages.</source>
        <target state="translated">Uwzględnij pakiety wersji wstępnej.</target>
        <note />
      </trans-unit>
      <trans-unit id="PackageSearchSearchTermArgumentName">
        <source>SearchTerm</source>
        <target state="translated">SearchTerm</target>
        <note />
      </trans-unit>
      <trans-unit id="PackageSearchSearchTermDescription">
        <source>Search term to filter package names, descriptions, and tags. Used as a literal value. Example: `dotnet package search some.package`. See also `--exact-match`.</source>
        <target state="translated">Wyszukaj termin, aby filtrować nazwy,opisy i tagi pakietów. Używane jako wartość literału. Przykład: „dotnet package search some.package”. Zobacz też „--exact-match”.</target>
        <note />
      </trans-unit>
      <trans-unit id="PackageSearchSkipArgumentName">
        <source>Skip</source>
        <target state="translated">Pomiń</target>
        <note />
      </trans-unit>
      <trans-unit id="PackageSearchSkipDescription">
        <source>Number of results to skip, to allow pagination. Default 0.</source>
        <target state="translated">Liczba wyników do pominięcia, aby zezwolić na dzielenie na strony. Wartość domyślna to 0.</target>
        <note />
      </trans-unit>
      <trans-unit id="PackageSearchTakeArgumentName">
        <source>Take</source>
        <target state="translated">Pobierz</target>
        <note />
      </trans-unit>
      <trans-unit id="PackageSearchTakeDescription">
        <source>Number of results to return. Default 20.</source>
        <target state="translated">Liczba wyników do zwrócenia. Wartość domyślna to 20.</target>
        <note />
      </trans-unit>
      <trans-unit id="PackagesCommandNameCollisionConclusion">
        <source>Command names conflict. Command names are case insensitive.
{0}</source>
        <target state="translated">Konflikt nazw poleceń. W nazwach poleceń nie jest rozróżniana wielkość liter.
{0}</target>
        <note />
      </trans-unit>
      <trans-unit id="PackagesCommandNameCollisionForOnePackage">
        <source>A command "{0}" in package "{1}"</source>
        <target state="translated">Polecenie „{0}” w pakiecie „{1}”</target>
        <note />
      </trans-unit>
      <trans-unit id="Passed">
        <source>Passed</source>
        <target state="translated">Powodzenie</target>
        <note />
      </trans-unit>
      <trans-unit id="PassedLowercase">
        <source>passed</source>
        <target state="translated">zakończone powodzeniem</target>
        <note />
      </trans-unit>
      <trans-unit id="PathToApplicationDefinition">
        <source>The path to an application .dll file to execute.</source>
        <target state="translated">Ścieżka do pliku dll aplikacji do wykonania.</target>
        <note />
      </trans-unit>
      <trans-unit id="PendingReboot">
        <source>The machine has a pending reboot. The workload operation will continue, but you may need to restart.</source>
        <target state="translated">Urządzenie oczekuje na ponowne uruchomienie. Operacja obciążenia będzie kontynuowana, ale może być konieczne ponowne uruchomienie.</target>
        <note />
      </trans-unit>
      <trans-unit id="PostAction_AddProjToSln_Error_BothInRootAndSolutionFolderSpecified">
        <source>Add project reference to solution action is not configured correctly in the template.
    The 'solutionFolder' and 'inRoot' cannot be used together; use only one of the options.</source>
        <target state="translated">Odwołanie do dodawania projektu do akcji rozwiązania nie jest poprawnie skonfigurowane w szablonie.
    Elementów „solutionFolder” i „inRoot” nie można używać razem; użyj tylko jednej z opcji.</target>
        <note>do not translate: 'solutionFolder', 'inRoot'</note>
      </trans-unit>
      <trans-unit id="PostAction_AddProjToSln_Error_NoProjectsToAdd">
        <source>Add project reference to solution action is not configured correctly in the template. Unable to determine the project files to add.</source>
        <target state="translated">Dodawanie odwołania projektu do akcji rozwiązania nie jest poprawnie skonfigurowane w szablonie. Nie można określić plików projektu do dodania.</target>
        <note />
      </trans-unit>
      <trans-unit id="PostAction_AddProjToSln_Error_NoSolutionFile">
        <source>Unable to determine which solution file to add the reference to.</source>
        <target state="translated">Nie można ustalić, do którego pliku projektu należy dodać odwołanie.</target>
        <note />
      </trans-unit>
      <trans-unit id="PostAction_AddProjToSln_Failed">
        <source>Failed to add project(s) to the solution: {0}</source>
        <target state="translated">Nie można dodać projektów do rozwiązania: {0}</target>
        <note>{0} - the reason why operation failed, normally ends with period</note>
      </trans-unit>
      <trans-unit id="PostAction_AddProjToSln_Failed_NoReason">
        <source>Failed to add project(s) to a solution file.</source>
        <target state="translated">Nie można dodać projektów do pliku rozwiązania.</target>
        <note />
      </trans-unit>
      <trans-unit id="PostAction_AddProjToSln_InRoot_Running">
        <source>Adding
    project(s): {0}
    in the root of solution file: {1}</source>
        <target state="translated">Dodawanie
    projekty: {0}
    w katalogu głównym pliku rozwiązania: {1}</target>
        <note>{0} - list of file paths to projects to add,
{1} - the path to target solution file</note>
      </trans-unit>
      <trans-unit id="PostAction_AddProjToSln_Running">
        <source>Adding
    project(s): {0}
    to solution file: {1}
    solution folder: {2}</source>
        <target state="translated">Dodawanie
    projekty: {0}
    do pliku rozwiązania: {1}
    folder rozwiązania: {2}</target>
        <note>{0} - list of file paths to projects to add,
{1} - the path to target solution file,
{2} - the solution folder inside solution to add the projects to.</note>
      </trans-unit>
      <trans-unit id="PostAction_AddProjToSln_Succeeded">
        <source>Successfully added project(s) to a solution file.</source>
        <target state="translated">Pomyślnie dodano projekty do pliku rozwiązania.</target>
        <note />
      </trans-unit>
      <trans-unit id="PostAction_AddReference_AddPackageReference">
        <source>Adding a package reference {0} to project file {1}:</source>
        <target state="translated">Dodawanie odwołania do pakietu {0} do pliku projektu {1}:</target>
        <note />
      </trans-unit>
      <trans-unit id="PostAction_AddReference_AddPackageReference_Failed">
        <source>Failed to add package reference: {0}</source>
        <target state="translated">Nie można dodać odwołania do pakietu: {0}</target>
        <note>{0} - the reason why operation failed, normally ends with period</note>
      </trans-unit>
      <trans-unit id="PostAction_AddReference_AddPackageReference_WithVersion">
        <source>Adding a package reference {0} (version: {1}) to project file {2}:</source>
        <target state="translated">Dodawanie odwołania do pakietu {0} (wersja: {1}) do pliku projektu {2}:</target>
        <note />
      </trans-unit>
      <trans-unit id="PostAction_AddReference_AddProjectReference">
        <source>Adding a project reference {0} to project file {1}:</source>
        <target state="translated">Dodawanie odwołania do projektu {0} do pliku projektu {1}:</target>
        <note />
      </trans-unit>
      <trans-unit id="PostAction_AddReference_AddProjectReference_Failed">
        <source>Failed to add project reference: {0}</source>
        <target state="translated">Nie można dodać odwołania do projektu: {0}</target>
        <note>{0} - the reason why operation failed, normally ends with period</note>
      </trans-unit>
      <trans-unit id="PostAction_AddReference_Error_ActionMisconfigured">
        <source>Add reference action is not configured correctly in the template.</source>
        <target state="translated">Akcja dodania odwołania nie jest poprawnie skonfigurowana w tym szablonie.</target>
        <note />
      </trans-unit>
      <trans-unit id="PostAction_AddReference_Error_FrameworkNotSupported">
        <source>Unable to automatically add the framework reference {0} to the project. Manually edit the project file to add it.</source>
        <target state="translated">Nie można automatycznie dodać odwołania platformy {0} do projektu. Edytuj ręcznie plik projektu, aby go dodać.</target>
        <note />
      </trans-unit>
      <trans-unit id="PostAction_AddReference_Error_ProjFileListHeader">
        <source>Project files found:</source>
        <target state="translated">Znaleziono pliki projektu:</target>
        <note />
      </trans-unit>
      <trans-unit id="PostAction_AddReference_Error_UnresolvedProjFile">
        <source>Unable to determine which project file to add the reference to.</source>
        <target state="translated">Nie można ustalić, do którego pliku projektu należy dodać odwołanie.</target>
        <note />
      </trans-unit>
      <trans-unit id="PostAction_AddReference_Error_UnsupportedRefType">
        <source>Adding reference type {0} is not supported.</source>
        <target state="translated">Dodawanie odwołania typu {0} nie jest obsługiwane.</target>
        <note />
      </trans-unit>
      <trans-unit id="PostAction_AddReference_Failed">
        <source>Failed to add a reference to the project file.</source>
        <target state="translated">Nie można dodać odwołania do pliku projektu.</target>
        <note />
      </trans-unit>
      <trans-unit id="PostAction_AddReference_Succeeded">
        <source>Successfully added a reference to the project file.</source>
        <target state="translated">Pomyślnie dodano odwołanie do pliku projektu.</target>
        <note />
      </trans-unit>
      <trans-unit id="PostAction_Restore_Error_FailedToDetermineProjectToRestore">
        <source>Couldn't determine files to restore.</source>
        <target state="translated">Nie można ustalić plików do przywrócenia.</target>
        <note />
      </trans-unit>
      <trans-unit id="PostAction_Restore_Error_NoProjectsToRestore">
        <source>No projects are configured to restore. Check primary outputs configuration in template.json.</source>
        <target state="translated">Żadne projekty nie są skonfigurowane do przywracania. Sprawdź konfigurację podstawowych danych wyjściowych w pliku template.json.</target>
        <note />
      </trans-unit>
      <trans-unit id="PostAction_Restore_Failed">
        <source>Restore failed.</source>
        <target state="translated">Błąd przywracania.</target>
        <note />
      </trans-unit>
      <trans-unit id="PostAction_Restore_RestoreFailed">
        <source>Failed to perform restore: {0}</source>
        <target state="translated">Nie można wykonać przywracania: {0}</target>
        <note>{0} - the reason why operation failed, normally ends with period</note>
      </trans-unit>
      <trans-unit id="PostAction_Restore_Running">
        <source>Restoring {0}:</source>
        <target state="translated">Przywracanie pakietu {0}:</target>
        <note>{0} - path to a project to restore</note>
      </trans-unit>
      <trans-unit id="PostAction_Restore_Succeeded">
        <source>Restore succeeded.</source>
        <target state="translated">Przywracanie powiodło się.</target>
        <note />
      </trans-unit>
      <trans-unit id="PrereleaseAndVersionAreNotSupportedAtTheSameTime">
        <source>The --prerelease and --version options are not supported in the same command</source>
        <target state="translated">Opcje --prerelease i --version nie są obsługiwane w tym samym poleceniu</target>
        <note />
      </trans-unit>
      <trans-unit id="PrintDownloadLinkOnlyDescription">
        <source>Only print the list of links to download without downloading.</source>
        <target state="translated">Drukuj tylko listę linków do pobrania bez ich pobierania.</target>
        <note />
      </trans-unit>
      <trans-unit id="PrintSetVersionsDescription">
        <source>'dotnet workload search version' has three functions depending on its argument:
      1. If no argument is specified, it outputs a list of the latest released workload versions from this feature band. Takes the --take option to specify how many to provide and --format to alter the format.
         Example:
           dotnet workload search version --take 2 --format json
           [{"workloadVersion":"9.0.201"},{"workloadVersion":"9.0.200.1"}]
      2. If a workload version is provided as an argument, it outputs a table of various workloads and their versions for the specified workload version. Takes the --format option to alter the output format.
         Example:
           dotnet workload search version 9.0.201
           Workload manifest ID                               Manifest feature band      Manifest Version
           ------------------------------------------------------------------------------------------------
           microsoft.net.workload.emscripten.current          9.0.100-rc.1               9.0.0-rc.1.24430.3
           microsoft.net.workload.emscripten.net6             9.0.100-rc.1               9.0.0-rc.1.24430.3
           microsoft.net.workload.emscripten.net7             9.0.100-rc.1               9.0.0-rc.1.24430.3
           microsoft.net.workload.emscripten.net8             9.0.100-rc.1               9.0.0-rc.1.24430.3
           microsoft.net.sdk.android                          9.0.100-rc.1               35.0.0-rc.1.80
           microsoft.net.sdk.ios                              9.0.100-rc.1               17.5.9270-net9-rc1
           microsoft.net.sdk.maccatalyst                      9.0.100-rc.1               17.5.9270-net9-rc1
           microsoft.net.sdk.macos                            9.0.100-rc.1               14.5.9270-net9-rc1
           microsoft.net.sdk.maui                             9.0.100-rc.1               9.0.0-rc.1.24453.9
           microsoft.net.sdk.tvos                             9.0.100-rc.1               17.5.9270-net9-rc1
           microsoft.net.workload.mono.toolchain.current      9.0.100-rc.1               9.0.0-rc.1.24431.7
           microsoft.net.workload.mono.toolchain.net6         9.0.100-rc.1               9.0.0-rc.1.24431.7
           microsoft.net.workload.mono.toolchain.net7         9.0.100-rc.1               9.0.0-rc.1.24431.7
           microsoft.net.workload.mono.toolchain.net8         9.0.100-rc.1               9.0.0-rc.1.24431.7
      3. If one or more workloads are provided along with their versions (by joining them with the '@' character), it outputs workload versions that match the provided versions. Takes the --take option to specify how many to provide and --format to alter the format.
         Example:
           dotnet workload search version maui@9.0.0-rc.1.24453.9 ios@17.5.9270-net9-rc1
           9.0.201
    </source>
        <target state="translated">Polecenie „dotnet workload search version” ma trzy funkcje w zależności od argumentu:
      1. Jeśli nie zostanie określony żaden argument, wyświetla listę najnowszych wydanych wersji obciążenia z tego pasma funkcji. Przyjmuje opcję --take, aby określić, ile elementów należy podać, i polecenie --format, aby zmienić format.
         Przykład:
           dotnet workload search version --take 2 --format json
           [{"workloadVersion":"9.0.201"},{"workloadVersion":"9.0.200.1"}]
      2. Jeśli wersja obciążenia jest podana jako argument, generuje tabelę różnych obciążeń i ich wersje dla określonej wersji obciążenia. Przyjmuje opcję --format, aby zmienić format danych wyjściowych.
         Przykład:
           dotnet workload search version 9.0.201
           Identyfikator manifestu obciążenia                               Pasmo funkcji manifestu      Wersja manifestu
           ------------------------------------------------------------------------------------------------
           microsoft.net.workload.emscripten.current          9.0.100-rc.1               9.0.0-rc.1.24430.3
           microsoft.net.workload.emscripten.net6             9.0.100-rc.1               9.0.0-rc.1.24430.3
           microsoft.net.workload.emscripten.net7             9.0.100-rc.1               9.0.0-rc.1.24430.3
           microsoft.net.workload.emscripten.net8             9.0.100-rc.1               9.0.0-rc.1.24430.3
           microsoft.net.sdk.android                          9.0.100-rc.1               35.0.0-rc.1.80
           microsoft.net.sdk.ios                              9.0.100-rc.1               17.5.9270-net9-rc1
           microsoft.net.sdk.maccatalyst                      9.0.100-rc.1               17.5.9270-net9-rc1
           microsoft.net.sdk.macos                            9.0.100-rc.1               14.5.9270-net9-rc1
           microsoft.net.sdk.maui                             9.0.100-rc.1               9.0.0-rc.1.24453.9
           microsoft.net.sdk.tvos                             9.0.100-rc.1               17.5.9270-net9-rc1
           microsoft.net.workload.mono.toolchain.current      9.0.100-rc.1               9.0.0-rc.1.24431.7
           microsoft.net.workload.mono.toolchain.net6         9.0.100-rc.1               9.0.0-rc.1.24431.7
           microsoft.net.workload.mono.toolchain.net7         9.0.100-rc.1               9.0.0-rc.1.24431.7
           microsoft.net.workload.mono.toolchain.net8         9.0.100-rc.1               9.0.0-rc.1.24431.7
      3. Jeśli co najmniej jedno obciążenie jest podane wraz z jego wersją (przez połączenie jej za pomocą znaku „@”), generuje wersje obciążeń zgodne z podanymi wersjami. Przyjmuje opcję --take, aby określić, ile elementów należy podać, i polecenie --format, aby zmienić format.
         Przykład:
           dotnet workload search version maui@9.0.0-rc.1.24453.9 ios@17.5.9270-net9-rc1
           9.0.201
    </target>
        <note>{Locked="--take"} {Locked="--format"} {Locked="dotnet workload search version"} {Locked="workloadVersion"}</note>
      </trans-unit>
      <trans-unit id="ProjectCapabilityConstraintFactory_Exception_EvaluationFailed">
        <source>Failed to create constraint '{0}': failed to evaluate the project: {1}</source>
        <target state="translated">Nie można utworzyć ograniczenia „{0}”: nie można ocenić projektu: {1}</target>
        <note>{0} - type of constraint (non-localizable), {1} - localized reason why evaluation failed, ends with period.</note>
      </trans-unit>
      <trans-unit id="ProjectCapabilityConstraintFactory_Exception_NoEvaluator">
        <source>Failed to create constraint '{0}': {1} component is not available.</source>
        <target state="translated">Nie można utworzyć ograniczenia „{0}”: składnik {1} jest niedostępny.</target>
        <note>{0} - type of constraint (non-localizable), {1} - name of required component (non-localizable).</note>
      </trans-unit>
      <trans-unit id="ProjectCapabilityConstraint_DisplayName">
        <source>Project capabilities</source>
        <target state="translated">Możliwości projektu</target>
        <note />
      </trans-unit>
      <trans-unit id="ProjectCapabilityConstraint_Error_ArgumentShouldBeString">
        <source>argument should be a string</source>
        <target state="translated">argument powinien być ciągiem</target>
        <note>part of a sentence</note>
      </trans-unit>
      <trans-unit id="ProjectCapabilityConstraint_Error_ArgumentShouldNotBeEmpty">
        <source>arguments should not contain empty values</source>
        <target state="translated">argumenty nie powinny zawierać pustych wartości</target>
        <note>part of a sentence</note>
      </trans-unit>
      <trans-unit id="ProjectCapabilityConstraint_Error_InvalidConstraintConfiguration">
        <source>Invalid constraint configuration</source>
        <target state="translated">Nieprawidłowa konfiguracja ograniczenia</target>
        <note>part of a sentence</note>
      </trans-unit>
      <trans-unit id="ProjectCapabilityConstraint_Error_InvalidJson">
        <source>invalid JSON</source>
        <target state="translated">Nieprawidłowy kod JSON</target>
        <note>part of a sentence</note>
      </trans-unit>
      <trans-unit id="ProjectCapabilityConstraint_Restricted_EvaluationFailed_Message">
        <source>Failed to evaluate project context: {0}</source>
        <target state="translated">Nie można ocenić kontekstu projektu: {0}</target>
        <note>{0} - failure reason</note>
      </trans-unit>
      <trans-unit id="ProjectCapabilityConstraint_Restricted_Message">
        <source>The template needs project capability '{0}', and current project ({1}) does not satisfy it.</source>
        <target state="translated">Szablon wymaga możliwości projektu „{0}”, a bieżący projekt ({1}) ich nie spełnia.</target>
        <note>{0} - project capability expression (non-localizable), {1} - path to the project.</note>
      </trans-unit>
      <trans-unit id="ProjectCapabilityConstraint_Restricted_MultipleProjectsFound_CTA">
        <source>Specify the project to use using {0} option.</source>
        <target state="translated">Określ projekt do użycia przy użyciu opcji {0}.</target>
        <note>{0} - option to use - non localizable</note>
      </trans-unit>
      <trans-unit id="ProjectCapabilityConstraint_Restricted_NoProjectFound_CTA">
        <source>This template can only be created inside the project.</source>
        <target state="translated">Ten szablon można utworzyć tylko wewnątrz projektu.</target>
        <note />
      </trans-unit>
      <trans-unit id="ProjectCapabilityConstraint_Restricted_NonSDKStyle_Message">
        <source>The project {0} is not an SDK style project, and is not supported for evaluation. It is only possible to use this template with SDK-style projects.</source>
        <target state="translated">Projekt {0} nie jest projektem w stylu zestawu SDK i nie jest obsługiwany na potrzeby oceny. Tego szablonu można używać tylko z projektami w stylu zestawu SDK.</target>
        <note>{0} - path to the project</note>
      </trans-unit>
      <trans-unit id="ProjectCapabilityConstraint_Restricted_NotRestored_CTA">
        <source>Run 'dotnet restore {0}' to restore the project.</source>
        <target state="translated">Uruchom polecenie „dotnet restore {0}”, aby przywrócić projekt.</target>
        <note>{Locked="dotnet restore {0}"}</note>
      </trans-unit>
      <trans-unit id="ProjectContextSymbolSource_DisplayName">
        <source>Project context</source>
        <target state="translated">Kontekst projektu</target>
        <note />
      </trans-unit>
      <trans-unit id="ProjectConvertAppFullName">
        <source>Convert a file-based program to a project-based program.</source>
        <target state="translated">Konwertuj program oparty na plikach na program oparty na projekcie.</target>
        <note />
      </trans-unit>
      <trans-unit id="ProjectConvertAskForOutputDirectory">
        <source>Specify the output directory ({0}):</source>
        <target state="translated">Określ katalog wyjściowy ({0}):</target>
        <note>{0} is the default value</note>
      </trans-unit>
      <trans-unit id="ProjectConvertDryRun">
        <source>Determines changes without actually modifying the file system</source>
        <target state="translated">Określa zmiany bez faktycznej modyfikacji systemu plików</target>
        <note />
      </trans-unit>
      <trans-unit id="ProjectConvertWouldConvertFile">
        <source>Dry run: would remove file-level directives from file: {0}</source>
        <target state="translated">Przebieg próbny: spowoduje usunięcie dyrektyw na poziomie pliku z pliku: {0}</target>
        <note>{0} is the file full path.</note>
      </trans-unit>
      <trans-unit id="ProjectConvertWouldCopyFile">
        <source>Dry run: would copy file '{0}' to '{1}'.</source>
        <target state="translated">Przebieg próbny: spowoduje skopiowanie pliku „{0}” do „{1}”.</target>
        <note>{0} and {1} are file full paths.</note>
      </trans-unit>
      <trans-unit id="ProjectConvertWouldCreateDirectory">
        <source>Dry run: would create directory: {0}</source>
        <target state="translated">Przebieg próbny: spowoduje utworzenie katalogu: {0}</target>
        <note>{0} is the directory full path.</note>
      </trans-unit>
      <trans-unit id="ProjectConvertWouldCreateFile">
        <source>Dry run: would create file: {0}</source>
        <target state="translated">Przebieg próbny: spowoduje utworzenie pliku: {0}</target>
        <note>{0} is the file full path.</note>
      </trans-unit>
      <trans-unit id="ProjectConvertWouldDeleteFile">
        <source>Dry run: would delete file: {0}</source>
        <target state="translated">Przebieg próbny: spowoduje usunięcie pliku: {0}</target>
        <note>{0} is the file full path.</note>
      </trans-unit>
      <trans-unit id="ProjectConvertWouldMoveFile">
        <source>Dry run: would move file '{0}' to '{1}'.</source>
        <target state="translated">Przebieg próbny: spowoduje przeniesienie pliku „{0}” do „{1}”.</target>
        <note>{0} and {1} are file full paths.</note>
      </trans-unit>
      <trans-unit id="ProjectManifest">
        <source>PROJECT_MANIFEST</source>
        <target state="translated">PROJECT_MANIFEST</target>
        <note />
      </trans-unit>
      <trans-unit id="ProjectManifestDescription">
        <source>The XML file that contains the list of packages to be stored.</source>
        <target state="translated">Plik XML zawierający listę pakietów, które mają być przechowywane.</target>
        <note />
      </trans-unit>
      <trans-unit id="ProjectsHeader">
        <source>Project(s)</source>
        <target state="translated">Projekty</target>
        <note />
      </trans-unit>
      <trans-unit id="PropertyDirectiveInvalidName">
        <source>Invalid property name at {0}. {1}</source>
        <target state="translated">Nieprawidłowa nazwa właściwości w {0}. {1}</target>
        <note>{0} is the file path and line number. {1} is an inner exception message.</note>
      </trans-unit>
      <trans-unit id="PropertyDirectiveMissingParts">
        <source>The property directive needs to have two parts separated by '=' like '#:property PropertyName=PropertyValue': {0}</source>
        <target state="translated">Dyrektywa właściwości musi mieć dwie części oddzielone znakiem „=”, na przykład „'#:property PropertyName=PropertyValue”: {0}</target>
        <note>{0} is the file path and line number.{Locked="#:property"}</note>
      </trans-unit>
      <trans-unit id="PublishAppDescription">
        <source>Publisher for the .NET Platform</source>
        <target state="translated">Wydawca dla platformy .NET.</target>
        <note />
      </trans-unit>
      <trans-unit id="PublishCmdNoLogo">
        <source>Do not display the startup banner or the copyright message.</source>
        <target state="translated">Nie wyświetlaj baneru początkowego ani komunikatu o prawach autorskich.</target>
        <note />
      </trans-unit>
      <trans-unit id="PublishConfigurationOptionDescription">
        <source>The configuration to publish for. The default is 'Release' for NET 8.0 projects and above, but 'Debug' for older projects.</source>
        <target state="translated">Konfiguracja do opublikowania. Wartość domyślna to „Wersja” dla projektów NET 8.0 i nowszych, ale „Debugowanie” dla starszych projektów.</target>
        <note />
      </trans-unit>
      <trans-unit id="PublishDefinition">
        <source>Publish a .NET project for deployment.</source>
        <target state="translated">Opublikuj projekt platformy .NET do wdrożenia.</target>
        <note />
      </trans-unit>
      <trans-unit id="PublishFrameworkOptionDescription">
        <source>The target framework to publish for. The target framework has to be specified in the project file.</source>
        <target state="translated">Platforma docelowa publikacji. Platforma docelowa musi być określona w pliku projektu.</target>
        <note />
      </trans-unit>
      <trans-unit id="PublishOutputOption">
        <source>OUTPUT_DIR</source>
        <target state="translated">OUTPUT_DIR</target>
        <note />
      </trans-unit>
      <trans-unit id="PublishOutputOptionDescription">
        <source>The output directory to place the published artifacts in.</source>
        <target state="translated">Katalog wyjściowy, w którym mają zostać umieszczone opublikowane artefakty.</target>
        <note />
      </trans-unit>
      <trans-unit id="PublishRuntimeOptionDescription">
        <source>The target runtime to publish for. This is used when creating a self-contained deployment.
The default is to publish a framework-dependent application.</source>
        <target state="translated">Docelowe środowisko uruchomieniowe na potrzeby publikowania. Jest używane podczas tworzenia samodzielnego wdrożenia.
Domyślnie publikowana jest aplikacja zależna od struktury.</target>
        <note />
      </trans-unit>
      <trans-unit id="RazorOptionDescription">
        <source>Shut down the Razor build server.</source>
        <target state="translated">Zamknij serwer kompilacji Razor.</target>
        <note />
      </trans-unit>
      <trans-unit id="ReferenceAddAppFullName">
        <source>Add a project-to-project reference to the project.</source>
        <target state="translated">Dodaj odwołanie między projektami do projektu.</target>
        <note />
      </trans-unit>
      <trans-unit id="ReferenceAddCmdFrameworkDescription">
        <source>Add the reference only when targeting a specific framework.</source>
        <target state="translated">Dodaj odwołanie tylko w przypadku określenia konkretnej platformy docelowej.</target>
        <note />
      </trans-unit>
      <trans-unit id="ReferenceAddProjectPathArgumentDescription">
        <source>The paths to the projects to add as references.</source>
        <target state="translated">Ścieżki do projektów, które mają zostać dodane jako odwołania.</target>
        <note />
      </trans-unit>
      <trans-unit id="ReferenceAddProjectPathArgumentName">
        <source>PROJECT_PATH</source>
        <target state="translated">PROJECT_PATH</target>
        <note />
      </trans-unit>
      <trans-unit id="ReferenceDefinition">
        <source>Add, remove, or list ProjectReferences for a .NET project.</source>
        <target state="translated">Dodawanie, usuwanie lub wyświetlanie listy elementów ProjectReference dla projektu platformy .NET.</target>
        <note />
      </trans-unit>
      <trans-unit id="ReferenceListAppFullName">
        <source>List all project-to-project references of the project.</source>
        <target state="translated">Wyświetl listę wszystkich odwołań między projektami w projekcie.</target>
        <note />
      </trans-unit>
      <trans-unit id="ReferenceRemoveAppFullName">
        <source>Remove a project-to-project reference from the project.</source>
        <target state="translated">Usuń odwołanie między projektami z projektu.</target>
        <note />
      </trans-unit>
      <trans-unit id="ReferenceRemoveCmdFrameworkDescription">
        <source>Remove the reference only when targeting a specific framework.</source>
        <target state="translated">Usuń odwołanie tylko w przypadku określenia konkretnej platformy docelowej.</target>
        <note />
      </trans-unit>
      <trans-unit id="ReferenceRemoveProjectPathArgumentDescription">
        <source>The paths to the referenced projects to remove.</source>
        <target state="translated">Ścieżki do przywoływanych projektów, które mają zostać usunięte.</target>
        <note />
      </trans-unit>
      <trans-unit id="ReferenceRemoveProjectPathArgumentName">
        <source>PROJECT_PATH</source>
        <target state="translated">PROJECT_PATH</target>
        <note />
      </trans-unit>
      <trans-unit id="ReleasesLibraryFailed">
        <source>Unable to get releases information: {0}</source>
        <target state="translated">Nie można uzyskać informacji o wersjach: {0}</target>
        <note />
      </trans-unit>
      <trans-unit id="RemoveAppFullName">
        <source>Remove one or more projects from a solution file.</source>
        <target state="translated">Usuń co najmniej jeden projekt z pliku rozwiązania.</target>
        <note />
      </trans-unit>
      <trans-unit id="RemoveProjectPathArgumentDescription">
        <source>The project paths or names to remove from the solution.</source>
        <target state="translated">Ścieżki projektu lub nazwy do usunięcia z rozwiązania.</target>
        <note />
      </trans-unit>
      <trans-unit id="RemoveProjectPathArgumentName">
        <source>PROJECT_PATH</source>
        <target state="translated">PROJECT_PATH</target>
        <note />
      </trans-unit>
      <trans-unit id="RemovingWorkloadInstallationRecord">
        <source>Removing workload installation record for {0}...</source>
        <target state="translated">Trwa usuwanie rekordu instalacji pakietu roboczego dla {0}...</target>
        <note />
      </trans-unit>
      <trans-unit id="RepairSucceeded">
        <source>Successfully repaired workloads: {0}</source>
        <target state="translated">Pomyślnie naprawione obciążenia: {0}</target>
        <note />
      </trans-unit>
      <trans-unit id="RepairingWorkloads">
        <source>Repairing workload installation for workloads: {0}</source>
        <target state="translated">Naprawianie instalacji obciążenia dla pakietów roboczych: {0}</target>
        <note />
      </trans-unit>
      <trans-unit id="RequiresWindows">
        <source>This command can only be run on Windows</source>
        <target state="translated">To polecenie można uruchomić tylko w systemie Windows</target>
        <note />
      </trans-unit>
      <trans-unit id="RestoreAppFullName">
        <source>.NET dependency restorer</source>
        <target state="translated">Przywracanie zależności platformy .NET</target>
        <note />
      </trans-unit>
      <trans-unit id="RestoreDefinition">
        <source>Restore dependencies specified in a .NET project.</source>
        <target state="translated">Przywróć zależności określone w projekcie platformy .NET.</target>
        <note />
      </trans-unit>
      <trans-unit id="RestoreFailed">
        <source>Restore failed.</source>
        <target state="translated">Przywracanie nie powiodło się.</target>
        <note />
      </trans-unit>
      <trans-unit id="RestorePartiallyFailed">
        <source>Restore partially failed.</source>
        <target state="translated">Przywracanie częściowo nie powiodło się.</target>
        <note />
      </trans-unit>
      <trans-unit id="RestoreSuccessful">
        <source>Tool '{0}' (version '{1}') was restored. Available commands: {2}</source>
        <target state="translated">Narzędzie „{0}” (wersja „{1}”) zostało przywrócone. Dostępne polecenia: {2}</target>
        <note />
      </trans-unit>
      <trans-unit id="RollForwardDefinition">
        <source>Roll forward to framework version  (LatestPatch, Minor, LatestMinor, Major, LatestMajor, Disable).</source>
        <target state="translated">Przewiń do wersji platformy (LatestPatch, Minor, LatestMinor, Major, LatestMajor, Disable).</target>
        <note />
      </trans-unit>
      <trans-unit id="RollForwardOptionDescription">
        <source>Allow a .NET tool to roll forward to newer versions of the .NET runtime if the runtime it targets isn't installed.</source>
        <target state="translated">Zezwalaj narzędziu środowiska .NET na przekazywanie do nowszych wersji środowiska uruchomieniowego .NET, jeśli docelowe środowiska uruchomieniowe nie są zainstalowane.</target>
        <note />
      </trans-unit>
      <trans-unit id="RollbackDefinitionContainsExtraneousManifestIds">
        <source>Invalid rollback definition. The manifest IDs in rollback definition {0} do not match installed manifest IDs {1}.</source>
        <target state="translated">Nieprawidłowa definicja wycofania. Identyfikatory manifestów w definicji wycofania {0} nie są zgodne z zainstalowanymi identyfikatorami manifestów {1}.</target>
        <note />
      </trans-unit>
      <trans-unit id="RollbackDefinitionFileDoesNotExist">
        <source>Provided rollback definition file {0} doesn't exist.</source>
        <target state="translated">Podany plik definicji wycofywania {0} nie istnieje.</target>
        <note />
      </trans-unit>
      <trans-unit id="RollingBackPackInstall">
        <source>Rolling back pack {0} installation...</source>
        <target state="translated">Trwa wycofywanie instalacji paczki {0}.</target>
        <note />
      </trans-unit>
      <trans-unit id="RunAppFullName">
        <source>.NET Run Command</source>
        <target state="translated">Uruchamianie polecenia platformy .NET</target>
        <note />
      </trans-unit>
      <trans-unit id="RunCommandBuilding">
        <source>Building...</source>
        <target state="translated">Trwa kompilowanie...</target>
        <note />
      </trans-unit>
      <trans-unit id="RunCommandEvaluationExceptionBuildFailed">
        <source>Running the {0} target to discover run commands failed for this project. Fix the errors and warnings and run again.</source>
        <target state="translated">Uruchomienie obiektu docelowego {0} w celu odnalezienia poleceń przebiegu dla tego projektu nie powiodło się. Usuń błędy i ostrzeżenia, a następnie uruchom ponownie.</target>
        <note>{0} is the name of an MSBuild target</note>
      </trans-unit>
      <trans-unit id="RunCommandException">
        <source>The build failed. Fix the build errors and run again.</source>
        <target state="translated">Kompilacja nie powiodła się. Napraw błędy kompilacji i uruchom ją ponownie.</target>
        <note />
      </trans-unit>
      <trans-unit id="RunCommandExceptionCouldNotApplyLaunchSettings">
        <source>The launch profile "{0}" could not be applied.
{1}</source>
        <target state="translated">Nie można zastosować profilu uruchamiania „{0}”.
{1}</target>
        <note />
      </trans-unit>
      <trans-unit id="RunCommandExceptionCouldNotLocateALaunchSettingsFile">
        <source>Cannot use launch profile '{0}' because the launch settings file could not be located. Locations tried:
{1}</source>
        <target state="translated">Nie można użyć profilu uruchamiania „{0}”, ponieważ nie można zlokalizować pliku ustawień uruchamiania. Wypróbowane lokalizacje:
{1}</target>
        <note />
      </trans-unit>
      <trans-unit id="RunCommandExceptionMultipleProjects">
        <source>Specify which project file to use because {0} contains more than one project file.</source>
        <target state="translated">Określ, który plik projektu ma zostać użyty, ponieważ element {0} zawiera więcej niż jeden plik projektu.</target>
        <note />
      </trans-unit>
      <trans-unit id="RunCommandExceptionNoProjects">
        <source>Couldn't find a project to run. Ensure a project exists in {0}, or pass the path to the project using {1}.</source>
        <target state="translated">Nie można odnaleźć projektu do uruchomienia. Upewnij się, że projekt istnieje w lokalizacji {0}, przekaż ścieżkę do projektu przy użyciu elementu {1}.</target>
        <note />
      </trans-unit>
      <trans-unit id="RunCommandExceptionUnableToRun">
        <source>Unable to proceed with project '{0}'.
Ensure you have a runnable project type.
A runnable project should target a runnable TFM (for instance, net{1}) and have OutputType 'Exe'.
The current OutputType is '{2}'.</source>
<<<<<<< HEAD
        <target state="translated">Nie można kontynuować pracy z projektem „{0}”.
Upewnij się, że masz typ projektu, który można uruchomić.
Projekt, który można uruchomić, powinien być przeznaczony dla możliwego do uruchomienia monikera platformy docelowej (na przykład net{1}) i mieć typ OutputType „Exe”.
Bieżący typ OutputType to „{2}”.</target>
=======
        <target state="needs-review-translation">Nie można uruchomić projektu.
Upewnij się, że używany typ projektu umożliwia uruchamianie oraz że element „{0}” obsługuje ten projekt.
Projekt z możliwością uruchamiania musi mieć moniker TFM z możliwością uruchomienia (np. net5.0) i typ OutputType „Exe”.
Bieżący element {1}: „{2}”.</target>
>>>>>>> 270865c5
        <note>{0} is project file path. {1} is dotnet framework version. {2} is the project output type.{Locked="OutputType"}{Locked="Exe"}</note>
      </trans-unit>
      <trans-unit id="RunCommandExceptionUnableToRunSpecifyFramework">
        <source>Unable to run your project
Your project targets multiple frameworks. Specify which framework to run using '{0}'.</source>
        <target state="translated">Nie można uruchomić projektu
Projekt ma wiele platform docelowych. Określ platformę do uruchomienia przy użyciu elementu „{0}”.</target>
        <note />
      </trans-unit>
      <trans-unit id="RunCommandProjectAbbreviationDeprecated">
        <source>Warning NETSDK1174: The abbreviation of -p for --project is deprecated. Please use --project.</source>
        <target state="translated">Ostrzeżenie NETSDK1174: Skrót -p dla polecenia --project jest przestarzały. Użyj polecenia --project.</target>
        <note>{Locked="--project"}</note>
      </trans-unit>
      <trans-unit id="RunCommandSpecifiedFileIsNotAValidProject">
        <source>'{0}' is not a valid project file.</source>
        <target state="translated">„{0}” nie jest prawidłowym plikiem projektu.</target>
        <note />
      </trans-unit>
      <trans-unit id="RunCommandWarningRunJsonNotUsed">
        <source>Warning: Settings from '{0}' are not used because '{1}' has precedence.</source>
        <target state="translated">Ostrzeżenie: ustawienia z „{0}” nie są używane, ponieważ element „{1}” ma pierwszeństwo.</target>
        <note>{0} is an app.run.json file path. {1} is a launchSettings.json file path.</note>
      </trans-unit>
      <trans-unit id="RunConfigurationOptionDescription">
        <source>The configuration to run for. The default for most projects is 'Debug'.</source>
        <target state="translated">Konfiguracja, którą należy uruchomić. W przypadku większości projektów ustawienie domyślne to „Debugowanie”.</target>
        <note />
      </trans-unit>
      <trans-unit id="RunDefinition">
        <source>Build and run a .NET project output.</source>
        <target state="translated">Kompiluj i uruchom dane wyjściowe projektu platformy .NET.</target>
        <note />
      </trans-unit>
      <trans-unit id="RunDotnetCommandHelpForMore">
        <source>Run 'dotnet [command] --help' for more information on a command.</source>
        <target state="translated">Uruchom polecenie „dotnet [polecenie] --help”, aby uzyskać więcej informacji o danym poleceniu.</target>
        <note />
      </trans-unit>
      <trans-unit id="RunFrameworkOptionDescription">
        <source>The target framework to run for. The target framework must also be specified in the project file.</source>
        <target state="translated">Platforma docelowa uruchomienia. Platforma docelowa musi być również określona w pliku projektu.</target>
        <note />
      </trans-unit>
      <trans-unit id="RunRuntimeOptionDescription">
        <source>The target runtime to run for.</source>
        <target state="translated">Docelowe środowisko uruchomieniowe na potrzeby przebiegu.</target>
        <note />
      </trans-unit>
      <trans-unit id="RunningTestsFrom">
        <source>Running tests from</source>
        <target state="translated">Uruchamianie testów z</target>
        <note />
      </trans-unit>
      <trans-unit id="RuntimeConfigDefinition">
        <source>Path to &lt;application&gt;.runtimeconfig.json file.</source>
        <target state="translated">Ścieżka do pliku &lt;aplikacja&gt;.runtimeconfig.json.</target>
        <note />
      </trans-unit>
      <trans-unit id="RuntimePropertyNotFound">
        <source>Runtime property 'HOSTFXR_PATH' was not set or empty.</source>
        <target state="translated">Właściwość środowiska uruchomieniowego „HOSTFXR_PATH” nie została określona lub jest pusta.</target>
        <note />
      </trans-unit>
      <trans-unit id="RuntimeSectionHeader">
        <source>.NET Runtimes:</source>
        <target state="translated">Środowiska uruchomieniowe platformy .NET:</target>
        <note />
      </trans-unit>
      <trans-unit id="SDKCommandUsageDescription">
        <source>Execute a .NET SDK command.</source>
        <target state="translated">Wykonaj polecenie zestawu .NET SDK.</target>
        <note />
      </trans-unit>
      <trans-unit id="SDKInfoCommandDefinition">
        <source>Display .NET information.</source>
        <target state="translated">Wyświetl informacje o platformie .NET.</target>
        <note />
      </trans-unit>
      <trans-unit id="SDKListRuntimesCommandDefinition">
        <source>Display the installed runtimes.</source>
        <target state="translated">Wyświetl zainstalowane środowiska uruchomieniowe.</target>
        <note />
      </trans-unit>
      <trans-unit id="SDKListSdksCommandDefinition">
        <source>Display the installed SDKs.</source>
        <target state="translated">Wyświetl zainstalowane zestawy SDK.</target>
        <note />
      </trans-unit>
      <trans-unit id="SDKOptionsHelpDefinition">
        <source>Show command line help.</source>
        <target state="translated">Pokaż pomoc wiersza polecenia.</target>
        <note />
      </trans-unit>
      <trans-unit id="SDKVersionCommandDefinition">
        <source>Display .NET SDK version in use.</source>
        <target state="translated">Wyświetl używaną wersję zestawu .NET SDK.</target>
        <note />
      </trans-unit>
      <trans-unit id="SamePackageIdInOtherManifestFile">
        <source>Warning: There are other manifest files in the directory hierarchy that will affect this local tool. The following files have not been changed:
{0}</source>
        <target state="translated">Ostrzeżenie: Istnieją inne pliki manifestu w hierarchii katalogów, które będą miały wpływ na to narzędzie lokalne. Następujące pliki nie zostały zmienione:
{0}</target>
        <note />
      </trans-unit>
      <trans-unit id="SdkAppFullName">
        <source>.NET SDK Command</source>
        <target state="translated">Polecenie zestawu .NET SDK</target>
        <note />
      </trans-unit>
      <trans-unit id="SdkCheckAppFullName">
        <source>.NET SDK Check Command</source>
        <target state="translated">Polecenie sprawdzania zestawu .NET SDK</target>
        <note />
      </trans-unit>
      <trans-unit id="SdkDefinition">
        <source>Manage .NET SDK installation.</source>
        <target state="translated">Zarządzaj instalacją zestawu .NET SDK.</target>
        <note />
      </trans-unit>
      <trans-unit id="SdkInfoProvider_Message_InstallSdk">
        <source>Go to aka.ms/get-dotnet and install any of the supported SDK versions: '{0}'.</source>
        <target state="translated">Przejdź do aka.ms/get-dotnet i zainstaluj dowolną z obsługiwanych wersji zestawu SDK: „{0}”.</target>
        <note>{0} is the list of supported versions.</note>
      </trans-unit>
      <trans-unit id="SdkInfoProvider_Message_SwitchSdk">
        <source>You have other SDK version(s) installed that can be used to run this template. Switch to any of the following SDK(s) on your system to run this template: '{0}'. Details on selecting SDK version to run: https://docs.microsoft.com/dotnet/core/tools/global-json.</source>
        <target state="translated">Masz zainstalowane inne wersje zestawów SDK, których można użyć do uruchomienia tego szablonu. Przełącz się do dowolnego z następujących zestawów SDK w systemie, aby uruchomić ten szablon: „{0}”. Szczegóły dotyczące wybierania wersji zestawu SDK do uruchomienia: https://docs.microsoft.com/dotnet/core/tools/global-json.</target>
        <note>{0} is the list of installed and supported versions.</note>
      </trans-unit>
      <trans-unit id="SdkSectionHeader">
        <source>.NET SDKs:</source>
        <target state="translated">Zestawy .NET SDK:</target>
        <note />
      </trans-unit>
      <trans-unit id="SdkVersionOptionNotSupported">
        <source>The --sdk-version option is no longer supported for this command.</source>
        <target state="translated">Opcja --sdk-version nie jest już obsługiwana dla tego polecenia.</target>
        <note>{Locked="--sdk-version"}</note>
      </trans-unit>
      <trans-unit id="ShouldInstallAWorkloadSet">
        <source>No workload sets are installed. Run "dotnet workload restore" to install a workload set.</source>
        <target state="translated">Nie zainstalowano żadnych zestawów obciążeń. Uruchom „dotnet workload restore”, aby zainstalować zestaw obciążeń.</target>
        <note>{Locked="dotnet workload restore"}</note>
      </trans-unit>
      <trans-unit id="ShutDownFailed">
        <source>{0} failed to shut down: {1}</source>
        <target state="translated">Nie można zamknąć serwera {0}: {1}</target>
        <note />
      </trans-unit>
      <trans-unit id="ShutDownFailedWithPid">
        <source>{0} (process {1}) failed to shut down: {2}</source>
        <target state="translated">Nie można zamknąć serwera {0} (proces {1}): {2}</target>
        <note />
      </trans-unit>
      <trans-unit id="ShutDownSucceeded">
        <source>{0} shut down successfully.</source>
        <target state="translated">Serwer {0} został zamknięty pomyślnie.</target>
        <note />
      </trans-unit>
      <trans-unit id="ShutDownSucceededWithPid">
        <source>{0} (process {1}) shut down successfully.</source>
        <target state="translated">Serwer {0} (proces {1}) został zamknięty pomyślnie.</target>
        <note />
      </trans-unit>
      <trans-unit id="ShuttingDownServer">
        <source>Shutting down {0}...</source>
        <target state="translated">Trwa zamykanie serwera {0}...</target>
        <note />
      </trans-unit>
      <trans-unit id="ShuttingDownServerWithPid">
        <source>Shutting down {0} (process {1})...</source>
        <target state="translated">Trwa zamykanie serwera {0} (proces {1})...</target>
        <note />
      </trans-unit>
      <trans-unit id="SkipManifestUpdateOptionDescription">
        <source>Skip updating the workload manifests.</source>
        <target state="translated">Pomiń aktualizowanie manifestów pakietu roboczego.</target>
        <note />
      </trans-unit>
      <trans-unit id="SkipOptimizationOptionDescription">
        <source>Skip the optimization phase.</source>
        <target state="translated">Pomiń fazę optymalizacji.</target>
        <note />
      </trans-unit>
      <trans-unit id="SkipSignCheckInvalidOption">
        <source>Unable to bypass signature verification. The specified option conflicts with a global policy.</source>
        <target state="translated">Nie można pominąć weryfikacji podpisu. Określona opcja powoduje konflikt z zasadami globalnymi.</target>
        <note />
      </trans-unit>
      <trans-unit id="SkipSignCheckOptionDescription">
        <source>Skip signature verification of workload packages and installers.</source>
        <target state="translated">Pomiń weryfikację podpisu pakietów obciążeń i instalatorów.</target>
        <note />
      </trans-unit>
      <trans-unit id="SkipSymbolsOptionDescription">
        <source>Skip creating symbol files which can be used for profiling the optimized assemblies.</source>
        <target state="translated">Pomiń tworzenie plików symboli, za pomocą których można profilować zoptymalizowane zestawy.</target>
        <note />
      </trans-unit>
      <trans-unit id="SkippedLowercase">
        <source>skipped</source>
        <target state="translated">pominięte</target>
        <note />
      </trans-unit>
      <trans-unit id="SkippingManifestUpdate">
        <source>Manifest packages were not found. Skipping manifest update...</source>
        <target state="translated">Nie znaleziono pakietów manifestu — trwa pomijanie aktualizowania manifestu...</target>
        <note />
      </trans-unit>
      <trans-unit id="SlnDefinition">
        <source>Modify Visual Studio solution files.</source>
        <target state="translated">Modyfikuj pliki rozwiązania programu Visual Studio.</target>
        <note />
      </trans-unit>
      <trans-unit id="SlnxGenerated">
        <source>.slnx file {0} generated.</source>
        <target state="translated">Wygenerowano plik .slnx {0}.</target>
        <note />
      </trans-unit>
      <trans-unit id="SolutionAddReferencedProjectsOptionDescription">
        <source>Recursively add projects' ReferencedProjects to solution</source>
        <target state="translated">Rekursywne dodawanie elementów ReferencedProjects projektów do rozwiązania</target>
        <note />
      </trans-unit>
      <trans-unit id="SolutionAppFullName">
        <source>.NET modify solution file command</source>
        <target state="translated">Polecenie modyfikacji pliku rozwiązania dla platformy .NET</target>
        <note />
      </trans-unit>
      <trans-unit id="SolutionArgumentDescription">
        <source>The solution file to operate on. If not specified, the command will search the current directory for one.</source>
        <target state="translated">Plik rozwiązania, na którym ma zostać wykonana operacja. Jeśli nie określono pliku, polecenie przeszuka bieżący katalog pod jego kątem.</target>
        <note />
      </trans-unit>
      <trans-unit id="SolutionArgumentName">
        <source>SLN_FILE</source>
        <target state="translated">SLN_FILE</target>
        <note />
      </trans-unit>
      <trans-unit id="SolutionFolderAndInRootMutuallyExclusive">
        <source>The --solution-folder and --in-root options cannot be used together; use only one of the options.</source>
        <target state="translated">Opcji --solution-folder i --in-root nie można używać razem; użyj tylko jednej z tych opcji.</target>
        <note />
      </trans-unit>
      <trans-unit id="SolutionFolderHeader">
        <source>Solution Folder(s)</source>
        <target state="translated">Foldery rozwiązań</target>
        <note />
      </trans-unit>
      <trans-unit id="SourceArgumentName">
        <source>Source</source>
        <target state="translated">Źródło</target>
        <note />
      </trans-unit>
      <trans-unit id="SourceDescription">
        <source>The package source to search. You can pass multiple `--source` options to search multiple package sources. Example: `--source https://api.nuget.org/v3/index.json`.</source>
        <target state="translated">Źródło pakietu do wyszukania. Możesz przekazać wiele opcji „--source”, aby przeszukać wiele źródeł pakietów. Przykład: „--source https://api.nuget.org/v3/index.json”.</target>
        <note />
      </trans-unit>
      <trans-unit id="SpecifiedNoWorkloadVersionAndSpecificWorkloadVersion">
        <source>'useWorkloadVersions' specified to not use a workload version. This is not compatible with updating or installing with a specified workload version from the command line, global.json, or from a history record with a workload version.</source>
        <target state="translated">Określono element „useWorkloadVersions”, aby nie używać wersji obciążenia. Nie jest to zgodne z aktualizowaniem lub instalowaniem przy użyciu określonej wersji obciążenia z wiersza polecenia, global.json lub z rekordu historii z wersją obciążenia.</target>
        <note />
      </trans-unit>
      <trans-unit id="SpecifiedWorkloadVersionAndSpecificNonWorkloadVersion">
        <source>'useWorkloadVersions' specified to use a workload version. This option is not compatible with updating from a rollback file or from history using a set of manifests.</source>
        <target state="translated">Określono element „useWorkloadVersions” do używania wersji obciążenia. Ta opcja nie jest zgodna z aktualizacją z pliku wycofywania lub historii przy użyciu zestawu manifestów.</target>
        <note />
      </trans-unit>
      <trans-unit id="SpecifyManifests">
        <source>Specify at least one manifest with --manifest.</source>
        <target state="translated">Określ co najmniej jeden manifest przy użyciu elementu --manifest.</target>
        <note />
      </trans-unit>
      <trans-unit id="StackFrameAt">
        <source>at</source>
        <target state="translated">o</target>
        <note>at that is used for a stack frame location in a stack trace, is followed by a class and method name</note>
      </trans-unit>
      <trans-unit id="StackFrameIn">
        <source>in</source>
        <target state="translated">w</target>
        <note>in that is used in stack frame it is followed by file name</note>
      </trans-unit>
      <trans-unit id="StandardError">
        <source>Error output</source>
        <target state="translated">Dane wyjściowe w przypadku błędu</target>
        <note />
      </trans-unit>
      <trans-unit id="StandardOutput">
        <source>Standard output</source>
        <target state="translated">Standardowe dane wyjściowe</target>
        <note />
      </trans-unit>
      <trans-unit id="StaticGraphRestoreNotSupported">
        <source>Static graph restore is not supported for file-based apps. Remove the '#:property' at {0}.</source>
        <target state="new">Static graph restore is not supported for file-based apps. Remove the '#:property' at {0}.</target>
        <note>{0} is the file path and line number.{Locked="#:property"}</note>
      </trans-unit>
      <trans-unit id="StatusColumnHeader">
        <source>Status</source>
        <target state="translated">Stan</target>
        <note />
      </trans-unit>
      <trans-unit id="StoreAppDescription">
        <source>Stores the specified assemblies for the .NET Platform. By default, these will be optimized for the target runtime and framework.</source>
        <target state="translated">Przechowuje określone zestawy platformy .NET. Domyślnie są one optymalizowane pod kątem docelowego środowiska uruchomieniowego i platformy docelowej.</target>
        <note />
      </trans-unit>
      <trans-unit id="StoreDefinition">
        <source>Store the specified assemblies in the runtime package store.</source>
        <target state="translated">Przechowuj określone zestawy w magazynie pakietu środowiska uruchomieniowego.</target>
        <note />
      </trans-unit>
      <trans-unit id="StoreFrameworkOptionDescription">
        <source>The target framework to store packages for. The target framework has to be specified in the project file.</source>
        <target state="translated">Platforma docelowa, dla której mają być przechowywane pakiety. Platforma docelowa musi być określona w pliku projektu.</target>
        <note />
      </trans-unit>
      <trans-unit id="StoreOutputOption">
        <source>OUTPUT_DIR</source>
        <target state="translated">OUTPUT_DIR</target>
        <note />
      </trans-unit>
      <trans-unit id="StoreOutputOptionDescription">
        <source>The output directory to store the given assemblies in.</source>
        <target state="translated">Katalog wyjściowy, w którym mają być przechowywane podane zestawy.</target>
        <note />
      </trans-unit>
      <trans-unit id="StoreRuntimeOptionDescription">
        <source>The target runtime to store packages for.</source>
        <target state="translated">Docelowe środowisko uruchomieniowe, dla którego mają być przechowywane pakiety.</target>
        <note />
      </trans-unit>
      <trans-unit id="Summary">
        <source>Summary</source>
        <target state="translated">Podsumowanie</target>
        <note>Table lable</note>
      </trans-unit>
      <trans-unit id="Tags">
        <source>Tags</source>
        <target state="translated">Tagi</target>
        <note>Table lable</note>
      </trans-unit>
      <trans-unit id="TempDirOptionDescription">
        <source>Specify a temporary directory for this command to download and extract NuGet packages (must be secure).</source>
        <target state="translated">Określ katalog tymczasowy dla tego polecenia, aby pobrać i wyodrębnić pakiety NuGet (musi być bezpieczny).</target>
        <note />
      </trans-unit>
      <trans-unit id="TestAppFullName">
        <source>.NET Test Driver</source>
        <target state="translated">Sterownik testów platformy .NET</target>
        <note />
      </trans-unit>
      <trans-unit id="TestCmdNoLogo">
        <source>Run test(s), without displaying Microsoft Testplatform banner</source>
        <target state="translated">Uruchom testy bez wyświetlania baneru platformy testowej firmy Microsoft</target>
        <note />
      </trans-unit>
      <trans-unit id="TestCmdOutputDir">
        <source>OUTPUT_DIR</source>
        <target state="translated">OUTPUT_DIR</target>
        <note />
      </trans-unit>
      <trans-unit id="TestCommandUseDirectoryWithSwitch">
        <source>Specifying a directory for 'dotnet test' should be via '--project' or '--solution'.</source>
        <target state="translated">Określenie katalogu dla elementu „dotnet test” powinno być za pośrednictwem polecenia „--project” lub „--solution”.</target>
        <note />
      </trans-unit>
      <trans-unit id="TestCommandUseProject">
        <source>Specifying a project for 'dotnet test' should be via '--project'.</source>
        <target state="translated">Określanie projektu dla „dotnet test” powinno być za pomocą „--project”.</target>
        <note />
      </trans-unit>
      <trans-unit id="TestCommandUseSolution">
        <source>Specifying a solution for 'dotnet test' should be via '--solution'.</source>
        <target state="translated">Określenie rozwiązania dla „dotnet test” powinno być za pomocą „--solution”.</target>
        <note />
      </trans-unit>
      <trans-unit id="TestCommandUseTestModules">
        <source>Specifying dlls or executables for 'dotnet test' should be via '--test-modules'.</source>
        <target state="translated">Określanie bibliotek dll lub plików wykonywalnych dla „dotnet test” powinno być za pomocą „--test-modules”.</target>
        <note />
      </trans-unit>
      <trans-unit id="TestConfigurationOptionDescription">
        <source>The configuration to use for running tests. The default for most projects is 'Debug'.</source>
        <target state="translated">Konfiguracja do użycia na potrzeby uruchamiania testów. W przypadku większości projektów ustawienie domyślne to „Debugowanie”.</target>
        <note />
      </trans-unit>
      <trans-unit id="TestDefinition">
        <source>Run unit tests using the test runner specified in a .NET project.</source>
        <target state="translated">Uruchom testy jednostkowe przy użyciu modułu uruchamiającego testy określonego w projekcie platformy .NET.</target>
        <note />
      </trans-unit>
      <trans-unit id="TestDiscoveryExitCode">
        <source>Test discovery completed with non-success exit code: {0} (see: https://aka.ms/testingplatform/exitcodes)</source>
        <target state="translated">Odnajdywanie testów zostało ukończone z kodem zakończenia bez powodzenia: {0} (zobacz: https://aka.ms/testingplatform/exitcodes)</target>
        <note>0 is whole number, the value of exit code</note>
      </trans-unit>
      <trans-unit id="TestDiscoverySummary">
        <source>Discovered {0} tests in {1} assemblies.</source>
        <target state="translated">Odnaleziono testy ({0}) w zestawach {1}.</target>
        <note>0 is number of tests, 1 is count of assemblies</note>
      </trans-unit>
      <trans-unit id="TestDiscoverySummarySingular">
        <source>Discovered {0} tests.</source>
        <target state="translated">Odnaleziono testy ({0}).</target>
        <note>0 is number of tests</note>
      </trans-unit>
      <trans-unit id="TestFrameworkOptionDescription">
        <source>The target framework to run tests for. The target framework must also be specified in the project file.</source>
        <target state="translated">Platforma docelowa, dla której mają być uruchamiane testy. Platforma docelowa musi być również określona w pliku projektu.</target>
        <note />
      </trans-unit>
      <trans-unit id="TestRunExitCode">
        <source>Test run completed with non-success exit code: {0} (see: https://aka.ms/testingplatform/exitcodes)</source>
        <target state="translated">Przebieg testu został ukończony z kodem zakończenia bez powodzenia: {0} (zobacz: https://aka.ms/testingplatform/exitcodes)</target>
        <note>0 is whole number, the value of exit code</note>
      </trans-unit>
      <trans-unit id="TestRunSummary">
        <source>Test run summary:</source>
        <target state="translated">Podsumowanie przebiegu testu:</target>
        <note />
      </trans-unit>
      <trans-unit id="TestRuntimeOptionDescription">
        <source>The target runtime to test for.</source>
        <target state="translated">Docelowe środowisko uruchomieniowe na potrzeby testowania.</target>
        <note />
      </trans-unit>
      <trans-unit id="ToolAlreadyInstalled">
        <source>Tool '{0}' is already installed.</source>
        <target state="translated">Narzędzie „{0}” jest już zainstalowane.</target>
        <note />
      </trans-unit>
      <trans-unit id="ToolCommandDescription">
        <source>Install or work with tools that extend the .NET experience.</source>
        <target state="translated">Zainstaluj lub pracuj z narzędziami, które rozszerzają środowisko .NET.</target>
        <note />
      </trans-unit>
      <trans-unit id="ToolCommonNoManifestGuide">
        <source>If you intended to perform the action on a global tool, use the `--global` option for the command.</source>
        <target state="translated">Jeśli zamierzasz wykonać akcję na narzędziu globalnym, użyj opcji „--global” dla polecenia.</target>
        <note />
      </trans-unit>
      <trans-unit id="ToolDefinition">
        <source>Install or manage tools that extend the .NET experience.</source>
        <target state="translated">Zainstaluj lub zarządzaj narzędziami, które rozszerzają środowisko .NET.</target>
        <note />
      </trans-unit>
      <trans-unit id="ToolDownloadCanceled">
        <source>Tool package download canceled</source>
        <target state="translated">Anulowano pobieranie pakietu narzędzi</target>
        <note />
      </trans-unit>
      <trans-unit id="ToolDownloadConfirmationPrompt">
        <source>Tool package {0}@{1} will be downloaded from source {2}.
Proceed?</source>
        <target state="translated">Pakiet narzędzi {0}@{1} zostanie pobrany ze źródła {2}.
Kontynuować?</target>
        <note />
      </trans-unit>
      <trans-unit id="ToolDownloadNeedsConfirmation">
        <source>Tool package download needs confirmation. Run in interactive mode or use the "--yes" command-line option to confirm.</source>
        <target state="translated">Pobieranie pakietu narzędzi wymaga potwierdzenia. Uruchom w trybie interakcyjnym lub użyj opcji wiersza polecenia „--yes”, aby potwierdzić.</target>
        <note>{Locked="--yes"}</note>
      </trans-unit>
      <trans-unit id="ToolExecuteCommandDescription">
        <source>Executes a tool from source without permanently installing it.</source>
        <target state="translated">Wykonuje narzędzie ze źródła bez trwałego instalowania go.</target>
        <note />
      </trans-unit>
      <trans-unit id="ToolInstallAddSourceOptionDescription">
        <source>Add an additional NuGet package source to use during installation.</source>
        <target state="translated">Dodaj dodatkowe źródło pakietu NuGet do użycia podczas instalacji.</target>
        <note />
      </trans-unit>
      <trans-unit id="ToolInstallAddSourceOptionName">
        <source>ADDSOURCE</source>
        <target state="translated">ADDSOURCE</target>
        <note />
      </trans-unit>
      <trans-unit id="ToolInstallCommandDescription">
        <source>Install global or local tool. Local tools are added to manifest and restored.</source>
        <target state="translated">Zainstaluj narzędzie globalne lub lokalne. Narzędzia lokalne są dodawane do manifestu i przywracane.</target>
        <note />
      </trans-unit>
      <trans-unit id="ToolInstallConfigFileOptionDescription">
        <source>The NuGet configuration file to use.</source>
        <target state="translated">Plik konfiguracji programu NuGet do użycia.</target>
        <note />
      </trans-unit>
      <trans-unit id="ToolInstallConfigFileOptionName">
        <source>FILE</source>
        <target state="translated">PLIK</target>
        <note />
      </trans-unit>
      <trans-unit id="ToolInstallFrameworkOptionDescription">
        <source>The target framework to install the tool for.</source>
        <target state="translated">Docelowa platforma, dla której ma zostać zainstalowane narzędzie.</target>
        <note />
      </trans-unit>
      <trans-unit id="ToolInstallFrameworkOptionName">
        <source>FRAMEWORK</source>
        <target state="translated">FRAMEWORK</target>
        <note />
      </trans-unit>
      <trans-unit id="ToolInstallGlobalOptionDescription">
        <source>Install the tool for the current user.</source>
        <target state="translated">Zainstaluj narzędzie dla bieżącego użytkownika.</target>
        <note />
      </trans-unit>
      <trans-unit id="ToolInstallInstallationSucceeded">
        <source>You can invoke the tool using the following command: {0}
Tool '{1}' (version '{2}') was successfully installed.</source>
        <target state="translated">Możesz wywołać narzędzie za pomocą następującego polecenia: {0}
Pomyślnie zainstalowano narzędzie „{1}” (wersja: „{2}”).</target>
        <note />
      </trans-unit>
      <trans-unit id="ToolInstallInvalidNuGetVersionRange">
        <source>Specified version '{0}' is not a valid NuGet version range.</source>
        <target state="translated">Określona wersja „{0}” nie należy do prawidłowego zakresu wersji pakietu NuGet.</target>
        <note />
      </trans-unit>
      <trans-unit id="ToolInstallLocalOptionDescription">
        <source>Install the tool and add to the local tool manifest (default).</source>
        <target state="translated">Zainstaluj narzędzie, a następnie dodaj je do manifestu narzędzi lokalnych (ustawienie domyślne).</target>
        <note />
      </trans-unit>
      <trans-unit id="ToolInstallManifestPathOptionDescription">
        <source>Path to the manifest file.</source>
        <target state="translated">Ścieżka do pliku manifestu.</target>
        <note />
      </trans-unit>
      <trans-unit id="ToolInstallManifestPathOptionName">
        <source>PATH</source>
        <target state="translated">ŚCIEŻKA</target>
        <note />
      </trans-unit>
      <trans-unit id="ToolInstallNuGetConfigurationFileDoesNotExist">
        <source>NuGet configuration file '{0}' does not exist.</source>
        <target state="translated">Plik konfiguracji pakietu NuGet „{0}” nie istnieje.</target>
        <note />
      </trans-unit>
      <trans-unit id="ToolInstallPackageIdArgumentDescription">
        <source>The NuGet Package Id of the tool to install.</source>
        <target state="translated">Identyfikator pakietu NuGet narzędzia do zainstalowania.</target>
        <note />
      </trans-unit>
      <trans-unit id="ToolInstallPackageIdArgumentName">
        <source>PACKAGE_ID</source>
        <target state="translated">PACKAGE_ID</target>
        <note />
      </trans-unit>
      <trans-unit id="ToolInstallSourceOptionDescription">
        <source>Replace all NuGet package sources to use during installation with these.</source>
        <target state="translated">Zastąp je wszystkimi źródłami pakietów NuGet, które mają być używane podczas instalacji.</target>
        <note />
      </trans-unit>
      <trans-unit id="ToolInstallSourceOptionName">
        <source>SOURCE</source>
        <target state="translated">ŹRÓDŁO</target>
        <note />
      </trans-unit>
      <trans-unit id="ToolInstallToolPathOptionDescription">
        <source>The directory where the tool will be installed. The directory will be created if it does not exist.</source>
        <target state="translated">Katalog, w którym zostanie zainstalowane narzędzie. Jeśli katalog nie istnieje, zostanie utworzony.</target>
        <note />
      </trans-unit>
      <trans-unit id="ToolInstallToolPathOptionName">
        <source>PATH</source>
        <target state="translated">ŚCIEŻKA</target>
        <note />
      </trans-unit>
      <trans-unit id="ToolInstallVersionOptionDescription">
        <source>The version of the tool package to install.</source>
        <target state="translated">Wersja pakietu narzędzia do zainstalowania.</target>
        <note />
      </trans-unit>
      <trans-unit id="ToolInstallVersionOptionName">
        <source>VERSION</source>
        <target state="translated">WERSJA</target>
        <note />
      </trans-unit>
      <trans-unit id="ToolInstallationFailed">
        <source>Tool '{0}' failed to install.</source>
        <target state="translated">Zainstalowanie narzędzia „{0}” nie powiodło się.</target>
        <note />
      </trans-unit>
      <trans-unit id="ToolInstallationFailedContactAuthor">
        <source>Tool '{0}' failed to install. Contact the tool author for assistance.</source>
        <target state="translated">Instalowanie narzędzia „{0}” nie powiodło się. Skontaktuj się z autorem narzędzia w celu uzyskania pomocy.</target>
        <note />
      </trans-unit>
      <trans-unit id="ToolInstallationRestoreFailed">
        <source>The tool package could not be restored.</source>
        <target state="translated">Nie można przywrócić pakietu narzędzia.</target>
        <note />
      </trans-unit>
      <trans-unit id="ToolListCommandDescription">
        <source>List tools installed globally or locally.</source>
        <target state="translated">Wyświetl listę narzędzi zainstalowanych globalnie lub lokalnie.</target>
        <note />
      </trans-unit>
      <trans-unit id="ToolListCommandsColumn">
        <source>Commands</source>
        <target state="translated">Polecenia</target>
        <note />
      </trans-unit>
      <trans-unit id="ToolListFormatOptionDescription">
        <source>The output format for the list of tools.</source>
        <target state="translated">Format wyjściowy listy narzędzi.</target>
        <note />
      </trans-unit>
      <trans-unit id="ToolListGlobalOptionDescription">
        <source>List tools installed for the current user.</source>
        <target state="translated">Wyświetl listę narzędzi zainstalowanych dla bieżącego użytkownika.</target>
        <note />
      </trans-unit>
      <trans-unit id="ToolListInvalidPackageWarning">
        <source>Warning: tool package '{0}' is invalid, contact tool author:
{1}</source>
        <target state="translated">Ostrzeżenie: pakiet narzędzia „{0}” jest nieprawidłowy. Skontaktuj się z autorem narzędzia:
{1}</target>
        <note />
      </trans-unit>
      <trans-unit id="ToolListInvalidToolPathOption">
        <source>Tool path '{0}' does not exist.</source>
        <target state="translated">Ścieżka narzędzia „{0}” nie istnieje.</target>
        <note />
      </trans-unit>
      <trans-unit id="ToolListLocalOptionDescription">
        <source>List the tools installed in the local tool manifest.</source>
        <target state="translated">Wyświetl listę narzędzi zainstalowanych w manifeście narzędzi lokalnych.</target>
        <note />
      </trans-unit>
      <trans-unit id="ToolListPackageIdArgumentDescription">
        <source>The NuGet Package Id of the tool to list</source>
        <target state="translated">Identyfikator pakietu NuGet narzędzia do zaktualizowania.</target>
        <note />
      </trans-unit>
      <trans-unit id="ToolListPackageIdArgumentName">
        <source>PACKAGE_ID</source>
        <target state="translated">PACKAGE_ID</target>
        <note />
      </trans-unit>
      <trans-unit id="ToolListPackageIdColumn">
        <source>Package Id</source>
        <target state="translated">Identyfikator pakietu</target>
        <note />
      </trans-unit>
      <trans-unit id="ToolListToolPathOptionDescription">
        <source>The directory containing the tools to list.</source>
        <target state="translated">Katalog zawierający narzędzia do wyświetlenia na liście.</target>
        <note />
      </trans-unit>
      <trans-unit id="ToolListVersionColumn">
        <source>Version</source>
        <target state="translated">Wersja</target>
        <note />
      </trans-unit>
      <trans-unit id="ToolRestoreCommandDescription">
        <source>Restore tools defined in the local tool manifest.</source>
        <target state="translated">Przywróć narzędzia zdefiniowane w manifeście narzędzi lokalnych.</target>
        <note />
      </trans-unit>
      <trans-unit id="ToolRestoreManifestPathOptionDescription">
        <source>Path to the manifest file.</source>
        <target state="translated">Ścieżka do pliku manifestu.</target>
        <note />
      </trans-unit>
      <trans-unit id="ToolRunArgumentsDescription">
        <source>Arguments forwarded to the tool</source>
        <target state="translated">Argumenty przekazane do narzędzia</target>
        <note />
      </trans-unit>
      <trans-unit id="ToolRunCommandDescription">
        <source>Run a local tool. Note that this command cannot be used to run a global tool. </source>
        <target state="translated">Uruchom narzędzie lokalne. Pamiętaj, że tego polecenia nie można używać do uruchamiania narzędzia globalnego. </target>
        <note />
      </trans-unit>
      <trans-unit id="ToolSearchCommandDescription">
        <source>Search dotnet tools in nuget.org</source>
        <target state="translated">Wyszukaj narzędzia dotnet w witrynie nuget.org</target>
        <note />
      </trans-unit>
      <trans-unit id="ToolSearchPrereleaseDescription">
        <source>Include pre-release packages.</source>
        <target state="translated">Uwzględnij pakiety wersji wstępnej.</target>
        <note />
      </trans-unit>
      <trans-unit id="ToolSearchSearchTermArgumentName">
        <source>SEARCH_TERM</source>
        <target state="translated">SEARCH_TERM</target>
        <note />
      </trans-unit>
      <trans-unit id="ToolSearchSearchTermDescription">
        <source>Search term from package id or package description. Require at least one character.</source>
        <target state="translated">Wyszukaj termin na podstawie identyfikatora pakietu lub opisu pakietu. Wymagaj co najmniej jednego znaku.</target>
        <note />
      </trans-unit>
      <trans-unit id="ToolSearchSkipArgumentName">
        <source>Skip</source>
        <target state="translated">Pomiń</target>
        <note />
      </trans-unit>
      <trans-unit id="ToolSearchSkipDescription">
        <source>The number of results to skip, for pagination.</source>
        <target state="translated">Liczba wyników do pominięcia na potrzeby dzielenia na strony.</target>
        <note />
      </trans-unit>
      <trans-unit id="ToolSearchTakeArgumentName">
        <source>Take</source>
        <target state="translated">Pobierz</target>
        <note />
      </trans-unit>
      <trans-unit id="ToolSearchTakeDescription">
        <source>The number of results to return, for pagination.</source>
        <target state="translated">Liczba wyników do zwrócenia na potrzeby dzielenia na strony.</target>
        <note />
      </trans-unit>
      <trans-unit id="ToolUninstallCommandDescription">
        <source>Uninstall a global tool or local tool.</source>
        <target state="translated">Odinstaluj narzędzie globalne lub lokalne.</target>
        <note />
      </trans-unit>
      <trans-unit id="ToolUninstallGlobalOptionDescription">
        <source>Uninstall the tool from the current user's tools directory.</source>
        <target state="translated">Odinstaluj narzędzie z katalogu narzędzi bieżącego użytkownika.</target>
        <note />
      </trans-unit>
      <trans-unit id="ToolUninstallInvalidToolPathOption">
        <source>Tool path '{0}' does not exist.</source>
        <target state="translated">Ścieżka narzędzia „{0}” nie istnieje.</target>
        <note />
      </trans-unit>
      <trans-unit id="ToolUninstallLocalOptionDescription">
        <source>Uninstall the tool and remove it from the local tool manifest.</source>
        <target state="translated">Odinstaluj narzędzie i usuń je z manifestu narzędzi lokalnych.</target>
        <note />
      </trans-unit>
      <trans-unit id="ToolUninstallManifestPathOptionDescription">
        <source>Path to the manifest file.</source>
        <target state="translated">Ścieżka do pliku manifestu.</target>
        <note />
      </trans-unit>
      <trans-unit id="ToolUninstallToolHasMultipleVersionsInstalled">
        <source>Tool '{0}' has multiple versions installed and cannot be uninstalled.</source>
        <target state="translated">Jest zainstalowanych wiele wersji narzędzia „{0}” i nie można go odinstalować.</target>
        <note />
      </trans-unit>
      <trans-unit id="ToolUninstallToolNotInstalled">
        <source>A tool with the package Id '{0}' could not be found.

Tools are uninstalled using their package Id which may be different
from the tool name you use when calling the tool. You can find the tool names
and the corresponding package Ids for installed tools using the command
'dotnet tool list'.</source>
        <target state="translated">Nie można odnaleźć narzędzia o identyfikatorze pakietu „{0}”.

Narzędzia są odinstalowywane przy użyciu ich identyfikatora pakietu, który może być inny
niż nazwa narzędzia używana podczas wywoływania narzędzia. Nazwy narzędzi można znaleźć
i odpowiednie identyfikatory pakietów zainstalowanych narzędzi można znaleźć przy użyciu polecenia
„dotnet tool list”.</target>
        <note />
      </trans-unit>
      <trans-unit id="ToolUninstallToolPathOptionDescription">
        <source>The directory containing the tool to uninstall.</source>
        <target state="translated">Katalog zawierający narzędzie do odinstalowania.</target>
        <note />
      </trans-unit>
      <trans-unit id="ToolUninstallUninstallSucceeded">
        <source>Tool '{0}' (version '{1}') was successfully uninstalled.</source>
        <target state="translated">Pomyślnie odinstalowano narzędzie „{0}” (wersja: „{1}”).</target>
        <note />
      </trans-unit>
      <trans-unit id="ToolUpdateCommandDescription">
        <source>Update a global or local tool.</source>
        <target state="translated">Zaktualizuj narzędzie globalne lub lokalne.</target>
        <note />
      </trans-unit>
      <trans-unit id="ToolUpdatePackageIdArgumentDescription">
        <source>The NuGet Package Id of the tool to update.</source>
        <target state="translated">Identyfikator pakietu NuGet narzędzia do zaktualizowania.</target>
        <note />
      </trans-unit>
      <trans-unit id="ToolUpdatePackageIdArgumentName">
        <source>PACKAGE_ID</source>
        <target state="translated">PACKAGE_ID</target>
        <note />
      </trans-unit>
      <trans-unit id="ToolUpdateToolHasMultipleVersionsInstalled">
        <source>Tool '{0}' has multiple versions installed and cannot be updated.</source>
        <target state="translated">Jest zainstalowanych wiele wersji narzędzia „{0}” i nie można go zaktualizować.</target>
        <note />
      </trans-unit>
      <trans-unit id="ToolUpdateUpdateSucceeded">
        <source>Tool '{0}' was successfully updated from version '{1}' to version '{2}'.</source>
        <target state="translated">Narzędzie „{0}” zostało pomyślnie zaktualizowane z wersji „{1}” do wersji „{2}”.</target>
        <note />
      </trans-unit>
      <trans-unit id="Try">
        <source>try {0}</source>
        <target state="translated">wypróbuj {0}</target>
        <note>number or tries of the current test assembly when test assembly is being retried. {0} is number that starts at 1</note>
      </trans-unit>
      <trans-unit id="UninstallLocalToolSucceeded">
        <source>Tool '{0}' was successfully uninstalled and removed from manifest file {1}.</source>
        <target state="translated">Narzędzie „{0}” zostało pomyślnie odinstalowane i usunięte z pliku manifestu {1}.</target>
        <note />
      </trans-unit>
      <trans-unit id="UninstallToolCommandInvalidGlobalAndLocalAndToolPath">
        <source>The local option(--local), the global option (--global), the tool path option (--tool-path), can only have one at a time. Specify only one of the options: {0}.</source>
        <target state="translated">Można określić tylko jedną opcję jednocześnie: opcję lokalną (--local), opcję globalną (--global) lub opcję ścieżki do narzędzia (--tool-path). Podaj tylko jedną z opcji: {0}.</target>
        <note />
      </trans-unit>
      <trans-unit id="UnknownRecordsInformationalMessage">
        <source>Rows with Unlogged changes represent changes from actions other than .NET CLI workload commands. Usually this represents an update to the .NET SDK or to Visual Studio.</source>
        <target state="translated">Wiersze z niezarejestrowanymi zmianami reprezentują zmiany pochodzące z akcji innych niż polecenia obciążenia interfejsu wiersza polecenia platformy .NET. Zazwyczaj oznacza to aktualizację zestawu .NET SDK lub programu Visual Studio.</target>
        <note />
      </trans-unit>
      <trans-unit id="UnrecognizedDirective">
        <source>Unrecognized directive '{0}' at {1}.</source>
        <target state="translated">Nierozpoznana dyrektywa „{0}” w {1}.</target>
        <note>{0} is the directive name like 'package' or 'sdk', {1} is the file path and line number.</note>
      </trans-unit>
      <trans-unit id="UpdateAllOptionDescription">
        <source>Update all tools.</source>
        <target state="translated">Zaktualizuj wszystkie narzędzia.</target>
        <note />
      </trans-unit>
      <trans-unit id="UpdateFromRollbackSwitchesModeToLooseManifests">
        <source>Updating to a rollback file is not compatible with workload sets. Install and Update will now use loose manifests. To update to a specific workload version, use --version.</source>
        <target state="translated">Aktualizacja do pliku wycofywania nie jest zgodna z zestawami obciążeń. Zainstaluj i zaktualizuj będzie teraz używać luźnych manifestów. Aby zaktualizować do określonej wersji obciążenia, użyj opcji --version.</target>
        <note />
      </trans-unit>
      <trans-unit id="UpdateLocaToolSucceededVersionNoChange">
        <source>Tool '{0}' is up to date (version '{1}' manifest file {2}) .</source>
        <target state="translated">Narzędzie „{0}” jest aktualne (wersja „{1}”, plik manifestu {2}).</target>
        <note />
      </trans-unit>
      <trans-unit id="UpdateLocalToolSucceeded">
        <source>Tool '{0}' was successfully updated from version '{1}' to version '{2}' (manifest file {3}).</source>
        <target state="translated">Narzędzie „{0}” zostało pomyślnie zaktualizowane z wersji „{1}” do wersji „{2}” (plik manifestu {3}).</target>
        <note />
      </trans-unit>
      <trans-unit id="UpdateLocalToolToLowerVersion">
        <source>The requested version {0} is lower than existing version {1} (manifest file {2}). Use the --allow-downgrade option to allow this update.</source>
        <target state="translated">Żądana wersja {0} jest niższa niż obecna wersja {1} (plik manifestu {2}). Użyj opcji --allow-downgrade (zezwól na zmianę na starszą lub mniej zaawansowaną wersję), aby zezwolić na tę aktualizację.</target>
        <note />
      </trans-unit>
      <trans-unit id="UpdateModeDescription">
        <source>Controls whether updates should look for workload sets or the latest version of each individual manifest.</source>
        <target state="translated">Kontroluje, czy aktualizacje powinny szukać zestawów obciążeń, czy najnowszej wersji każdego pojedynczego manifestu.</target>
        <note />
      </trans-unit>
      <trans-unit id="UpdateModeDoesNotMatchGlobalJson">
        <source>Specified to update workloads using {0} from the command line, but global.json file at {1} specified to use {2}.</source>
        <target state="translated">Określono, aby aktualizować obciążenia przy użyciu {0} z wiersza polecenia, ale plik global.json w {1} został określony do użycia {2}.</target>
        <note />
      </trans-unit>
      <trans-unit id="UpdateSucceededPreVersionNoChange">
        <source>Tool '{0}' was reinstalled with the prerelease version (version '{1}').</source>
        <target state="translated">Narzędzie „{0}” zostało ponownie zainstalowane z wersją wstępną (wersja „{1}”).</target>
        <note />
      </trans-unit>
      <trans-unit id="UpdateSucceededStableVersionNoChange">
        <source>Tool '{0}' was reinstalled with the stable version (version '{1}').</source>
        <target state="translated">Narzędzie „{0}” zostało ponownie zainstalowane przy użyciu najnowszej stabilnej wersji (wersja „{1}”).</target>
        <note />
      </trans-unit>
      <trans-unit id="UpdateToLowerVersion">
        <source>The requested version {0} is lower than existing version {1}.</source>
        <target state="translated">Żądana wersja {0} jest niższa niż istniejąca wersja {1}.</target>
        <note />
      </trans-unit>
      <trans-unit id="UpdateToolCommandInvalidAllAndPackageId">
        <source>One must specify either package ID or use the update all option (--all).</source>
        <target state="translated">Jedna z nich musi określić identyfikator pakietu lub użyj opcji aktualizacji wszystkiego (--all).</target>
        <note />
      </trans-unit>
      <trans-unit id="UpdateToolCommandInvalidAllAndVersion">
        <source>The version option (--version) and the update all option (--all) cannot be used together. Specify only one of the options: {0}.</source>
        <target state="translated">Opcji wersji (--version) i opcji aktualizacji wszystkiego (--all) nie można używać jednocześnie. Określ tylko jedną z opcji:{0}.</target>
        <note />
      </trans-unit>
      <trans-unit id="UpdateToolCommandInvalidGlobalAndLocalAndToolPath">
        <source>The local option (--local), the global option (--global), and the tool path option (--tool-path) cannot be used together. Specify only one of the options: {0}.</source>
        <target state="translated">Opcji lokalnej (--local), globalnej (--global) i ścieżki narzędzia (--tool-path) nie można używać razem. Określ tylko jedną z opcji: {0}.</target>
        <note />
      </trans-unit>
      <trans-unit id="UpdateToolFailed">
        <source>Tool '{0}' failed to update due to the following:</source>
        <target state="translated">Aktualizacja narzędzia „{0}” nie powiodła się z następującego powodu:</target>
        <note />
      </trans-unit>
      <trans-unit id="UpdatedWorkloadMode">
        <source>Successfully updated workload install mode to use {0}.</source>
        <target state="translated">Pomyślnie zaktualizowano tryb instalacji obciążenia w celu użycia {0}.</target>
        <note />
      </trans-unit>
      <trans-unit id="UsableLaunchProfileCannotBeLocated">
        <source>A usable launch profile could not be located.</source>
        <target state="translated">Nie można odnaleźć nadającego się do użytku profilu uruchamiania.</target>
        <note />
      </trans-unit>
      <trans-unit id="Usage">
        <source>Usage</source>
        <target state="translated">Użycie</target>
        <note />
      </trans-unit>
      <trans-unit id="UserJwtsDefinition">
        <source>Manage JSON Web Tokens in development.</source>
        <target state="translated">Zarządzaj tokenami internetowymi JSON w trakcie opracowywania.</target>
        <note />
      </trans-unit>
      <trans-unit id="UserSecretsDefinition">
        <source>Manage development user secrets.</source>
        <target state="translated">Zarządzaj wpisami tajnymi użytkowników dotyczącymi czynności deweloperskich.</target>
        <note />
      </trans-unit>
      <trans-unit id="UsingCacheForPackInstall">
        <source>Installing package {0} version {1} from offline cache {2}.</source>
        <target state="translated">Instalowanie pakietu {0} w wersji {1} z pamięci podręcznej w trybie offline {2}.</target>
        <note />
      </trans-unit>
      <trans-unit id="UsingLaunchSettingsFromMessage">
        <source>Using launch settings from {0}...</source>
        <target state="translated">Używanie ustawień uruchamiania z profilu {0}...</target>
        <note />
      </trans-unit>
      <trans-unit id="VBCSCompilerOptionDescription">
        <source>Shut down the VB/C# compiler build server.</source>
        <target state="translated">Zamknij serwer kompilacji kompilatora VB/C#.</target>
        <note />
      </trans-unit>
      <trans-unit id="VSWorkloadNotRemoved">
        <source>Workload '{0}' was not removed because it is installed and managed by Visual Studio: '{1}'. Please uninstall this workload using the Visual Studio Installer to fully remove it.</source>
        <target state="translated">Obciążenie „{0}” nie zostało usunięte, ponieważ jest zainstalowane i zarządzane przez program Visual Studio: „{1}”. Odinstaluj to obciążenie przy użyciu Instalatora programu Visual Studio, aby w pełni je usunąć.</target>
        <note />
      </trans-unit>
      <trans-unit id="ValidationFailedDuplicateVersion">
        <source>Cannot specify --version when the package argument already contains a version.</source>
        <target state="translated">Nie można określić parametru --version, jeśli argument pakietu zawiera już wersję.</target>
        <note>{Locked="--version"}</note>
      </trans-unit>
      <trans-unit id="ValueMustBeAnObject">
        <source>The property '{0}' must be an object if it is specified.</source>
        <target state="translated">Właściwość „{0}” musi być obiektem, jeśli jest określona.</target>
        <note />
      </trans-unit>
      <trans-unit id="VerbosityArgumentName">
        <source>Verbosity</source>
        <target state="translated">Szczegółowość</target>
        <note />
      </trans-unit>
      <trans-unit id="VerbosityDescription">
        <source>Display this amount of details in the output: `normal`, `minimal`, `detailed`. The default is `normal`</source>
        <target state="translated">Wyświetl tę ilość szczegółów w danych wyjściowych: „normalne”, „minimalne”, „szczegółowe”. Wartość domyślna to „normalne”.</target>
        <note />
      </trans-unit>
      <trans-unit id="Verbosity_OptionDescription">
        <source>Sets the verbosity level. Allowed values are q[uiet], m[inimal], n[ormal], and diag[nostic].</source>
        <target state="translated">Ustawia poziom szczegółowości. Dozwolone wartości to q[uiet], m[inimal], n[ormal] i diag[nostic].</target>
        <note />
      </trans-unit>
      <trans-unit id="Verified">
        <source>Verified</source>
        <target state="translated">Zweryfikowane</target>
        <note>Table lable</note>
      </trans-unit>
      <trans-unit id="Version">
        <source>Version</source>
        <target state="translated">Wersja</target>
        <note>Table lable</note>
      </trans-unit>
      <trans-unit id="VersionCheckFailure">
        <source>No version found to check if this is up to date. Please check for updates manually.</source>
        <target state="translated">Nie znaleziono wersji do sprawdzenia, czy jest ona aktualna. Sprawdź aktualizacje ręcznie.</target>
        <note />
      </trans-unit>
      <trans-unit id="VersionColumnHeader">
        <source>Version</source>
        <target state="translated">Wersja</target>
        <note />
      </trans-unit>
      <trans-unit id="Versions">
        <source>Versions</source>
        <target state="translated">Wersje</target>
        <note>Table lable</note>
      </trans-unit>
      <trans-unit id="VsTestDefinition">
        <source>Run Microsoft Test Engine (VSTest) commands.</source>
        <target state="translated">Uruchom polecenia aparatu Microsoft Test Engine (VSTest).</target>
        <note />
      </trans-unit>
      <trans-unit id="WatchDefinition">
        <source>Start a file watcher that runs a command when files change.</source>
        <target state="translated">Rozpocznij pracę obserwatora plików służącego do uruchamiania polecenia po wprowadzeniu zmian w plikach.</target>
        <note />
      </trans-unit>
      <trans-unit id="WorkloadAlreadyInstalled">
        <source>Workload(s) '{0}' are already installed.</source>
        <target state="translated">Pakiety robocze „{0}” są już zainstalowane.</target>
        <note />
      </trans-unit>
      <trans-unit id="WorkloadCleanCommandDescription">
        <source>Removes workload components that may have been left behind from previous updates and uninstallations.</source>
        <target state="translated">Usuwa składniki obciążenia, które mogły zostać pominięte w poprzednich aktualizacjach i dezinstalacjach.</target>
        <note />
      </trans-unit>
      <trans-unit id="WorkloadCommandDescription">
        <source>Install or work with workloads that extend the .NET experience.</source>
        <target state="translated">Zainstaluj lub pracuj z obciążeniami, które rozszerzają środowisko .NET.</target>
        <note />
      </trans-unit>
      <trans-unit id="WorkloadConfigCommandDescription">
        <source>Modify or display workload configuration values.
To display a value, specify the corresponding command-line option without providing a value.  For example: "dotnet workload config --update-mode"</source>
        <target state="translated">Modyfikuj lub wyświetlaj wartości konfiguracji obciążenia.
Aby wyświetlić wartość, należy podać odpowiednią opcję wiersza poleceń bez podawania wartości.  Na przykład: „dotnet workload config --update-mode”</target>
        <note />
      </trans-unit>
      <trans-unit id="WorkloadDefinition">
        <source>Manage optional workloads.</source>
        <target state="translated">Zarządzaj opcjonalnymi obciążeniami.</target>
        <note />
      </trans-unit>
      <trans-unit id="WorkloadElevateCommandDescription">
        <source>Start the elevated server process to facilitate MSI based installations.</source>
        <target state="translated">Rozpocznij proces podwyższonego poziomu serwera, aby ułatwić instalacje oparte na funkcjach MSI.</target>
        <note />
      </trans-unit>
      <trans-unit id="WorkloadHistoryCommandDescription">
        <source>Shows a history of workload installation actions.</source>
        <target state="translated">Pokazuje historię akcji instalacji obciążenia.</target>
        <note />
      </trans-unit>
      <trans-unit id="WorkloadHistoryRecordInvalidIdValue">
        <source>The ID of a workload history record should be between 1 and the number of workload history records, inclusive.</source>
        <target state="translated">Identyfikator rekordu historii obciążenia powinien należeć do zakresu od 1 do liczby rekordów historii obciążenia włącznie.</target>
        <note />
      </trans-unit>
      <trans-unit id="WorkloadHistoryWorkloadSetVersion">
        <source>Workload Version</source>
        <target state="translated">Wersja obciążenia</target>
        <note />
      </trans-unit>
      <trans-unit id="WorkloadIdArgumentDescription">
        <source>The NuGet package ID of the workload to install.</source>
        <target state="translated">Identyfikator pakietu NuGet obciążenia do zainstalowania.</target>
        <note />
      </trans-unit>
      <trans-unit id="WorkloadIdArgumentName">
        <source>WORKLOAD_ID</source>
        <target state="translated">WORKLOAD_ID</target>
        <note />
      </trans-unit>
      <trans-unit id="WorkloadIdColumn">
        <source>Installed Workload Id</source>
        <target state="translated">Identyfikator zainstalowanego obciążenia</target>
        <note />
      </trans-unit>
      <trans-unit id="WorkloadIdColumnName">
        <source>Workload ID</source>
        <target state="translated">Identyfikator pakietu roboczego</target>
        <note />
      </trans-unit>
      <trans-unit id="WorkloadIdStubArgumentDescription">
        <source>The text to search for in the IDs and descriptions of available workloads.</source>
        <target state="translated">Tekst do wyszukania w identyfikatorach i opisach dostępnych obciążeń.</target>
        <note />
      </trans-unit>
      <trans-unit id="WorkloadIdStubArgumentName">
        <source>SEARCH_STRING</source>
        <target state="translated">SEARCH_STRING</target>
        <note />
      </trans-unit>
      <trans-unit id="WorkloadInfoDescription">
        <source>Display information about installed workloads.</source>
        <target state="translated">Wyświetl informacje o zainstalowanych obciążeniach.</target>
        <note />
      </trans-unit>
      <trans-unit id="WorkloadInfoProvider_Message_AddWorkloads">
        <source>Run 'dotnet workload search' to search workloads available to be installed on your SDK.</source>
        <target state="translated">Uruchom 'dotnet workload search', aby wyszukać obciążenia dostępne do zainstalowania w twoim zestawie SDK.</target>
        <note>{Locked="dotnet workload search"}</note>
      </trans-unit>
      <trans-unit id="WorkloadInstallCommandDescription">
        <source>Install one or more workloads.</source>
        <target state="translated">Zainstaluj co najmniej jedno obciążenie.</target>
        <note />
      </trans-unit>
      <trans-unit id="WorkloadInstallConfigFileOptionDescription">
        <source>The NuGet configuration file to use.</source>
        <target state="translated">Plik konfiguracji programu NuGet do użycia.</target>
        <note />
      </trans-unit>
      <trans-unit id="WorkloadInstallConfigFileOptionName">
        <source>FILE</source>
        <target state="translated">PLIK</target>
        <note />
      </trans-unit>
      <trans-unit id="WorkloadInstallInstallationSucceeded">
        <source>Successfully installed workload(s) {0}.</source>
        <target state="translated">Pomyślnie zainstalowano pakiety robocze {0}.</target>
        <note />
      </trans-unit>
      <trans-unit id="WorkloadInstallRollBackFailedMessage">
        <source>Installation rollback failed: {0}</source>
        <target state="translated">Wycofywanie instalacji nie powiodło się: {0}</target>
        <note />
      </trans-unit>
      <trans-unit id="WorkloadInstallRollingBackInstall">
        <source>Workload installation failed. Rolling back installed packs...</source>
        <target state="translated">Instalacja obciążenia nie powiodła się. Trwa wycofywanie zainstalowanych pakietów...</target>
        <note />
      </trans-unit>
      <trans-unit id="WorkloadInstallSourceOptionDescription">
        <source>The NuGet package source to use during the restore. To specify multiple sources, repeat the option.</source>
        <target state="translated">Źródło pakietu NuGet do użycia podczas przywracania. Aby określić wiele źródeł, powtórz tę opcję.</target>
        <note />
      </trans-unit>
      <trans-unit id="WorkloadInstallSourceOptionName">
        <source>SOURCE</source>
        <target state="translated">ŹRÓDŁO</target>
        <note />
      </trans-unit>
      <trans-unit id="WorkloadInstallTypeColumn">
        <source>Install Type</source>
        <target state="translated">Typ instalacji</target>
        <note />
      </trans-unit>
      <trans-unit id="WorkloadInstallVersionOptionDescription">
        <source>The version of the SDK.</source>
        <target state="translated">Wersja zestawu SDK.</target>
        <note />
      </trans-unit>
      <trans-unit id="WorkloadInstallVersionOptionName">
        <source>VERSION</source>
        <target state="translated">WERSJA</target>
        <note />
      </trans-unit>
      <trans-unit id="WorkloadInstallWorkloadCacheDownloadFailed">
        <source>Download of workload packs to offline cache failed: {0}</source>
        <target state="translated">Pobieranie pakietów obciążeń do pamięci podręcznej trybu offline nie powiodło się: {0}</target>
        <note />
      </trans-unit>
      <trans-unit id="WorkloadInstallWorkloadUpdatesAvailable">
        <source>Workload updates are available. Run `dotnet workload list` for more information.</source>
        <target state="translated">Dostępne są aktualizacje obciążenia. Uruchom polecenie `dotnet workload list`, aby uzyskać więcej informacji.</target>
        <note />
      </trans-unit>
      <trans-unit id="WorkloadInstallationFailed">
        <source>Workload installation failed: {0}</source>
        <target state="translated">Instalacja pakietu roboczego nie powiodła się: {0}</target>
        <note />
      </trans-unit>
      <trans-unit id="WorkloadIntegrityCheck">
        <source>Checking the state of installed workloads...</source>
        <target state="translated">Trwa sprawdzanie stanu zainstalowanych obciążeń...</target>
        <note />
      </trans-unit>
      <trans-unit id="WorkloadListCommandDescription">
        <source>List workloads available.</source>
        <target state="translated">Wyświetl listę dostępnych obciążeń.</target>
        <note />
      </trans-unit>
      <trans-unit id="WorkloadListFooter">
        <source>Use `dotnet workload search` to find additional workloads to install.</source>
        <target state="translated">Użyj polecenia „dotnet workload search”, aby znaleźć dodatkowe obciążenia do zainstalowania.</target>
        <note>{Locked="dotnet workload search"}</note>
      </trans-unit>
      <trans-unit id="WorkloadListWorkloadSetVersion">
        <source>Workload version: {0}</source>
        <target state="translated">Wersja obciążenia: {0}</target>
        <note />
      </trans-unit>
      <trans-unit id="WorkloadListWorkloadUpdatesAvailable">
        <source>Updates are available for the following workload(s): {0}. Run `dotnet workload update` to get the latest.</source>
        <target state="translated">Aktualizacje są dostępne dla następujących obciążeń: {0}. Uruchom polecenie `dotnet workload update`, aby uzyskać najnowszą wersję.</target>
        <note>{Locked="dotnet workload update"}</note>
      </trans-unit>
      <trans-unit id="WorkloadManifestFeatureBandColumn">
        <source>Manifest feature band</source>
        <target state="translated">Pasek funkcji manifestu</target>
        <note />
      </trans-unit>
      <trans-unit id="WorkloadManifestIdColumn">
        <source>Workload manifest ID</source>
        <target state="translated">Identyfikator manifestu obciążenia</target>
        <note />
      </trans-unit>
      <trans-unit id="WorkloadManifestInstallationConfigurationLooseManifests">
        <source>Configured to use loose manifests when installing new manifests.</source>
        <target state="translated">Skonfigurowano używanie luźnych manifestów podczas instalowania nowych manifestów.</target>
        <note />
      </trans-unit>
      <trans-unit id="WorkloadManifestInstallationConfigurationWorkloadSets">
        <source>Configured to use workload sets when installing new manifests.</source>
        <target state="translated">Skonfigurowano używanie workload sets podczas instalowania nowych manifestów.</target>
        <note>{Locked="workload sets"}</note>
      </trans-unit>
      <trans-unit id="WorkloadManifestPathColumn">
        <source>Manifest Path</source>
        <target state="translated">Ścieżka manifestu</target>
        <note />
      </trans-unit>
      <trans-unit id="WorkloadManifestVersionColumn">
        <source>Manifest Version</source>
        <target state="translated">Wersja manifestu</target>
        <note />
      </trans-unit>
      <trans-unit id="WorkloadNotInstalled">
        <source>Couldn't find workload ID(s): {0}</source>
        <target state="translated">Nie można znaleźć identyfikatorów obciążenia: {0}</target>
        <note />
      </trans-unit>
      <trans-unit id="WorkloadNotRecognized">
        <source>Workload ID {0} is not recognized.</source>
        <target state="translated">Nie rozpoznano identyfikatora obciążenia {0}.</target>
        <note />
      </trans-unit>
      <trans-unit id="WorkloadNotSupportedOnPlatform">
        <source>Workload ID {0} isn't supported on this platform.</source>
        <target state="translated">Identyfikator obciążenia {0} nie jest obsługiwany na tej platformie.</target>
        <note />
      </trans-unit>
      <trans-unit id="WorkloadPackAlreadyInstalledMessage">
        <source>Pack {0} version {1} is already installed.</source>
        <target state="translated">Pakiet obciążenia {0} w wersji {1} jest już zainstalowany.</target>
        <note />
      </trans-unit>
      <trans-unit id="WorkloadRepairCommandDescription">
        <source>Repair workload installations.</source>
        <target state="translated">Napraw instalacje obciążeń.</target>
        <note />
      </trans-unit>
      <trans-unit id="WorkloadRepairFailed">
        <source>Workload repair failed: {0}</source>
        <target state="translated">Nie można naprawić obszaru roboczego: {0}</target>
        <note />
      </trans-unit>
      <trans-unit id="WorkloadRestoreCommandDescription">
        <source>Restore workloads required for a project.</source>
        <target state="translated">Przywróć obciążenia wymagane dla projektu.</target>
        <note />
      </trans-unit>
      <trans-unit id="WorkloadSearchCommandDescription">
        <source>Search for available workloads.</source>
        <target state="translated">Wyszukaj dostępne obciążenia.</target>
        <note />
      </trans-unit>
      <trans-unit id="WorkloadSetFromGlobalJsonInstalled">
        <source>Using workload version {0}, which was specified in the global.json file at {1}.</source>
        <target state="translated">Użycie wersji obciążenia {0}, która została określona w pliku global.json w {1}.</target>
        <note />
      </trans-unit>
      <trans-unit id="WorkloadSetFromGlobalJsonNotInstalled">
        <source>Workload version {0}, which was specified in {1}, was not found. Run "dotnet workload restore" to install this workload version.</source>
        <target state="translated">Nie znaleziono wersji obciążenia {0} określonej w kontenerze {1}. Uruchom polecenie „dotnet workload restore”, aby zainstalować tę wersję obciążenia.</target>
        <note>{Locked="dotnet workload restore"}</note>
      </trans-unit>
      <trans-unit id="WorkloadSetVersionOptionDescription">
        <source>A workload version to display or one or more workloads and their versions joined by the '@' character.</source>
        <target state="translated">Wersja obciążenia do wyświetlenia lub jedno lub więcej obciążeń i ich wersji połączonych znakiem „@”.</target>
        <note />
      </trans-unit>
      <trans-unit id="WorkloadSourceColumn">
        <source>Installation Source</source>
        <target state="translated">Źródło instalacji</target>
        <note />
      </trans-unit>
      <trans-unit id="WorkloadUninstallCommandDescription">
        <source>Uninstall one or more workloads.</source>
        <target state="translated">Odinstaluj co najmniej jedno obciążenie.</target>
        <note />
      </trans-unit>
      <trans-unit id="WorkloadUninstallFailed">
        <source>Workload uninstallation failed: {0}</source>
        <target state="translated">Niepowodzenie odinstalowania pakietów roboczych: {0}</target>
        <note />
      </trans-unit>
      <trans-unit id="WorkloadUninstallUninstallSucceeded">
        <source>Successfully uninstalled workload(s): {0}</source>
        <target state="translated">Pomyślnie odinstalowane pakiety robocze: {0}</target>
        <note />
      </trans-unit>
      <trans-unit id="WorkloadUpdateAdManifestsSucceeded">
        <source>Successfully updated advertising manifests.</source>
        <target state="translated">Pomyślnie zaktualizowano manifesty reklam.</target>
        <note />
      </trans-unit>
      <trans-unit id="WorkloadUpdateCommandDescription">
        <source>Update all installed workloads.</source>
        <target state="translated">Aktualizuj wszystkie zainstalowane obciążenia.</target>
        <note />
      </trans-unit>
      <trans-unit id="WorkloadUpdateFailed">
        <source>Workload update failed: {0}</source>
        <target state="translated">Aktualizacja pakietu roboczego nie powiodła się: {0}</target>
        <note />
      </trans-unit>
      <trans-unit id="WorkloadUpdateRollBackFailedMessage">
        <source>Installation rollback failed: {0}</source>
        <target state="translated">Wycofywanie instalacji nie powiodło się: {0}</target>
        <note />
      </trans-unit>
      <trans-unit id="WorkloadUpdateRollingBackInstall">
        <source>Workload installation failed. Rolling back installed packs...</source>
        <target state="translated">Instalacja obciążenia nie powiodła się. Trwa wycofywanie zainstalowanych pakietów...</target>
        <note />
      </trans-unit>
      <trans-unit id="WorkloadUpdateUpdateSucceeded">
        <source>Successfully updated workload(s): {0}.</source>
        <target state="translated">Pomyślnie zaktualizowano pakiety robocze: {0}.</target>
        <note />
      </trans-unit>
      <trans-unit id="WorkloadUpdateWorkloadCacheDownloadFailed">
        <source>Failed to download workload update packages to cache: {0}</source>
        <target state="translated">Nie można pobrać pakietów aktualizacji pakietów roboczych do pamięci podręcznej: {0}</target>
        <note />
      </trans-unit>
      <trans-unit id="WorkloadVersionArgument">
        <source>WORKLOAD_VERSION</source>
        <target state="translated">WERSJA_OBCIĄŻENIA</target>
        <note />
      </trans-unit>
      <trans-unit id="WorkloadVersionArgumentDescription">
        <source>Output workload manifest versions associated with the provided workload version.</source>
        <target state="translated">Wersje manifestu obciążenia wyjściowego skojarzone z udostępnioną wersją obciążenia.</target>
        <note />
      </trans-unit>
      <trans-unit id="WorkloadVersionDescription">
        <source>Display the currently installed workload version.</source>
        <target state="translated">Wyświetl aktualnie zainstalowaną wersję obciążenia.</target>
        <note />
      </trans-unit>
      <trans-unit id="WorkloadVersionNotInstalledShort">
        <source>(not installed)</source>
        <target state="translated">(nie zainstalowano)</target>
        <note />
      </trans-unit>
      <trans-unit id="WorkloadVersionRequestedNotFound">
        <source>Workload version {0} not found.</source>
        <target state="translated">Nie znaleziono wersji obciążenia {0}.</target>
        <note />
      </trans-unit>
      <trans-unit id="WorkloadVersionWithSpecifiedManifestNotFound">
        <source>No workload version matching {0} was found.</source>
        <target state="translated">Nie znaleziono dopasowania {0} wersji obciążenia.</target>
        <note />
      </trans-unit>
      <trans-unit id="Workloads">
        <source>Workloads</source>
        <target state="translated">Obciążenia</target>
        <note />
      </trans-unit>
      <trans-unit id="WriteCLIRecordForVisualStudioWorkloadMessage">
        <source>Writing install records for Visual Studio workloads: '{0}'</source>
        <target state="translated">Pisanie rekordów instalacji dla obciążeń w usłudze Visual Studio: „{0}”</target>
        <note />
      </trans-unit>
      <trans-unit id="WritingPackInstallRecordMessage">
        <source>Writing workload pack installation record for {0} version {1}...</source>
        <target state="translated">Trwa zapisywanie rekordu instalacji pakietu obciążenia dla {0} w wersji {1}...</target>
        <note />
      </trans-unit>
      <trans-unit id="ZeroTestsRan">
        <source>Zero tests ran</source>
        <target state="translated">Uruchomiono zero testów</target>
        <note />
      </trans-unit>
      <trans-unit id="cmdCollectDescription">
        <source>The friendly name of the data collector to use for the test run.
                                        More info here: https://aka.ms/vstest-collect</source>
        <target state="translated">Przyjazna nazwa modułu zbierającego dane do użycia dla przebiegu testu.
                                        Więcej informacji można znaleźć tutaj: https://aka.ms/vstest-collect</target>
        <note />
      </trans-unit>
      <trans-unit id="cmdCollectFriendlyName">
        <source>DATA_COLLECTOR_NAME</source>
        <target state="translated">DATA_COLLECTOR_NAME</target>
        <note />
      </trans-unit>
    </body>
  </file>
</xliff><|MERGE_RESOLUTION|>--- conflicted
+++ resolved
@@ -2717,17 +2717,10 @@
 Ensure you have a runnable project type.
 A runnable project should target a runnable TFM (for instance, net{1}) and have OutputType 'Exe'.
 The current OutputType is '{2}'.</source>
-<<<<<<< HEAD
-        <target state="translated">Nie można kontynuować pracy z projektem „{0}”.
-Upewnij się, że masz typ projektu, który można uruchomić.
-Projekt, który można uruchomić, powinien być przeznaczony dla możliwego do uruchomienia monikera platformy docelowej (na przykład net{1}) i mieć typ OutputType „Exe”.
-Bieżący typ OutputType to „{2}”.</target>
-=======
         <target state="needs-review-translation">Nie można uruchomić projektu.
 Upewnij się, że używany typ projektu umożliwia uruchamianie oraz że element „{0}” obsługuje ten projekt.
 Projekt z możliwością uruchamiania musi mieć moniker TFM z możliwością uruchomienia (np. net5.0) i typ OutputType „Exe”.
 Bieżący element {1}: „{2}”.</target>
->>>>>>> 270865c5
         <note>{0} is project file path. {1} is dotnet framework version. {2} is the project output type.{Locked="OutputType"}{Locked="Exe"}</note>
       </trans-unit>
       <trans-unit id="RunCommandExceptionUnableToRunSpecifyFramework">

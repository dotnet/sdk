--- conflicted
+++ resolved
@@ -2717,17 +2717,10 @@
 Ensure you have a runnable project type.
 A runnable project should target a runnable TFM (for instance, net{1}) and have OutputType 'Exe'.
 The current OutputType is '{2}'.</source>
-<<<<<<< HEAD
-        <target state="translated">無法繼續處理專案 '{0}'。
-請確定您有可執行的專案類型。
-可執行的專案應以可執行的 TFM (例如 net{1}) 為目標，且 OutputType 應為 'Exe'。
-目前的 OutputType 為 '{2}'。</target>
-=======
         <target state="needs-review-translation">無法執行您的專案。
 請確定您有可執行的專案類型，並確定 '{0}' 支援此專案。
 可執行的專案應以可執行的 TFM (例如 net5.0) 為目標，且 OutputType 應為 'Exe'。
 目前的 {1} 為 '{2}'。</target>
->>>>>>> 270865c5
         <note>{0} is project file path. {1} is dotnet framework version. {2} is the project output type.{Locked="OutputType"}{Locked="Exe"}</note>
       </trans-unit>
       <trans-unit id="RunCommandExceptionUnableToRunSpecifyFramework">

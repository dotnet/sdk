--- conflicted
+++ resolved
@@ -128,27 +128,17 @@
         }
     }
 
-<<<<<<< HEAD
-     private void OnBuildFinished(object sender, BuildFinishedEventArgs e)
-=======
     private void OnBuildFinished(object sender, BuildFinishedEventArgs e)
->>>>>>> cec531ef
     {
         SendAggregatedEventsOnBuildFinished(_telemetry);
     }
 
     internal void SendAggregatedEventsOnBuildFinished(ITelemetry? telemetry)
     {
-<<<<<<< HEAD
         if (telemetry is null) return;
         if (_aggregatedEvents.TryGetValue(TaskFactoryTelemetryAggregatedEventName, out var taskFactoryData))
         {
             Dictionary<string, string?> taskFactoryProperties = ConvertToStringDictionary(taskFactoryData);
-=======
-        if (_aggregatedEvents.TryGetValue(TaskFactoryTelemetryAggregatedEventName, out var taskFactoryData))
-        {
-            var taskFactoryProperties = ConvertToStringDictionary(taskFactoryData);
->>>>>>> cec531ef
 
             TrackEvent(telemetry, $"msbuild/{TaskFactoryTelemetryAggregatedEventName}", taskFactoryProperties, toBeHashed: [], toBeMeasured: []);
             _aggregatedEvents.Remove(TaskFactoryTelemetryAggregatedEventName);
@@ -156,11 +146,7 @@
 
         if (_aggregatedEvents.TryGetValue(TasksTelemetryAggregatedEventName, out var tasksData))
         {
-<<<<<<< HEAD
             Dictionary<string, string?> tasksProperties = ConvertToStringDictionary(tasksData);
-=======
-            var tasksProperties = ConvertToStringDictionary(tasksData);
->>>>>>> cec531ef
 
             TrackEvent(telemetry, $"msbuild/{TasksTelemetryAggregatedEventName}", tasksProperties, toBeHashed: [], toBeMeasured: []);
             _aggregatedEvents.Remove(TasksTelemetryAggregatedEventName);
@@ -180,21 +166,10 @@
 
     internal void AggregateEvent(TelemetryEventArgs args)
     {
-<<<<<<< HEAD
         if (args.EventName is null) return;
         if (!_aggregatedEvents.TryGetValue(args.EventName, out Dictionary<string, int>? eventData) || eventData is null)
         {
             eventData = new Dictionary<string, int>();
-=======
-        if (args.EventName is null)
-        {
-            return;
-        }
-
-        if (!_aggregatedEvents.TryGetValue(args.EventName, out var eventData))
-        {
-            eventData = [];
->>>>>>> cec531ef
             _aggregatedEvents[args.EventName] = eventData;
         }
 

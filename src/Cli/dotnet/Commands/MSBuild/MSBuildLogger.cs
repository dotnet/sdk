--- conflicted
+++ resolved
@@ -166,17 +166,8 @@
 
     internal void AggregateEvent(TelemetryEventArgs args)
     {
-<<<<<<< HEAD
-        if (args.EventName == null || args.Properties == null)
-        {
-            return;
-        }
-
-        if (!_aggregatedEvents.TryGetValue(args.EventName, out var eventData))
-=======
         if (args.EventName is null) return;
         if (!_aggregatedEvents.TryGetValue(args.EventName, out Dictionary<string, int>? eventData) || eventData is null)
->>>>>>> 404ff4a6
         {
             eventData = new Dictionary<string, int>();
             _aggregatedEvents[args.EventName] = eventData;

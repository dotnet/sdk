﻿// Licensed to the .NET Foundation under one or more agreements.
// The .NET Foundation licenses this file to you under the MIT license.

using System.Globalization;
using Microsoft.Build.Framework;
using Microsoft.DotNet.Cli.Telemetry;
using Microsoft.DotNet.Cli.Utils;
using Microsoft.DotNet.Configurer;

namespace Microsoft.DotNet.Cli.Commands.MSBuild;

public sealed class MSBuildLogger : INodeLogger
{
    private readonly IFirstTimeUseNoticeSentinel _sentinel =
        new FirstTimeUseNoticeSentinel();
    private readonly ITelemetry? _telemetry = null;

    internal const string TargetFrameworkTelemetryEventName = "targetframeworkeval";
    internal const string BuildTelemetryEventName = "build";
    internal const string LoggingConfigurationTelemetryEventName = "loggingConfiguration";
    internal const string BuildcheckAcquisitionFailureEventName = "buildcheck/acquisitionfailure";
    internal const string BuildcheckRunEventName = "buildcheck/run";
    internal const string BuildcheckRuleStatsEventName = "buildcheck/rule";

    // These two events are aggregated and sent at the end of the build.
    internal const string TaskFactoryTelemetryAggregatedEventName = "build/tasks/taskfactory";
    internal const string TasksTelemetryAggregatedEventName = "build/tasks";

    internal const string SdkTaskBaseCatchExceptionTelemetryEventName = "taskBaseCatchException";
    internal const string PublishPropertiesTelemetryEventName = "PublishProperties";
    internal const string WorkloadPublishPropertiesTelemetryEventName = "WorkloadPublishProperties";
    internal const string ReadyToRunTelemetryEventName = "ReadyToRun";

    internal const string TargetFrameworkVersionTelemetryPropertyKey = "TargetFrameworkVersion";
    internal const string RuntimeIdentifierTelemetryPropertyKey = "RuntimeIdentifier";
    internal const string SelfContainedTelemetryPropertyKey = "SelfContained";
    internal const string UseApphostTelemetryPropertyKey = "UseApphost";
    internal const string OutputTypeTelemetryPropertyKey = "OutputType";
    internal const string UseArtifactsOutputTelemetryPropertyKey = "UseArtifactsOutput";
    internal const string ArtifactsPathLocationTypeTelemetryPropertyKey = "ArtifactsPathLocationType";

    /// <summary>
    /// This is defined in <see cref="ComputeDotnetBaseImageAndTag.cs"/>
    /// </summary>
    internal const string SdkContainerPublishBaseImageInferenceEventName = "sdk/container/inference";
    /// <summary>
    /// This is defined in <see cref="CreateNewImage.cs"/>
    /// </summary>
    internal const string SdkContainerPublishSuccessEventName = "sdk/container/publish/success";
    /// <summary>
    /// This is defined in <see cref="CreateNewImage.cs"/>
    /// </summary>
    internal const string SdkContainerPublishErrorEventName = "sdk/container/publish/error";

    /// <summary>
    /// Stores aggregated telemetry data by event name and property name.
    /// </summary>
    /// <remarks>
    /// Key: event name, Value: property name to aggregated count.
    /// Aggregation is very basic. Only integer properties are aggregated by summing values. Non-integer properties are ignored.
    /// </remarks>
    private Dictionary<string, Dictionary<string, int>> _aggregatedEvents = new();

    public MSBuildLogger()
    {
        try
        {
            string? sessionId =
                Environment.GetEnvironmentVariable(MSBuildForwardingApp.TelemetrySessionIdEnvironmentVariableName);

            if (sessionId != null)
            {
                // senderCount: 0 to disable sender.
                // When senders in different process running at the same
                // time they will read from the same global queue and cause
                // sending duplicated events. Disable sender to reduce it.
                _telemetry = new Telemetry.Telemetry(
                    _sentinel,
                    sessionId,
                    senderCount: 0);
            }
        }
        catch (Exception)
        {
            // Exceptions during telemetry shouldn't cause anything else to fail
        }
    }

    /// <summary>
    /// Constructor for testing purposes.
    /// </summary>
    internal MSBuildLogger(ITelemetry telemetry)
    {
        _telemetry = telemetry;
    }

    public void Initialize(IEventSource eventSource, int nodeCount)
    {
        Initialize(eventSource);
    }

    public void Initialize(IEventSource eventSource)
    {
        // Declare lack of dependency on having properties/items in ProjectStarted events
        // (since this logger doesn't ever care about those events it's irrelevant)
        if (eventSource is IEventSource4 eventSource4)
        {
            eventSource4.IncludeEvaluationPropertiesAndItems();
        }

        try
        {
            if (_telemetry != null && _telemetry.Enabled)
            {
                if (eventSource is IEventSource2 eventSource2)
                {
                    eventSource2.TelemetryLogged += OnTelemetryLogged;
                }

                eventSource.BuildFinished += OnBuildFinished;
            }
        }
        catch (Exception)
        {
            // Exceptions during telemetry shouldn't cause anything else to fail
        }
    }

<<<<<<< HEAD
    private void OnBuildFinished(object sender, BuildFinishedEventArgs e)
    {
        SendAggregatedEventsOnBuildFinished(_telemetry);
    }

    internal void SendAggregatedEventsOnBuildFinished(ITelemetry telemetry)
    {
        if (_aggregatedEvents.TryGetValue(TaskFactoryTelemetryAggregatedEventName, out var taskFactoryData))
        {
            Dictionary<string, string> taskFactoryProperties = ConvertToStringDictionary(taskFactoryData);

            TrackEvent(telemetry, $"msbuild/{TaskFactoryTelemetryAggregatedEventName}", taskFactoryProperties, toBeHashed: [], toBeMeasured: []);
            _aggregatedEvents.Remove(TaskFactoryTelemetryAggregatedEventName);
        }

        if (_aggregatedEvents.TryGetValue(TasksTelemetryAggregatedEventName, out var tasksData))
        {
            Dictionary<string, string> tasksProperties = ConvertToStringDictionary(tasksData);

            TrackEvent(telemetry, $"msbuild/{TasksTelemetryAggregatedEventName}", tasksProperties, toBeHashed: [], toBeMeasured: []);
            _aggregatedEvents.Remove(TasksTelemetryAggregatedEventName);
        }
    }

    private static Dictionary<string, string> ConvertToStringDictionary(Dictionary<string, int> properties)
    {
        Dictionary<string, string> stringProperties = new();
        foreach (var kvp in properties)
        {
            stringProperties[kvp.Key] = kvp.Value.ToString(CultureInfo.InvariantCulture);
        }

        return stringProperties;
    }

    internal void AggregateEvent(TelemetryEventArgs args)
    {
        if (!_aggregatedEvents.TryGetValue(args.EventName, out Dictionary<string, int> eventData))
        {
            eventData = new Dictionary<string, int>();
            _aggregatedEvents[args.EventName] = eventData;
        }

        foreach (var kvp in args.Properties)
        {
            if (int.TryParse(kvp.Value, CultureInfo.InvariantCulture, out int count))
            {
                if (!eventData.ContainsKey(kvp.Key))
                {
                    eventData[kvp.Key] = count;
                }
                else
                {
                    eventData[kvp.Key] += count;
                }
            }
        }
    }

    internal static void FormatAndSend(ITelemetry telemetry, TelemetryEventArgs args)
=======
    internal static void FormatAndSend(ITelemetry? telemetry, TelemetryEventArgs args)
>>>>>>> 0b21e6c1
    {
        switch (args.EventName)
        {
            case TargetFrameworkTelemetryEventName:
                TrackEvent(telemetry, $"msbuild/{TargetFrameworkTelemetryEventName}", args.Properties, [], []);
                break;
            case BuildTelemetryEventName:
                TrackEvent(telemetry, $"msbuild/{BuildTelemetryEventName}", args.Properties,
                    toBeHashed: ["ProjectPath", "BuildTarget"],
                    toBeMeasured: ["BuildDurationInMilliseconds", "InnerBuildDurationInMilliseconds"]);
                break;
            case LoggingConfigurationTelemetryEventName:
                TrackEvent(telemetry, $"msbuild/{LoggingConfigurationTelemetryEventName}", args.Properties,
                    toBeHashed: [],
                    toBeMeasured: ["FileLoggersCount"]);
                break;
            case BuildcheckAcquisitionFailureEventName:
                TrackEvent(telemetry, $"msbuild/{BuildcheckAcquisitionFailureEventName}", args.Properties,
                    toBeHashed: ["AssemblyName", "ExceptionType", "ExceptionMessage"],
                    toBeMeasured: []);
                break;
            case BuildcheckRunEventName:
                TrackEvent(telemetry, $"msbuild/{BuildcheckRunEventName}", args.Properties,
                    toBeHashed: [],
                    toBeMeasured: ["TotalRuntimeInMilliseconds"]);
                break;
            case BuildcheckRuleStatsEventName:
                TrackEvent(telemetry, $"msbuild/{BuildcheckRuleStatsEventName}", args.Properties,
                    toBeHashed: ["RuleId", "CheckFriendlyName"],
                    toBeMeasured: ["TotalRuntimeInMilliseconds"]);
                break;
            // Pass through events that don't need special handling
            case SdkTaskBaseCatchExceptionTelemetryEventName:
            case PublishPropertiesTelemetryEventName:
            case ReadyToRunTelemetryEventName:
            case WorkloadPublishPropertiesTelemetryEventName:
            case SdkContainerPublishBaseImageInferenceEventName:
            case SdkContainerPublishSuccessEventName:
            case SdkContainerPublishErrorEventName:
                TrackEvent(telemetry, args.EventName, args.Properties, [], []);
                break;
            default:
                // Ignore unknown events
                break;
        }
    }

    private static void TrackEvent(ITelemetry? telemetry, string eventName, IDictionary<string, string?> eventProperties, string[]? toBeHashed, string[]? toBeMeasured)
    {
        if (telemetry == null || !telemetry.Enabled)
        {
            return;
        }

        Dictionary<string, string?>? properties = null;
        Dictionary<string, double>? measurements = null;

        if (toBeHashed is not null)
        {
            foreach (var propertyToBeHashed in toBeHashed)
            {
                if (eventProperties.TryGetValue(propertyToBeHashed, out var value))
                {
                    // Lets lazy allocate in case there is tons of telemetry
                    properties ??= new Dictionary<string, string?>(eventProperties);
                    properties[propertyToBeHashed] = Sha256Hasher.HashWithNormalizedCasing(value!);
                }
            }
        }

        if (toBeMeasured is not null)
        {
            foreach (var propertyToBeMeasured in toBeMeasured)
            {
                if (eventProperties.TryGetValue(propertyToBeMeasured, out string? value))
                {
                    // Lets lazy allocate in case there is tons of telemetry
                    properties ??= new Dictionary<string, string?>(eventProperties);
                    properties.Remove(propertyToBeMeasured);
                    if (double.TryParse(value, CultureInfo.InvariantCulture, out double realValue))
                    {
                        // Lets lazy allocate in case there is tons of telemetry
                        measurements ??= [];
                        measurements[propertyToBeMeasured] = realValue;
                    }
                }
            }
        }

        telemetry.TrackEvent(eventName, properties ?? eventProperties, measurements);
    }

    private void OnTelemetryLogged(object sender, TelemetryEventArgs args)
    {
        if (args.EventName == TaskFactoryTelemetryAggregatedEventName || args.EventName == TasksTelemetryAggregatedEventName)
        {
            AggregateEvent(args);
        }
        else
        {
            FormatAndSend(_telemetry, args);
        }
    }

    public void Shutdown()
    {
        try
        {
            _sentinel?.Dispose();
        }
        catch (Exception)
        {
            // Exceptions during telemetry shouldn't cause anything else to fail
        }
    }

    public LoggerVerbosity Verbosity { get; set; }
    public string? Parameters { get; set; }
}<|MERGE_RESOLUTION|>--- conflicted
+++ resolved
@@ -126,7 +126,6 @@
         }
     }
 
-<<<<<<< HEAD
     private void OnBuildFinished(object sender, BuildFinishedEventArgs e)
     {
         SendAggregatedEventsOnBuildFinished(_telemetry);
@@ -187,9 +186,6 @@
     }
 
     internal static void FormatAndSend(ITelemetry telemetry, TelemetryEventArgs args)
-=======
-    internal static void FormatAndSend(ITelemetry? telemetry, TelemetryEventArgs args)
->>>>>>> 0b21e6c1
     {
         switch (args.EventName)
         {

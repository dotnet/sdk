﻿﻿// Licensed to the .NET Foundation under one or more agreements.
// The .NET Foundation licenses this file to you under the MIT license.

using System.Globalization;
using Microsoft.Build.Framework;
using Microsoft.DotNet.Cli.Telemetry;
using Microsoft.DotNet.Cli.Utils;
using Microsoft.DotNet.Configurer;

namespace Microsoft.DotNet.Cli.Commands.MSBuild;

public sealed class MSBuildLogger : INodeLogger
{
    private readonly IFirstTimeUseNoticeSentinel _sentinel =
        new FirstTimeUseNoticeSentinel();
    private readonly ITelemetry? _telemetry;

    internal const string TargetFrameworkTelemetryEventName = "targetframeworkeval";
    internal const string BuildTelemetryEventName = "build";
    internal const string LoggingConfigurationTelemetryEventName = "loggingConfiguration";
    internal const string BuildcheckAcquisitionFailureEventName = "buildcheck/acquisitionfailure";
    internal const string BuildcheckRunEventName = "buildcheck/run";
    internal const string BuildcheckRuleStatsEventName = "buildcheck/rule";

    // These two events are aggregated and sent at the end of the build.
    internal const string TaskFactoryTelemetryAggregatedEventName = "build/tasks/taskfactory";
    internal const string TasksTelemetryAggregatedEventName = "build/tasks";

    internal const string SdkTaskBaseCatchExceptionTelemetryEventName = "taskBaseCatchException";
    internal const string PublishPropertiesTelemetryEventName = "PublishProperties";
    internal const string WorkloadPublishPropertiesTelemetryEventName = "WorkloadPublishProperties";
    internal const string ReadyToRunTelemetryEventName = "ReadyToRun";

    internal const string TargetFrameworkVersionTelemetryPropertyKey = "TargetFrameworkVersion";
    internal const string RuntimeIdentifierTelemetryPropertyKey = "RuntimeIdentifier";
    internal const string SelfContainedTelemetryPropertyKey = "SelfContained";
    internal const string UseApphostTelemetryPropertyKey = "UseApphost";
    internal const string OutputTypeTelemetryPropertyKey = "OutputType";
    internal const string UseArtifactsOutputTelemetryPropertyKey = "UseArtifactsOutput";
    internal const string ArtifactsPathLocationTypeTelemetryPropertyKey = "ArtifactsPathLocationType";

    /// <summary>
    /// This is defined in <see cref="ComputeDotnetBaseImageAndTag.cs"/>
    /// </summary>
    internal const string SdkContainerPublishBaseImageInferenceEventName = "sdk/container/inference";
    /// <summary>
    /// This is defined in <see cref="CreateNewImage.cs"/>
    /// </summary>
    internal const string SdkContainerPublishSuccessEventName = "sdk/container/publish/success";
    /// <summary>
    /// This is defined in <see cref="CreateNewImage.cs"/>
    /// </summary>
    internal const string SdkContainerPublishErrorEventName = "sdk/container/publish/error";

    /// <summary>
    /// Stores aggregated telemetry data by event name and property name.
    /// </summary>
    /// <remarks>
    /// Key: event name, Value: property name to aggregated count.
    /// Aggregation is very basic. Only integer properties are aggregated by summing values. Non-integer properties are ignored.
    /// </remarks>
    private Dictionary<string, Dictionary<string, int>> _aggregatedEvents = new();

    public MSBuildLogger()
    {
        try
        {
            string? sessionId =
                Environment.GetEnvironmentVariable(MSBuildForwardingApp.TelemetrySessionIdEnvironmentVariableName);

            if (sessionId != null)
            {
                // senderCount: 0 to disable sender.
                // When senders in different process running at the same
                // time they will read from the same global queue and cause
                // sending duplicated events. Disable sender to reduce it.
                _telemetry = new Telemetry.Telemetry(
                    _sentinel,
                    sessionId,
                    senderCount: 0);
            }
        }
        catch (Exception)
        {
            // Exceptions during telemetry shouldn't cause anything else to fail
        }
    }

    /// <summary>
    /// Constructor for testing purposes.
    /// </summary>
    internal MSBuildLogger(ITelemetry telemetry)
    {
        _telemetry = telemetry;
    }

    public void Initialize(IEventSource eventSource, int nodeCount)
    {
        Initialize(eventSource);
    }

    public void Initialize(IEventSource eventSource)
    {
        // Declare lack of dependency on having properties/items in ProjectStarted events
        // (since this logger doesn't ever care about those events it's irrelevant)
        if (eventSource is IEventSource4 eventSource4)
        {
            eventSource4.IncludeEvaluationPropertiesAndItems();
        }

        try
        {
            if (_telemetry != null && _telemetry.Enabled)
            {
                if (eventSource is IEventSource2 eventSource2)
                {
                    eventSource2.TelemetryLogged += OnTelemetryLogged;
                }

                eventSource.BuildFinished += OnBuildFinished;
            }
        }
        catch (Exception)
        {
            // Exceptions during telemetry shouldn't cause anything else to fail
        }
    }

    private void OnBuildFinished(object sender, BuildFinishedEventArgs e)
    {
        SendAggregatedEventsOnBuildFinished(_telemetry);
    }

    internal void SendAggregatedEventsOnBuildFinished(ITelemetry? telemetry)
    {
        if (_aggregatedEvents.TryGetValue(TaskFactoryTelemetryAggregatedEventName, out var taskFactoryData))
        {
            var taskFactoryProperties = ConvertToStringDictionary(taskFactoryData);

            TrackEvent(telemetry, $"msbuild/{TaskFactoryTelemetryAggregatedEventName}", taskFactoryProperties, toBeHashed: [], toBeMeasured: []);
            _aggregatedEvents.Remove(TaskFactoryTelemetryAggregatedEventName);
        }

        if (_aggregatedEvents.TryGetValue(TasksTelemetryAggregatedEventName, out var tasksData))
        {
            var tasksProperties = ConvertToStringDictionary(tasksData);

            TrackEvent(telemetry, $"msbuild/{TasksTelemetryAggregatedEventName}", tasksProperties, toBeHashed: [], toBeMeasured: []);
            _aggregatedEvents.Remove(TasksTelemetryAggregatedEventName);
        }
    }

    private static Dictionary<string, string?> ConvertToStringDictionary(Dictionary<string, int> properties)
    {
        Dictionary<string, string?> stringProperties = new();
        foreach (var kvp in properties)
        {
            stringProperties[kvp.Key] = kvp.Value.ToString(CultureInfo.InvariantCulture);
        }

        return stringProperties;
    }

    internal void AggregateEvent(TelemetryEventArgs args)
    {
<<<<<<< HEAD
        if (args.EventName == null || args.Properties == null)
=======
        if (args.EventName is null)
>>>>>>> f040b027
        {
            return;
        }

<<<<<<< HEAD
        if (!_aggregatedEvents.TryGetValue(args.EventName, out Dictionary<string, int>? eventData))
        {
            eventData = new Dictionary<string, int>();
=======
        if (!_aggregatedEvents.TryGetValue(args.EventName, out var eventData))
        {
            eventData = [];
>>>>>>> f040b027
            _aggregatedEvents[args.EventName] = eventData;
        }

        foreach (var kvp in args.Properties)
        {
            if (int.TryParse(kvp.Value, CultureInfo.InvariantCulture, out int count))
            {
                if (!eventData.ContainsKey(kvp.Key))
                {
                    eventData[kvp.Key] = count;
                }
                else
                {
                    eventData[kvp.Key] += count;
                }
            }
        }
    }

    internal static void FormatAndSend(ITelemetry? telemetry, TelemetryEventArgs args)
    {
        switch (args.EventName)
        {
            case TargetFrameworkTelemetryEventName:
                TrackEvent(telemetry, $"msbuild/{TargetFrameworkTelemetryEventName}", args.Properties);
                break;
            case BuildTelemetryEventName:
                TrackEvent(telemetry, $"msbuild/{BuildTelemetryEventName}", args.Properties,
                    toBeHashed: ["ProjectPath", "BuildTarget"],
                    toBeMeasured: ["BuildDurationInMilliseconds", "InnerBuildDurationInMilliseconds"]
                );
                break;
            case LoggingConfigurationTelemetryEventName:
                TrackEvent(telemetry, $"msbuild/{LoggingConfigurationTelemetryEventName}", args.Properties,
                    toBeMeasured: ["FileLoggersCount"]
                );
                break;
            case BuildcheckAcquisitionFailureEventName:
                TrackEvent(telemetry, $"msbuild/{BuildcheckAcquisitionFailureEventName}", args.Properties,
                    toBeHashed: ["AssemblyName", "ExceptionType", "ExceptionMessage"]
                );
                break;
            case BuildcheckRunEventName:
                TrackEvent(telemetry, $"msbuild/{BuildcheckRunEventName}", args.Properties,
                    toBeMeasured: ["TotalRuntimeInMilliseconds"]
                );
                break;
            case BuildcheckRuleStatsEventName:
                TrackEvent(telemetry, $"msbuild/{BuildcheckRuleStatsEventName}", args.Properties,
                    toBeHashed: ["RuleId", "CheckFriendlyName"],
                    toBeMeasured: ["TotalRuntimeInMilliseconds"]
                );
                break;
            // Pass through events that don't need special handling
            case SdkTaskBaseCatchExceptionTelemetryEventName:
            case PublishPropertiesTelemetryEventName:
            case ReadyToRunTelemetryEventName:
            case WorkloadPublishPropertiesTelemetryEventName:
            case SdkContainerPublishBaseImageInferenceEventName:
            case SdkContainerPublishSuccessEventName:
            case SdkContainerPublishErrorEventName:
                TrackEvent(telemetry, args.EventName, args.Properties);
                break;
            default:
                // Ignore unknown events
                break;
        }
    }

    private static void TrackEvent(ITelemetry? telemetry, string eventName, IDictionary<string, string?> eventProperties, string[]? toBeHashed = null, string[]? toBeMeasured = null)
    {
        if (telemetry == null || !telemetry.Enabled)
        {
            return;
        }

        Dictionary<string, string?>? properties = null;
        Dictionary<string, double>? measurements = null;

        if (toBeHashed is not null)
        {
            foreach (var propertyToBeHashed in toBeHashed)
            {
                if (eventProperties.TryGetValue(propertyToBeHashed, out var value))
                {
                    // Lets lazy allocate in case there is tons of telemetry
                    properties ??= new(eventProperties);
                    properties[propertyToBeHashed] = Sha256Hasher.HashWithNormalizedCasing(value!);
                }
            }
        }

        if (toBeMeasured is not null)
        {
            foreach (var propertyToBeMeasured in toBeMeasured)
            {
                if (eventProperties.TryGetValue(propertyToBeMeasured, out var value))
                {
                    // Lets lazy allocate in case there is tons of telemetry
                    properties ??= new(eventProperties);
                    properties.Remove(propertyToBeMeasured);
                    if (double.TryParse(value, CultureInfo.InvariantCulture, out double realValue))
                    {
                        // Lets lazy allocate in case there is tons of telemetry
                        measurements ??= [];
                        measurements[propertyToBeMeasured] = realValue;
                    }
                }
            }
        }

        telemetry.TrackEvent(eventName, properties ?? eventProperties, measurements);
    }

    private void OnTelemetryLogged(object sender, TelemetryEventArgs args)
    {
        if (args.EventName == TaskFactoryTelemetryAggregatedEventName || args.EventName == TasksTelemetryAggregatedEventName)
        {
            AggregateEvent(args);
        }
        else
        {
            FormatAndSend(_telemetry, args);
        }
    }

    public void Shutdown()
    {
        try
        {
            _sentinel?.Dispose();
        }
        catch (Exception)
        {
            // Exceptions during telemetry shouldn't cause anything else to fail
        }
    }

    public LoggerVerbosity Verbosity { get; set; }

    public string? Parameters { get; set; }
}<|MERGE_RESOLUTION|>--- conflicted
+++ resolved
@@ -163,24 +163,14 @@
 
     internal void AggregateEvent(TelemetryEventArgs args)
     {
-<<<<<<< HEAD
-        if (args.EventName == null || args.Properties == null)
-=======
         if (args.EventName is null)
->>>>>>> f040b027
         {
             return;
         }
 
-<<<<<<< HEAD
-        if (!_aggregatedEvents.TryGetValue(args.EventName, out Dictionary<string, int>? eventData))
-        {
-            eventData = new Dictionary<string, int>();
-=======
         if (!_aggregatedEvents.TryGetValue(args.EventName, out var eventData))
         {
             eventData = [];
->>>>>>> f040b027
             _aggregatedEvents[args.EventName] = eventData;
         }
 

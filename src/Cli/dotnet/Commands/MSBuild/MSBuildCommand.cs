﻿// Licensed to the .NET Foundation under one or more agreements.
// The .NET Foundation licenses this file to you under the MIT license.

using System.CommandLine;
using Microsoft.DotNet.Cli.CommandLine;
using Microsoft.DotNet.Cli.Extensions;
using Microsoft.DotNet.Cli.Utils;

namespace Microsoft.DotNet.Cli.Commands.MSBuild;

public class MSBuildCommand(
    IEnumerable<string> msbuildArgs,
    string? msbuildPath = null
<<<<<<< HEAD
) : MSBuildForwardingApp(MSBuildArgs.AnalyzeMSBuildArguments([.. msbuildArgs], CommonOptions.PropertiesOption, CommonOptions.RestorePropertiesOption, MSBuildCommandParser.TargetOption, CommonOptions.VerbosityOption()), msbuildPath, includeLogo: true)
=======
) : MSBuildForwardingApp(MSBuildArgs.AnalyzeMSBuildArguments(
        [.. msbuildArgs],
        CommonOptions.PropertiesOption,
        CommonOptions.RestorePropertiesOption,
        MSBuildCommandParser.TargetOption,
        CommonOptions.VerbosityOption(),
        // We set the no-logo option to false here to ensure that by default the logo is shown for this command.
        // This is different from other commands that default to hiding the logo - but this command is meant to mimic
        // the behavior of calling MSBuild directly, which shows the logo by default.
        CommonOptions.NoLogoOption(false)
    ), msbuildPath)
>>>>>>> adbbd101
{
    public static MSBuildCommand FromArgs(string[] args, string? msbuildPath = null)
    {
        var result = Parser.Parse(["dotnet", "msbuild", .. args]);
        return FromParseResult(result, msbuildPath);
    }

    public static MSBuildCommand FromParseResult(ParseResult parseResult, string? msbuildPath = null)
    {
        var msbuildArgs = new List<string>();
        msbuildArgs.AddRange(parseResult.GetValue(MSBuildCommandParser.Arguments) ?? []);
        msbuildArgs.AddRange(parseResult.OptionValuesToBeForwarded(MSBuildCommandParser.GetCommand()));

        MSBuildCommand command = new(
            msbuildArgs,
            msbuildPath: msbuildPath);
        return command;
    }

    public static int Run(ParseResult parseResult)
    {
        parseResult.HandleDebugSwitch();

        return FromParseResult(parseResult).Execute();
    }
}<|MERGE_RESOLUTION|>--- conflicted
+++ resolved
@@ -11,9 +11,6 @@
 public class MSBuildCommand(
     IEnumerable<string> msbuildArgs,
     string? msbuildPath = null
-<<<<<<< HEAD
-) : MSBuildForwardingApp(MSBuildArgs.AnalyzeMSBuildArguments([.. msbuildArgs], CommonOptions.PropertiesOption, CommonOptions.RestorePropertiesOption, MSBuildCommandParser.TargetOption, CommonOptions.VerbosityOption()), msbuildPath, includeLogo: true)
-=======
 ) : MSBuildForwardingApp(MSBuildArgs.AnalyzeMSBuildArguments(
         [.. msbuildArgs],
         CommonOptions.PropertiesOption,
@@ -25,11 +22,10 @@
         // the behavior of calling MSBuild directly, which shows the logo by default.
         CommonOptions.NoLogoOption(false)
     ), msbuildPath)
->>>>>>> adbbd101
 {
     public static MSBuildCommand FromArgs(string[] args, string? msbuildPath = null)
     {
-        var result = Parser.Parse(["dotnet", "msbuild", .. args]);
+        var result = Parser.Parse(["dotnet", "msbuild", ..args]);
         return FromParseResult(result, msbuildPath);
     }
 

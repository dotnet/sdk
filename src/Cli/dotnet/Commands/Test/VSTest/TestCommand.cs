﻿// Licensed to the .NET Foundation under one or more agreements.
// The .NET Foundation licenses this file to you under the MIT license.

using System.CommandLine;
using System.Diagnostics;
using System.Diagnostics.CodeAnalysis;
using System.Runtime.Versioning;
using System.Text.RegularExpressions;
using Microsoft.DotNet.Cli.Commands.Restore;
using Microsoft.DotNet.Cli.CommandLine;
using Microsoft.DotNet.Cli.Extensions;
using Microsoft.DotNet.Cli.Utils;
using Microsoft.DotNet.Cli.Utils.Extensions;

namespace Microsoft.DotNet.Cli.Commands.Test;

public class TestCommand(
    MSBuildArgs msbuildArgs,
    bool noRestore,
    string? msbuildPath = null) : RestoringCommand(msbuildArgs, noRestore, msbuildPath)
{
    public static int Run(ParseResult parseResult)
    {
        parseResult.HandleDebugSwitch();

        FeatureFlag.Instance.PrintFlagFeatureState();

        // We use also current process id for the correlation id for possible future usage in case we need to know the parent process
        // from the VSTest side.
        string testSessionCorrelationId = $"{Environment.ProcessId}_{Guid.NewGuid()}";

        string[] args = parseResult.GetArguments();

        if (VSTestTrace.TraceEnabled)
        {
            string commandLineParameters = "";
            if (args.Length > 0)
            {
                commandLineParameters = args.Aggregate((a, b) => $"{a} | {b}");
            }
            VSTestTrace.SafeWriteTrace(() => $"Argument list: '{commandLineParameters}'");
        }

        (args, string[] settings) = SeparateSettingsFromArgs(args);

        // Fix for https://github.com/Microsoft/vstest/issues/1453
        // Run dll/exe directly using the VSTestForwardingApp
        // Note: ContainsBuiltTestSources need to know how many settings are there, to skip those from unmatched tokens
        // When we don't have settings, we pass 0.
        // When we have settings, we want to exclude the '--' as it doesn't end up in unmatched tokens, so we pass settings.Length - 1
        if (ContainsBuiltTestSources(parseResult, GetSettingsCount(settings)))
        {
            return ForwardToVSTestConsole(parseResult, args, settings, testSessionCorrelationId);
        }

        return ForwardToMsbuild(parseResult, settings, testSessionCorrelationId);
    }

    internal /*internal for testing*/ static (string[] Args, string[] Settings) SeparateSettingsFromArgs(string[] args)
    {
        // settings parameters are after -- (including --), these should not be considered by the parser
        string[] settings = [.. args.SkipWhile(a => a != "--")];
        // all parameters before --
        args = [.. args.TakeWhile(a => a != "--")];
        return (args, settings);
    }

    internal /*internal for testing*/ static int GetSettingsCount(string[] settings)
    {
        if (settings.Length == 0)
        {
            return 0;
        }

        Debug.Assert(settings[0] == "--", "Settings should start with --");
        return settings.Length - 1;
    }

    private static int ForwardToMsbuild(ParseResult parseResult, string[] settings, string testSessionCorrelationId)
    {
        // Workaround for https://github.com/Microsoft/vstest/issues/1503
        const string NodeWindowEnvironmentName = "MSBUILDENSURESTDOUTFORTASKPROCESSES";
        string? previousNodeWindowSetting = Environment.GetEnvironmentVariable(NodeWindowEnvironmentName);
        try
        {
            var forceLegacyOutput = previousNodeWindowSetting == "1";
            var properties = GetUserSpecifiedExplicitMSBuildProperties(parseResult);
            var hasUserMSBuildOutputProperty = properties.TryGetValue("VsTestUseMSBuildOutput", out var propertyValue);

            string[] additionalBuildProperties;

            var useTerminalLogger = TerminalLoggerDetector.ProcessTerminalLoggerConfiguration(parseResult);

            if (useTerminalLogger == TerminalLoggerMode.Invalid)
            {
                // TL option is invalid we want terminal logger to fail in its own way and don't want to disable it.
                // Do noting.
                additionalBuildProperties = [];
            }
            else if (forceLegacyOutput)
            {
                additionalBuildProperties = SetLegacyVSTestWorkarounds(NodeWindowEnvironmentName);
            }
            else if (useTerminalLogger == TerminalLoggerMode.Off)
            {
                additionalBuildProperties = SetLegacyVSTestWorkarounds(NodeWindowEnvironmentName);
            }
            else if (hasUserMSBuildOutputProperty)
            {
                if (propertyValue!.ToLowerInvariant() == "false") // known safe because of boolean check
                {
                    additionalBuildProperties = SetLegacyVSTestWorkarounds(NodeWindowEnvironmentName);
                }
                else
                {
                    // the property is already present don't add it.
                    additionalBuildProperties = [];
                }
            }
            else
            {
                // Enable TL mode.
                additionalBuildProperties = ["--property:VsTestUseMSBuildOutput=true"];
            }

            int exitCode = FromParseResult(parseResult, settings, testSessionCorrelationId, additionalBuildProperties).Execute();

            // We run post processing also if execution is failed for possible partial successful result to post process.
            exitCode |= RunArtifactPostProcessingIfNeeded(testSessionCorrelationId, parseResult, FeatureFlag.Instance);

            return exitCode;
        }
        finally
        {
            Environment.SetEnvironmentVariable(NodeWindowEnvironmentName, previousNodeWindowSetting);
        }

        static string[] SetLegacyVSTestWorkarounds(string NodeWindowEnvironmentName)
        {
            string[] additionalBuildProperties;
            // User explicitly disabled the new logger. Use workarounds needed for old logger.
            // Workaround for https://github.com/Microsoft/vstest/issues/1503
            Environment.SetEnvironmentVariable(NodeWindowEnvironmentName, "1");
            additionalBuildProperties = ["-nodereuse:false"];
            return additionalBuildProperties;
        }
    }

    private static int ForwardToVSTestConsole(ParseResult parseResult, string[] args, string[] settings, string testSessionCorrelationId)
    {
        List<string> convertedArgs = new VSTestArgumentConverter().Convert(args, out List<string> ignoredArgs);
        if (ignoredArgs.Any())
        {
            Reporter.Output.WriteLine(string.Format(CliCommandStrings.IgnoredArgumentsMessage, string.Join(" ", ignoredArgs)).Yellow());
        }

        // merge the args settings, we don't need to escape
        // one more time, there is no extra hop via msbuild
        convertedArgs.AddRange(settings);

        if (!FeatureFlag.Instance.IsSet(FeatureFlag.DISABLE_ARTIFACTS_POSTPROCESSING))
        {
            // Add artifacts processing mode and test session id for the artifact post-processing
            convertedArgs.Add("--artifactsProcessingMode-collect");
            convertedArgs.Add($"--testSessionCorrelationId:{testSessionCorrelationId}");
        }

        int exitCode = new VSTestForwardingApp(convertedArgs).Execute();

        // We run post processing also if execution is failed for possible partial successful result to post process.
        exitCode |= RunArtifactPostProcessingIfNeeded(testSessionCorrelationId, parseResult, FeatureFlag.Instance);

        return exitCode;
    }

    public static TestCommand FromArgs(string[] args, string? testSessionCorrelationId = null, string? msbuildPath = null)
    {
        var parseResult = Parser.Parse(["dotnet", "test", .. args]);

        // settings parameters are after -- (including --), these should not be considered by the parser
        string[] settings = [.. args.SkipWhile(a => a != "--")];
        if (string.IsNullOrEmpty(testSessionCorrelationId))
        {
            testSessionCorrelationId = $"{Environment.ProcessId}_{Guid.NewGuid()}";
        }

        return FromParseResult(parseResult, settings, testSessionCorrelationId, [], msbuildPath);
    }

    private static TestCommand FromParseResult(ParseResult result, string[] settings, string testSessionCorrelationId, string[] additionalBuildProperties, string? msbuildPath = null)
    {
        result.ShowHelpOrErrorIfAppropriate();

        // Extra msbuild properties won't be parsed and so end up in the UnmatchedTokens list. In addition to those
        // properties, all the test settings properties are also considered as unmatched but we don't want to forward
        // these as-is to msbuild. So we filter out the test settings properties from the unmatched tokens,
        // by only taking values until the first item after `--`. (`--` is not present in the UnmatchedTokens).
        var unMatchedNonSettingsArgs = settings.Length > 1
            ? result.UnmatchedTokens.TakeWhile(x => x != settings[1])
            : result.UnmatchedTokens;

        var parsedArgs =
            result.OptionValuesToBeForwarded(TestCommandParser.GetCommand()) // all msbuild-recognized tokens
                .Concat(unMatchedNonSettingsArgs); // all tokens that the test-parser doesn't explicitly track (minus the settings tokens)

        VSTestTrace.SafeWriteTrace(() => $"MSBuild args from forwarded options: {string.Join(", ", parsedArgs)}");

        List<string> msbuildArgs = [.. additionalBuildProperties, .. parsedArgs];

        if (settings.Any())
        {
            // skip '--' and escape every \ to be \\ and every " to be \" to survive the next hop
            string[] escaped = [.. settings.Skip(1).Select(s => s.Replace("\\", "\\\\").Replace("\"", "\\\""))];

            string runSettingsArg = string.Join(";", escaped);
            msbuildArgs.Add($"-property:VSTestCLIRunSettings=\"{runSettingsArg}\"");
        }

        string? verbosityArg = result.ForwardedOptionValues(TestCommandParser.GetCommand(), "--verbosity")?.SingleOrDefault() ?? null;
        if (verbosityArg != null)
        {
            string[] verbosity = verbosityArg.Split(':', 2);
            if (verbosity.Length == 2)
            {
                msbuildArgs.Add($"-property:VSTestVerbosity={verbosity[1]}");
            }
        }

        if (!FeatureFlag.Instance.IsSet(FeatureFlag.DISABLE_ARTIFACTS_POSTPROCESSING))
        {
            // Add artifacts processing mode and test session id for the artifact post-processing
            msbuildArgs.Add("-property:VSTestArtifactsProcessingMode=collect");
            msbuildArgs.Add($"-property:VSTestSessionCorrelationId={testSessionCorrelationId}");
        }

        bool noRestore = result.GetValue(CommonOptions.NoRestoreOption) || result.GetValue(VSTestOptions.NoBuildOption);

        var parsedMSBuildArgs = MSBuildArgs.AnalyzeMSBuildArguments(
            msbuildArgs,
            CommonOptions.PropertiesOption,
            CommonOptions.RestorePropertiesOption,
            VSTestOptions.VsTestTargetOption,
            TestCommandDefinition.VerbosityOption,
            CommonOptions.NoLogoOption())
            .CloneWithNoLogo(true);

        TestCommand testCommand = new(
            parsedMSBuildArgs,
            noRestore,
            msbuildPath);

        // Apply environment variables provided by the user via --environment (-e) option, if present
        if (result.GetValue(CommonOptions.TestEnvOption) is { } environmentVariables)
        {
            foreach (var (name, value) in environmentVariables)
            {
                testCommand.EnvironmentVariable(name, value);
            }
        }


        Dictionary<string, string> variables = VSTestForwardingApp.GetVSTestRootVariables();
        foreach (var (rootVariableName, rootValue) in variables)
        {
            testCommand.EnvironmentVariable(rootVariableName, rootValue);
            VSTestTrace.SafeWriteTrace(() => $"Root variable set {rootVariableName}:{rootValue}");
        }

        VSTestTrace.SafeWriteTrace(() => $"Starting test using MSBuild with arguments '{testCommand.GetArgumentsToMSBuild()}' custom MSBuild path '{msbuildPath}' norestore '{noRestore}'");
        return testCommand;
    }

    internal static int RunArtifactPostProcessingIfNeeded(string testSessionCorrelationId, ParseResult parseResult, FeatureFlag disableFeatureFlag)
    {
        if (disableFeatureFlag.IsSet(FeatureFlag.DISABLE_ARTIFACTS_POSTPROCESSING))
        {
            return 0;
        }

        // VSTest runner will save artifacts inside a temp folder if needed.
        string expectedArtifactDirectory = Path.Combine(Path.GetTempPath(), testSessionCorrelationId);
        if (!Directory.Exists(expectedArtifactDirectory))
        {
            VSTestTrace.SafeWriteTrace(() => "No artifact found, post-processing won't run.");
            return 0;
        }

        VSTestTrace.SafeWriteTrace(() => $"Artifacts directory found '{expectedArtifactDirectory}', running post-processing.");

        var artifactsPostProcessArgs = new List<string> { "--artifactsProcessingMode-postprocess", $"--testSessionCorrelationId:{testSessionCorrelationId}" };

        if (parseResult.GetResult(VSTestOptions.DiagOption) is not null)
        {
            artifactsPostProcessArgs.Add($"--diag:{parseResult.GetValue(VSTestOptions.DiagOption)}");
        }

        try
        {
            return new VSTestForwardingApp(artifactsPostProcessArgs).Execute();
        }
        finally
        {
            if (Directory.Exists(expectedArtifactDirectory))
            {
                VSTestTrace.SafeWriteTrace(() => $"Cleaning artifact directory '{expectedArtifactDirectory}'.");
                try
                {
                    Directory.Delete(expectedArtifactDirectory, true);
                }
                catch (Exception ex)
                {
                    VSTestTrace.SafeWriteTrace(() => $"Exception during artifact cleanup: \n{ex}");
                }
            }
        }
    }

    internal /*internal for testing*/ static bool ContainsBuiltTestSources(ParseResult parseResult, int settingsLength)
    {
        for (int i = 0; i < parseResult.UnmatchedTokens.Count - settingsLength; i++)
        {
            string arg = parseResult.UnmatchedTokens[i];
            if (!arg.StartsWith("-") &&
                (arg.EndsWith(".dll", StringComparison.OrdinalIgnoreCase) || arg.EndsWith(".exe", StringComparison.OrdinalIgnoreCase)))
            {
<<<<<<< HEAD
                var previousArg = i > 0 ? args[i - 1] : null;
                if (previousArg != null && CommonOptions.PropertiesOption.Aliases.Contains(previousArg))
                {
                    return false;
                }
=======
>>>>>>> 2a2cc1ba
                return true;
            }
        }

        return false;
    }

    /// <returns>A case-insensitive dictionary of any properties passed from the user and their values.</returns>
    private static Dictionary<string, string> GetUserSpecifiedExplicitMSBuildProperties(ParseResult parseResult)
    {
        Dictionary<string, string> globalProperties = new(StringComparer.OrdinalIgnoreCase);
        IEnumerable<string> globalPropEnumerable = parseResult.UnmatchedTokens;
        foreach (var unmatchedToken in globalPropEnumerable)
        {
            var propertyPairs = MSBuildPropertyParser.ParseProperties(unmatchedToken);
            foreach (var propertyKeyValue in propertyPairs)
            {
                string propertyName;
                if (propertyKeyValue.key.StartsWith("--property:", StringComparison.OrdinalIgnoreCase)
                    || propertyKeyValue.key.StartsWith("/property:", StringComparison.OrdinalIgnoreCase))
                {
                    propertyName = propertyKeyValue.key.RemovePrefix().Substring("property:".Length);
                }
                else if (propertyKeyValue.key.StartsWith("-p:", StringComparison.OrdinalIgnoreCase)
                    || propertyKeyValue.key.StartsWith("/p:", StringComparison.OrdinalIgnoreCase))
                {
                    propertyName = propertyKeyValue.key.RemovePrefix().Substring("p:".Length);
                }
                else
                {
                    continue;
                }

                globalProperties[propertyName] = propertyKeyValue.value;
            }
        }
        return globalProperties;
    }
}

public class TerminalLoggerDetector
{
    public static TerminalLoggerMode ProcessTerminalLoggerConfiguration(ParseResult parseResult)
    {
        string? terminalLoggerArg;
        if (!TryFromCommandLine(parseResult.UnmatchedTokens, out terminalLoggerArg) && !TryFromEnvironmentVariables(out terminalLoggerArg))
        {
            terminalLoggerArg = FindDefaultValue(parseResult.UnmatchedTokens) ?? "auto";
        }

        terminalLoggerArg = NormalizeIntoBooleanValues(terminalLoggerArg!);

        TerminalLoggerMode useTerminalLogger;
        if (bool.TryParse(terminalLoggerArg, out bool boolOption))
        {
            // When true, terminal logger will be forced, when false it won't be used.
            useTerminalLogger = boolOption ? TerminalLoggerMode.On : TerminalLoggerMode.Off;
        }
        else
        {
            //  When we could not parse the value to bool. It can be either "auto" or invalid.
            if (!terminalLoggerArg.Equals("auto", StringComparison.OrdinalIgnoreCase))
            {
                // Value is not one of: true (or on), false (or off) or auto, MSBuild should fail.
                // We should not return false, because that will suppress TerminalLogger from trying to setup.
                useTerminalLogger = TerminalLoggerMode.Invalid;
            }
            else
            {
                useTerminalLogger = CheckIfTerminalIsSupportedAndTryEnableAnsiColorCodes() ? TerminalLoggerMode.On : TerminalLoggerMode.Off;
            }
        }

        return useTerminalLogger;

        static bool CheckIfTerminalIsSupportedAndTryEnableAnsiColorCodes()
        {
            if (Environment.GetEnvironmentVariable("MSBUILDENSURESTDOUTFORTASKPROCESSES") == "1")
            {
                return false;
            }

            (var acceptAnsiColorCodes, var outputIsScreen, var originalConsoleMode) = NativeMethods.QueryIsScreenAndTryEnableAnsiColorCodes();
            if (originalConsoleMode != null)
            {
                // Restore to previous state, so MSBuild can set it themselves.
                NativeMethods.RestoreConsoleMode(originalConsoleMode);
            }

            if (!outputIsScreen)
            {
                return false;
            }

            // TerminalLogger is not used if the terminal does not support ANSI/VT100 escape sequences.
            if (!acceptAnsiColorCodes)
            {
                return false;
            }

            return true;
        }

        string? FindDefaultValue(IReadOnlyList<string> unmatchedTokens)
        {
            // Find default configuration so it is part of telemetry even when default is not used.
            // Default can be stored in /tlp:default=true|false|on|off|auto
            Switch? terminalLoggerDefault = TryFind(unmatchedTokens, "tlp", "terminalloggerparameters");
            if (terminalLoggerDefault == null)
            {
                return null;
            }

            if (terminalLoggerDefault.Value == null)
            {
                return null;
            }

            foreach (string parameter in terminalLoggerDefault.Value.Split(':'))
            {
                if (string.IsNullOrWhiteSpace(parameter))
                {
                    continue;
                }

                string[] parameterAndValue = parameter.Split('=');
                if (parameterAndValue[0].Equals("default", StringComparison.InvariantCultureIgnoreCase) && parameterAndValue.Length > 1)
                {
                    return parameterAndValue[1];
                }
            }

            return null;
        }

        bool TryFromCommandLine(IReadOnlyList<string> unmatchedTokens, [NotNullWhen(true)] out string? value)
        {
            Switch? terminalLogger = TryFind(unmatchedTokens, ["tl", "terminalLogger", "ll", "livelogger"]);
            if (terminalLogger == null)
            {
                value = null;
                return false;
            }

            if (terminalLogger.Value == null)
            {
                // if the switch was set but not to an explicit value, the value is "auto"
                value = "auto";
                return true;
            }

            value = terminalLogger.Value;
            return true;
        }

        bool TryFromEnvironmentVariables([NotNullWhen(true)] out string? terminalLoggerArg)
        {
            // Keep MSBUILDLIVELOGGER supporting existing use. But MSBUILDTERMINALLOGGER takes precedence.
            string? liveLoggerArg = Environment.GetEnvironmentVariable("MSBUILDLIVELOGGER");
            terminalLoggerArg = Environment.GetEnvironmentVariable("MSBUILDTERMINALLOGGER");
            if (!string.IsNullOrEmpty(terminalLoggerArg))
            {
                return true;
            }
            else if (!string.IsNullOrEmpty(liveLoggerArg))
            {
                terminalLoggerArg = liveLoggerArg;
                return true;
            }
            else
            {
                return false;
            }
        }

        string NormalizeIntoBooleanValues(string terminalLoggerArg)
        {
            // We now have a string`. It can be "true" or "false" which means just that:
            if (terminalLoggerArg.Equals("on", StringComparison.InvariantCultureIgnoreCase))
            {
                terminalLoggerArg = bool.TrueString;
            }
            else if (terminalLoggerArg.Equals("off", StringComparison.InvariantCultureIgnoreCase))
            {
                terminalLoggerArg = bool.FalseString;
            }

            return terminalLoggerArg;
        }
    }

    private static Switch? TryFind(IReadOnlyList<string> unmatchedTokens, params string[] names)
    {
        foreach (string prefix in new string[] { "-", "--", "/" })
        {
            foreach (var name in names)
            {
                var found = unmatchedTokens.FirstOrDefault(t => t.StartsWith(prefix + name, StringComparison.OrdinalIgnoreCase));
                if (found != null)
                {
                    var param = found.Substring(prefix.Length);
                    if (!param.Contains(":"))
                    {
                        return new Switch(param, null);
                    }
                    else
                    {
                        var parts = param.Split(":", 2);
                        return new Switch(parts[0], parts[1]);
                    }
                }
            }
        }

        return null;
    }

    internal static class NativeMethods
    {
        internal const uint FILE_TYPE_CHAR = 0x0002;
        internal const int STD_OUTPUT_HANDLE = -11;
        internal const int STD_ERROR_HANDLE = -12;
        internal const uint ENABLE_VIRTUAL_TERMINAL_PROCESSING = 0x0004;

        private static bool? s_isWindows;

        /// <summary>
        /// Gets a value indicating whether we are running under some version of Windows.
        /// </summary>
        [SupportedOSPlatformGuard("windows")]
        internal static bool IsWindows
        {
            get
            {
                s_isWindows ??= RuntimeInformation.IsOSPlatform(OSPlatform.Windows);
                return s_isWindows.Value;
            }
        }

        internal static (bool AcceptAnsiColorCodes, bool OutputIsScreen, uint? OriginalConsoleMode) QueryIsScreenAndTryEnableAnsiColorCodes(StreamHandleType handleType = StreamHandleType.StdOut)
        {
            if (Console.IsOutputRedirected)
            {
                // There's no ANSI terminal support if console output is redirected.
                return (AcceptAnsiColorCodes: false, OutputIsScreen: false, OriginalConsoleMode: null);
            }

            bool acceptAnsiColorCodes = false;
            bool outputIsScreen = false;
            uint? originalConsoleMode = null;
            if (IsWindows)
            {
                try
                {
                    nint outputStream = GetStdHandle((int)handleType);
                    if (GetConsoleMode(outputStream, out uint consoleMode))
                    {
                        if ((consoleMode & ENABLE_VIRTUAL_TERMINAL_PROCESSING) == ENABLE_VIRTUAL_TERMINAL_PROCESSING)
                        {
                            // Console is already in required state.
                            acceptAnsiColorCodes = true;
                        }
                        else
                        {
                            originalConsoleMode = consoleMode;
                            consoleMode |= ENABLE_VIRTUAL_TERMINAL_PROCESSING;
                            if (SetConsoleMode(outputStream, consoleMode) && GetConsoleMode(outputStream, out consoleMode))
                            {
                                // We only know if vt100 is supported if the previous call actually set the new flag, older
                                // systems ignore the setting.
                                acceptAnsiColorCodes = (consoleMode & ENABLE_VIRTUAL_TERMINAL_PROCESSING) == ENABLE_VIRTUAL_TERMINAL_PROCESSING;
                            }
                        }

                        uint fileType = GetFileType(outputStream);
                        // The std out is a char type (LPT or Console).
                        outputIsScreen = fileType == FILE_TYPE_CHAR;
                        acceptAnsiColorCodes &= outputIsScreen;
                    }
                }
                catch
                {
                    // In the unlikely case that the above fails we just ignore and continue.
                }
            }
            else
            {
                // On posix OSes detect whether the terminal supports VT100 from the value of the TERM environment variable.
#pragma warning disable RS0030 // Do not use banned APIs
                acceptAnsiColorCodes = AnsiDetector.IsAnsiSupported(Environment.GetEnvironmentVariable("TERM"));
#pragma warning restore RS0030 // Do not use banned APIs
                // It wasn't redirected as tested above so we assume output is screen/console
                outputIsScreen = true;
            }

            return (acceptAnsiColorCodes, outputIsScreen, originalConsoleMode);
        }

        internal static void RestoreConsoleMode(uint? originalConsoleMode, StreamHandleType handleType = StreamHandleType.StdOut)
        {
            if (IsWindows && originalConsoleMode is not null)
            {
                nint stdOut = GetStdHandle((int)handleType);
                _ = SetConsoleMode(stdOut, originalConsoleMode.Value);
            }
        }

        [DllImport("kernel32.dll")]
        [SupportedOSPlatform("windows")]
        internal static extern nint GetStdHandle(int nStdHandle);

        [DllImport("kernel32.dll")]
        [SupportedOSPlatform("windows")]
        internal static extern uint GetFileType(nint hFile);

        internal enum StreamHandleType
        {
            /// <summary>
            /// StdOut.
            /// </summary>
            StdOut = STD_OUTPUT_HANDLE,

            /// <summary>
            /// StdError.
            /// </summary>
            StdErr = STD_ERROR_HANDLE,
        }

        [DllImport("kernel32.dll")]
        internal static extern bool GetConsoleMode(nint hConsoleHandle, out uint lpMode);

        [DllImport("kernel32.dll")]
        internal static extern bool SetConsoleMode(nint hConsoleHandle, uint dwMode);
    }

    internal static class AnsiDetector
    {
        private static readonly Regex[] TerminalsRegexes =
        [
            new("^xterm"), // xterm, PuTTY, Mintty
            new("^rxvt"), // RXVT
            new("^(?!eterm-color).*eterm.*"), // Accepts eterm, but not eterm-color, which does not support moving the cursor, see #9950.
            new("^screen"), // GNU screen, tmux
            new("tmux"), // tmux
            new("^vt100"), // DEC VT series
            new("^vt102"), // DEC VT series
            new("^vt220"), // DEC VT series
            new("^vt320"), // DEC VT series
            new("ansi"), // ANSI
            new("scoansi"), // SCO ANSI
            new("cygwin"), // Cygwin, MinGW
            new("linux"), // Linux console
            new("konsole"), // Konsole
            new("bvterm"), // Bitvise SSH Client
            new("^st-256color"), // Suckless Simple Terminal, st
            new("alacritty"), // Alacritty
        ];

        public static bool IsAnsiSupported(string? termType)
            => !string.IsNullOrEmpty(termType) && TerminalsRegexes.Any(regex => regex.IsMatch(termType));
    }

    private record class Switch(string Name, string? Value);
}

public enum TerminalLoggerMode
{
    Off,
    On,
    Invalid
}<|MERGE_RESOLUTION|>--- conflicted
+++ resolved
@@ -323,14 +323,6 @@
             if (!arg.StartsWith("-") &&
                 (arg.EndsWith(".dll", StringComparison.OrdinalIgnoreCase) || arg.EndsWith(".exe", StringComparison.OrdinalIgnoreCase)))
             {
-<<<<<<< HEAD
-                var previousArg = i > 0 ? args[i - 1] : null;
-                if (previousArg != null && CommonOptions.PropertiesOption.Aliases.Contains(previousArg))
-                {
-                    return false;
-                }
-=======
->>>>>>> 2a2cc1ba
                 return true;
             }
         }

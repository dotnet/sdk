﻿// Licensed to the .NET Foundation under one or more agreements.
// The .NET Foundation licenses this file to you under the MIT license.

using System.Diagnostics;
using Microsoft.Build.Evaluation;
using Microsoft.Build.Execution;
using Microsoft.Build.Framework;
using Microsoft.DotNet.Cli.Commands.Run;
using Microsoft.DotNet.Cli.Commands.Run.LaunchSettings;
using Microsoft.DotNet.Cli.Utils;
using Microsoft.DotNet.Cli.Utils.Extensions;

namespace Microsoft.DotNet.Cli.Commands.Test;

internal static class SolutionAndProjectUtility
{
    private static readonly string s_computeRunArgumentsTarget = "ComputeRunArguments";
    private static readonly Lock s_buildLock = new();

    public static (bool SolutionOrProjectFileFound, string Message) TryGetProjectOrSolutionFilePath(string directory, out string projectOrSolutionFilePath, out bool isSolution)
    {
        projectOrSolutionFilePath = string.Empty;
        isSolution = false;

        if (!Directory.Exists(directory))
        {
            return (false, string.Format(CliCommandStrings.CmdNonExistentDirectoryErrorDescription, directory));
        }

        var solutionPaths = GetSolutionFilePaths(directory);

        // If more than a single sln file is found, an error is thrown since we can't determine which one to choose.
        if (solutionPaths.Length > 1)
        {
            return (false, string.Format(CliStrings.MoreThanOneSolutionInDirectory, directory));
        }

        if (solutionPaths.Length == 1)
        {
            var projectPaths = GetProjectFilePaths(directory);

            if (projectPaths.Length == 0)
            {
                projectOrSolutionFilePath = solutionPaths[0];
                isSolution = true;
                return (true, string.Empty);
            }

            return (false, CliCommandStrings.CmdMultipleProjectOrSolutionFilesErrorDescription);
        }
        else  // If no solutions are found, look for a project file
        {
            string[] projectPaths = GetProjectFilePaths(directory);

            if (projectPaths.Length == 0)
            {
                var solutionFilterPaths = GetSolutionFilterFilePaths(directory);

                if (solutionFilterPaths.Length == 0)
                {
                    return (false, CliCommandStrings.CmdNoProjectOrSolutionFileErrorDescription);
                }

                if (solutionFilterPaths.Length == 1)
                {
                    projectOrSolutionFilePath = solutionFilterPaths[0];
                    isSolution = true;
                    return (true, string.Empty);
                }
                else
                {
                    return (false, CliCommandStrings.CmdMultipleProjectOrSolutionFilesErrorDescription);
                }
            }

            if (projectPaths.Length == 1)
            {
                projectOrSolutionFilePath = projectPaths[0];
                return (true, string.Empty);
            }

            return (false, string.Format(CliStrings.MoreThanOneSolutionInDirectory, directory));
        }
    }

    private static string[] GetSolutionFilePaths(string directory) => [
            .. Directory.GetFiles(directory, CliConstants.SolutionExtensionPattern, SearchOption.TopDirectoryOnly),
            .. Directory.GetFiles(directory, CliConstants.SolutionXExtensionPattern, SearchOption.TopDirectoryOnly)
        ];

    private static string[] GetSolutionFilterFilePaths(string directory)
    {
        return Directory.GetFiles(directory, CliConstants.SolutionFilterExtensionPattern, SearchOption.TopDirectoryOnly);
    }

    private static string[] GetProjectFilePaths(string directory) => [.. Directory.EnumerateFiles(directory, CliConstants.ProjectExtensionPattern, SearchOption.TopDirectoryOnly).Where(IsProjectFile)];

    private static bool IsProjectFile(string filePath) => CliConstants.ProjectExtensions.Contains(Path.GetExtension(filePath), StringComparer.OrdinalIgnoreCase);

    private static ProjectInstance EvaluateProject(ProjectCollection collection, string projectFilePath, string? tfm)
    {
        Debug.Assert(projectFilePath is not null);

        var project = collection.LoadProject(projectFilePath);
        if (tfm is not null)
        {
            project.SetGlobalProperty(ProjectProperties.TargetFramework, tfm);
            project.ReevaluateIfNecessary();
        }

        return project.CreateProjectInstance();
    }

    public static string GetRootDirectory(string solutionOrProjectFilePath)
    {
        string fileDirectory = Path.GetDirectoryName(solutionOrProjectFilePath);
        return string.IsNullOrEmpty(fileDirectory) ? Directory.GetCurrentDirectory() : fileDirectory;
    }

    public static IEnumerable<ParallelizableTestModuleGroupWithSequentialInnerModules> GetProjectProperties(string projectFilePath, ProjectCollection projectCollection, bool noLaunchProfile)
    {
        var projects = new List<ParallelizableTestModuleGroupWithSequentialInnerModules>();
        ProjectInstance projectInstance = EvaluateProject(projectCollection, projectFilePath, null);

        var targetFramework = projectInstance.GetPropertyValue(ProjectProperties.TargetFramework);
        var targetFrameworks = projectInstance.GetPropertyValue(ProjectProperties.TargetFrameworks);

        Logger.LogTrace(() => $"Loaded project '{Path.GetFileName(projectFilePath)}' with TargetFramework '{targetFramework}', TargetFrameworks '{targetFrameworks}', IsTestProject '{projectInstance.GetPropertyValue(ProjectProperties.IsTestProject)}', and '{ProjectProperties.IsTestingPlatformApplication}' is '{projectInstance.GetPropertyValue(ProjectProperties.IsTestingPlatformApplication)}'.");

        if (!string.IsNullOrEmpty(targetFramework) || string.IsNullOrEmpty(targetFrameworks))
        {
            if (GetModuleFromProject(projectInstance, projectCollection.Loggers, noLaunchProfile) is { } module)
            {
                projects.Add(new ParallelizableTestModuleGroupWithSequentialInnerModules(module));
            }
        }
        else
        {
<<<<<<< HEAD
            var frameworks = targetFrameworks
                .Split(CliConstants.SemiColon, StringSplitOptions.RemoveEmptyEntries)
                .Select(f => f.Trim())
                .Where(f => !string.IsNullOrEmpty(f))
                .Distinct();
            foreach (var framework in frameworks)
=======
            if (!bool.TryParse(projectInstance.GetPropertyValue(ProjectProperties.TestTfmsInParallel), out bool testTfmsInParallel) &&
                !bool.TryParse(projectInstance.GetPropertyValue(ProjectProperties.BuildInParallel), out testTfmsInParallel))
            {
                // TestTfmsInParallel takes precedence over BuildInParallel.
                // If, for some reason, we cannot parse either property as bool, we default to true.
                testTfmsInParallel = true;
            }

            var frameworks = targetFrameworks.Split(CliConstants.SemiColon, StringSplitOptions.RemoveEmptyEntries);
            if (testTfmsInParallel)
>>>>>>> 4d95eecf
            {
                foreach (var framework in frameworks)
                {
                    projectInstance = EvaluateProject(projectCollection, projectFilePath, framework);
                    Logger.LogTrace(() => $"Loaded inner project '{Path.GetFileName(projectFilePath)}' has '{ProjectProperties.IsTestingPlatformApplication}' = '{projectInstance.GetPropertyValue(ProjectProperties.IsTestingPlatformApplication)}' (TFM: '{framework}').");

                    if (GetModuleFromProject(projectInstance, projectCollection.Loggers, noLaunchProfile) is { } module)
                    {
                        projects.Add(new ParallelizableTestModuleGroupWithSequentialInnerModules(module));
                    }
                }
            }
            else
            {
                List<TestModule>? innerModules = null;
                foreach (var framework in frameworks)
                {
                    projectInstance = EvaluateProject(projectCollection, projectFilePath, framework);
                    Logger.LogTrace(() => $"Loaded inner project '{Path.GetFileName(projectFilePath)}' has '{ProjectProperties.IsTestingPlatformApplication}' = '{projectInstance.GetPropertyValue(ProjectProperties.IsTestingPlatformApplication)}' (TFM: '{framework}').");

                    if (GetModuleFromProject(projectInstance, projectCollection.Loggers, noLaunchProfile) is { } module)
                    {
                        innerModules ??= new List<TestModule>(frameworks.Length);
                        innerModules.Add(module);
                    }
                }

                if (innerModules is not null)
                {
                    projects.Add(new ParallelizableTestModuleGroupWithSequentialInnerModules(innerModules));
                }
            }
        }

        return projects;
    }

    private static TestModule? GetModuleFromProject(ProjectInstance project, ICollection<ILogger>? loggers, bool noLaunchProfile)
    {
        _ = bool.TryParse(project.GetPropertyValue(ProjectProperties.IsTestProject), out bool isTestProject);
        _ = bool.TryParse(project.GetPropertyValue(ProjectProperties.IsTestingPlatformApplication), out bool isTestingPlatformApplication);

        if (!isTestProject && !isTestingPlatformApplication)
        {
            return null;
        }

        string targetFramework = project.GetPropertyValue(ProjectProperties.TargetFramework);
        RunProperties runProperties = GetRunProperties(project, loggers);
        string projectFullPath = project.GetPropertyValue(ProjectProperties.ProjectFullPath);

        // TODO: Support --launch-profile and pass it here.
        var launchSettings = TryGetLaunchProfileSettings(Path.GetDirectoryName(projectFullPath), project.GetPropertyValue(ProjectProperties.AppDesignerFolder), noLaunchProfile, profileName: null);

        return new TestModule(runProperties, PathUtility.FixFilePath(projectFullPath), targetFramework, isTestingPlatformApplication, isTestProject, launchSettings);

        static RunProperties GetRunProperties(ProjectInstance project, ICollection<ILogger>? loggers)
        {
            // Build API cannot be called in parallel, even if the projects are different.
            // Otherwise, BuildManager in MSBuild will fail:
            // System.InvalidOperationException: The operation cannot be completed because a build is already in progress.
            // NOTE: BuildManager is singleton.
            lock (s_buildLock)
            {
                if (!project.Build(s_computeRunArgumentsTarget, loggers: loggers))
                {
                    Logger.LogTrace(() => $"The target {s_computeRunArgumentsTarget} failed to build. Falling back to TargetPath.");
                    return new RunProperties(project.GetPropertyValue(ProjectProperties.TargetPath), null, null);
                }
            }

            return RunProperties.FromProjectAndApplicationArguments(project, [], fallbackToTargetPath: true);
        }
    }

    private static ProjectLaunchSettingsModel? TryGetLaunchProfileSettings(string projectDirectory, string appDesignerFolder, bool noLaunchProfile, string? profileName)
    {
        if (noLaunchProfile)
        {
            return null;
        }

        var launchSettingsPath = Path.Combine(projectDirectory, appDesignerFolder, "launchSettings.json");
        if (!File.Exists(launchSettingsPath))
        {
            return null;
        }

        var result = LaunchSettingsManager.TryApplyLaunchSettings(File.ReadAllText(launchSettingsPath), profileName);
        if (!result.Success)
        {
            Reporter.Error.WriteLine(string.Format(CliCommandStrings.RunCommandExceptionCouldNotApplyLaunchSettings, profileName, result.FailureReason).Bold().Red());
            return null;
        }

        return result.LaunchSettings;
    }
}<|MERGE_RESOLUTION|>--- conflicted
+++ resolved
@@ -136,25 +136,21 @@
         }
         else
         {
-<<<<<<< HEAD
+            if (!bool.TryParse(projectInstance.GetPropertyValue(ProjectProperties.TestTfmsInParallel), out bool testTfmsInParallel) &&
+                !bool.TryParse(projectInstance.GetPropertyValue(ProjectProperties.BuildInParallel), out testTfmsInParallel))
+            {
+                // TestTfmsInParallel takes precedence over BuildInParallel.
+                // If, for some reason, we cannot parse either property as bool, we default to true.
+                testTfmsInParallel = true;
+            }
+
             var frameworks = targetFrameworks
                 .Split(CliConstants.SemiColon, StringSplitOptions.RemoveEmptyEntries)
                 .Select(f => f.Trim())
                 .Where(f => !string.IsNullOrEmpty(f))
                 .Distinct();
-            foreach (var framework in frameworks)
-=======
-            if (!bool.TryParse(projectInstance.GetPropertyValue(ProjectProperties.TestTfmsInParallel), out bool testTfmsInParallel) &&
-                !bool.TryParse(projectInstance.GetPropertyValue(ProjectProperties.BuildInParallel), out testTfmsInParallel))
-            {
-                // TestTfmsInParallel takes precedence over BuildInParallel.
-                // If, for some reason, we cannot parse either property as bool, we default to true.
-                testTfmsInParallel = true;
-            }
-
-            var frameworks = targetFrameworks.Split(CliConstants.SemiColon, StringSplitOptions.RemoveEmptyEntries);
+
             if (testTfmsInParallel)
->>>>>>> 4d95eecf
             {
                 foreach (var framework in frameworks)
                 {

--- conflicted
+++ resolved
@@ -268,11 +268,7 @@
 
     private static Command GetVSTestCliCommand()
     {
-<<<<<<< HEAD
-        Command command = new("test", CliCommandStrings.TestAppFullName)
-=======
-        DocumentedCommand command = new("test", DocsLink, CliCommandStrings.DotnetTestCommandVSTestDescription)
->>>>>>> 7538a89c
+        Command command = new("test", CliCommandStrings.DotnetTestCommandVSTestDescription)
         {
             TreatUnmatchedTokensAsErrors = false,
             DocsLink = DocsLink

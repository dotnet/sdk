--- conflicted
+++ resolved
@@ -10,18 +10,8 @@
 
 internal sealed class TestApplicationsEventHandlers(TerminalTestReporter output) : IDisposable
 {
-<<<<<<< HEAD
     private readonly ConcurrentDictionary<TestApplication, (string ModulePath, string TargetFramework, string Architecture, string ExecutionId, string InstanceId)> _executions = new();
-    private readonly TerminalTestReporter _output;
-
-    public TestApplicationsEventHandlers(TerminalTestReporter output)
-    {
-        _output = output;
-    }
-=======
-    private readonly ConcurrentDictionary<TestApplication, (string ModulePath, string TargetFramework, string Architecture, string ExecutionId)> _executions = new();
     private readonly TerminalTestReporter _output = output;
->>>>>>> 63a22a9f
 
     public void OnHandshakeReceived(object sender, HandshakeArgs args)
     {

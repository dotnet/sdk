﻿// Licensed to the .NET Foundation under one or more agreements.
// The .NET Foundation licenses this file to you under the MIT license.

#nullable disable

using System.CommandLine;
using System.Diagnostics;
using System.IO.Pipes;
using Microsoft.DotNet.Cli.Commands.Test.IPC;
using Microsoft.DotNet.Cli.Commands.Test.IPC.Models;
using Microsoft.DotNet.Cli.Commands.Test.IPC.Serializers;
using Microsoft.DotNet.Cli.Utils;

namespace Microsoft.DotNet.Cli.Commands.Test;

internal sealed class TestApplication(TestModule module, BuildOptions buildOptions) : IDisposable
{
    private readonly BuildOptions _buildOptions = buildOptions;

    private readonly List<string> _outputData = [];
    private readonly List<string> _errorData = [];
    private readonly PipeNameDescription _pipeNameDescription = NamedPipeServer.GetPipeName(Guid.NewGuid().ToString("N"));
    private readonly CancellationTokenSource _cancellationToken = new();

    private Task _testAppPipeConnectionLoop;
    private readonly List<NamedPipeServer> _testAppPipeConnections = [];

    public event EventHandler<HandshakeArgs> HandshakeReceived;
    public event EventHandler<HelpEventArgs> HelpRequested;
    public event EventHandler<DiscoveredTestEventArgs> DiscoveredTestsReceived;
    public event EventHandler<TestResultEventArgs> TestResultsReceived;
    public event EventHandler<FileArtifactEventArgs> FileArtifactsReceived;
    public event EventHandler<SessionEventArgs> SessionEventReceived;
    public event EventHandler<ErrorEventArgs> ErrorReceived;
    public event EventHandler<TestProcessExitEventArgs> TestProcessExited;

    public TestModule Module { get; } = module;

    public async Task<int> RunAsync(TestOptions testOptions)
    {
        if (testOptions.HasFilterMode && !ModulePathExists())
        {
            return ExitCode.GenericFailure;
        }

        var processStartInfo = CreateProcessStartInfo(testOptions);

        _testAppPipeConnectionLoop = Task.Run(async () => await WaitConnectionAsync(_cancellationToken.Token), _cancellationToken.Token);
        var testProcessResult = await StartProcess(processStartInfo);

        WaitOnTestApplicationPipeConnectionLoop();

        return testProcessResult;
    }

    private ProcessStartInfo CreateProcessStartInfo(TestOptions testOptions)
    {
        var processStartInfo = new ProcessStartInfo
        {
            // We should get correct RunProperties right away.
            // For the case of dotnet test --test-modules path/to/dll, the TestModulesFilterHandler is responsible
            // for providing the dotnet muxer as RunCommand, and `exec "path/to/dll"` as RunArguments.
            FileName = Module.RunProperties.Command,
            Arguments = GetArguments(testOptions),
            RedirectStandardOutput = true,
            RedirectStandardError = true,
        };

        if (!string.IsNullOrEmpty(Module.RunProperties.WorkingDirectory))
        {
            processStartInfo.WorkingDirectory = Module.RunProperties.WorkingDirectory;
        }

        if (Module.LaunchSettings is not null)
        {
            foreach (var entry in Module.LaunchSettings.EnvironmentVariables)
            {
                string value = Environment.ExpandEnvironmentVariables(entry.Value);
                processStartInfo.Environment[entry.Key] = value;
            }

            if (!_buildOptions.NoLaunchProfileArguments &&
                !string.IsNullOrEmpty(Module.LaunchSettings.CommandLineArgs))
            {
                processStartInfo.Arguments = $"{processStartInfo.Arguments} {Module.LaunchSettings.CommandLineArgs}";
            }
        }

        if (Module.DotnetRootArchVariableName is not null)
        {
            processStartInfo.Environment[Module.DotnetRootArchVariableName] = Path.GetDirectoryName(new Muxer().MuxerPath);
        }

        return processStartInfo;
    }

    private string GetArguments(TestOptions testOptions)
    {
        // Keep RunArguments first.
        // In the case of UseAppHost=false, RunArguments is set to `exec $(TargetPath)`:
        // https://github.com/dotnet/sdk/blob/333388c31d811701e3b6be74b5434359151424dc/src/Tasks/Microsoft.NET.Build.Tasks/targets/Microsoft.NET.Sdk.targets#L1411
        // So, we keep that first always.
<<<<<<< HEAD
        StringBuilder builder = new(Module.RunProperties.Arguments);
=======
        // RunArguments is intentionally not escaped. It can contain multiple arguments and spaces there shouldn't cause the whole
        // value to be wrapped in double quotes. This matches dotnet run behavior.
        // In short, it's expected to already be escaped properly.
        StringBuilder builder = new(Module.RunProperties.RunArguments);
>>>>>>> a2a85989

        if (testOptions.IsHelp)
        {
            builder.Append($" {TestingPlatformOptions.HelpOption.Name}");
        }

        if (_buildOptions.PathOptions.ResultsDirectoryPath is { } resultsDirectoryPath)
        {
            builder.Append($" {TestingPlatformOptions.ResultsDirectoryOption.Name} {ArgumentEscaper.EscapeSingleArg(resultsDirectoryPath)}");
        }

        if (_buildOptions.PathOptions.ConfigFilePath is { } configFilePath)
        {
            builder.Append($" {TestingPlatformOptions.ConfigFileOption.Name} {ArgumentEscaper.EscapeSingleArg(configFilePath)}");
        }

        if (_buildOptions.PathOptions.DiagnosticOutputDirectoryPath is { } diagnosticOutputDirectoryPath)
        {
            builder.Append($" {TestingPlatformOptions.DiagnosticOutputDirectoryOption.Name} {ArgumentEscaper.EscapeSingleArg(diagnosticOutputDirectoryPath)}");
        }

        foreach (var arg in _buildOptions.UnmatchedTokens)
        {
            builder.Append($" {ArgumentEscaper.EscapeSingleArg(arg)}");
        }

        builder.Append($" {CliConstants.ServerOptionKey} {CliConstants.ServerOptionValue} {CliConstants.DotNetTestPipeOptionKey} {ArgumentEscaper.EscapeSingleArg(_pipeNameDescription.Name)}");

        return builder.ToString();
    }

    private void WaitOnTestApplicationPipeConnectionLoop()
    {
        _cancellationToken.Cancel();
        _testAppPipeConnectionLoop?.Wait((int)TimeSpan.FromSeconds(30).TotalMilliseconds);
    }

    private async Task WaitConnectionAsync(CancellationToken token)
    {
        try
        {
            while (!token.IsCancellationRequested)
            {
                NamedPipeServer pipeConnection = new(_pipeNameDescription, OnRequest, NamedPipeServerStream.MaxAllowedServerInstances, token, skipUnknownMessages: true);
                pipeConnection.RegisterAllSerializers();

                await pipeConnection.WaitConnectionAsync(token);
                _testAppPipeConnections.Add(pipeConnection);
            }
        }
        catch (OperationCanceledException ex)
        {
            // We are exiting
            if (Logger.TraceEnabled)
            {
                string tokenType = ex.CancellationToken == token ? "internal token" : "external token";
                Logger.LogTrace(() => $"WaitConnectionAsync() throws OperationCanceledException with {tokenType}");
            }
        }
        catch (Exception ex)
        {
            if (Logger.TraceEnabled)
            {
                Logger.LogTrace(() => ex.ToString());
            }

            Environment.FailFast(ex.ToString());
        }
    }

    private Task<IResponse> OnRequest(IRequest request)
    {
        try
        {
            switch (request)
            {
                case HandshakeMessage handshakeMessage:
                    if (handshakeMessage.Properties.TryGetValue(HandshakeMessagePropertyNames.ModulePath, out string value))
                    {
                        OnHandshakeMessage(handshakeMessage);

                        return Task.FromResult((IResponse)CreateHandshakeMessage(GetSupportedProtocolVersion(handshakeMessage)));
                    }
                    break;

                case CommandLineOptionMessages commandLineOptionMessages:
                    OnCommandLineOptionMessages(commandLineOptionMessages);
                    break;

                case DiscoveredTestMessages discoveredTestMessages:
                    OnDiscoveredTestMessages(discoveredTestMessages);
                    break;

                case TestResultMessages testResultMessages:
                    OnTestResultMessages(testResultMessages);
                    break;

                case FileArtifactMessages fileArtifactMessages:
                    OnFileArtifactMessages(fileArtifactMessages);
                    break;

                case TestSessionEvent sessionEvent:
                    OnSessionEvent(sessionEvent);
                    break;

                // If we don't recognize the message, log and skip it
                case UnknownMessage unknownMessage:
                    if (Logger.TraceEnabled)
                    {
                        Logger.LogTrace(() => $"Request '{request.GetType()}' with Serializer ID = {unknownMessage.SerializerId} is unsupported.");
                    }
                    return Task.FromResult((IResponse)VoidResponse.CachedInstance);

                default:
                    // If it doesn't match any of the above, throw an exception
                    throw new NotSupportedException(string.Format(CliCommandStrings.CmdUnsupportedMessageRequestTypeException, request.GetType()));
            }
        }
        catch (Exception ex)
        {
            if (Logger.TraceEnabled)
            {
                Logger.LogTrace(() => ex.ToString());
            }

            Environment.FailFast(ex.ToString());
        }

        return Task.FromResult((IResponse)VoidResponse.CachedInstance);
    }

    private static string GetSupportedProtocolVersion(HandshakeMessage handshakeMessage)
    {
        handshakeMessage.Properties.TryGetValue(HandshakeMessagePropertyNames.SupportedProtocolVersions, out string protocolVersions);

        string version = string.Empty;
        if (protocolVersions is not null && protocolVersions.Split(";").Contains(ProtocolConstants.Version))
        {
            version = ProtocolConstants.Version;
        }

        return version;
    }

    private static HandshakeMessage CreateHandshakeMessage(string version) =>
        new(new Dictionary<byte, string>
        {
            { HandshakeMessagePropertyNames.PID, Process.GetCurrentProcess().Id.ToString() },
            { HandshakeMessagePropertyNames.Architecture, RuntimeInformation.ProcessArchitecture.ToString() },
            { HandshakeMessagePropertyNames.Framework, RuntimeInformation.FrameworkDescription },
            { HandshakeMessagePropertyNames.OS, RuntimeInformation.OSDescription },
            { HandshakeMessagePropertyNames.SupportedProtocolVersions, version }
        });

    private async Task<int> StartProcess(ProcessStartInfo processStartInfo)
    {
        if (Logger.TraceEnabled)
        {
            Logger.LogTrace(() => $"Test application arguments: {processStartInfo.Arguments}");
        }

        var process = Process.Start(processStartInfo);
        StoreOutputAndErrorData(process);
        await process.WaitForExitAsync();

        TestProcessExited?.Invoke(this, new TestProcessExitEventArgs { OutputData = _outputData, ErrorData = _errorData, ExitCode = process.ExitCode });

        return process.ExitCode;
    }

    private void StoreOutputAndErrorData(Process process)
    {
        process.EnableRaisingEvents = true;

        process.OutputDataReceived += (sender, e) =>
        {
            if (string.IsNullOrEmpty(e.Data))
                return;

            _outputData.Add(e.Data);
        };
        process.ErrorDataReceived += (sender, e) =>
        {
            if (string.IsNullOrEmpty(e.Data))
                return;

            _errorData.Add(e.Data);
        };
        process.BeginOutputReadLine();
        process.BeginErrorReadLine();
    }

    private bool ModulePathExists()
    {
        if (!File.Exists(Module.RunProperties.Command))
        {
            ErrorReceived.Invoke(this, new ErrorEventArgs { ErrorMessage = $"Test module '{Module.RunProperties.Command}' not found. Build the test application before or run 'dotnet test'." });
            return false;
        }
        return true;
    }

    public void OnHandshakeMessage(HandshakeMessage handshakeMessage)
    {
        HandshakeReceived?.Invoke(this, new HandshakeArgs { Handshake = new Handshake(handshakeMessage.Properties) });
    }

    public void OnCommandLineOptionMessages(CommandLineOptionMessages commandLineOptionMessages)
    {
        HelpRequested?.Invoke(this, new HelpEventArgs { ModulePath = commandLineOptionMessages.ModulePath, CommandLineOptions = [.. commandLineOptionMessages.CommandLineOptionMessageList.Select(message => new CommandLineOption(message.Name, message.Description, message.IsHidden, message.IsBuiltIn))] });
    }

    internal void OnDiscoveredTestMessages(DiscoveredTestMessages discoveredTestMessages)
    {
        DiscoveredTestsReceived?.Invoke(this, new DiscoveredTestEventArgs
        {
            ExecutionId = discoveredTestMessages.ExecutionId,
            InstanceId = discoveredTestMessages.InstanceId,
            DiscoveredTests = [.. discoveredTestMessages.DiscoveredMessages.Select(message => new DiscoveredTest(message.Uid, message.DisplayName))]
        });
    }

    internal void OnTestResultMessages(TestResultMessages testResultMessage)
    {
        TestResultsReceived?.Invoke(this, new TestResultEventArgs
        {
            ExecutionId = testResultMessage.ExecutionId,
            InstanceId = testResultMessage.InstanceId,
            SuccessfulTestResults = [.. testResultMessage.SuccessfulTestMessages.Select(message => new SuccessfulTestResult(message.Uid, message.DisplayName, message.State, message.Duration, message.Reason, message.StandardOutput, message.ErrorOutput, message.SessionUid))],
            FailedTestResults = [.. testResultMessage.FailedTestMessages.Select(message => new FailedTestResult(message.Uid, message.DisplayName, message.State, message.Duration, message.Reason, [.. message.Exceptions.Select(e => new FlatException(e.ErrorMessage, e.ErrorType, e.StackTrace))], message.StandardOutput, message.ErrorOutput, message.SessionUid))]
        });
    }

    internal void OnFileArtifactMessages(FileArtifactMessages fileArtifactMessages)
    {
        FileArtifactsReceived?.Invoke(this, new FileArtifactEventArgs
        {
            ExecutionId = fileArtifactMessages.ExecutionId,
            InstanceId = fileArtifactMessages.InstanceId,
            FileArtifacts = [.. fileArtifactMessages.FileArtifacts.Select(message => new FileArtifact(message.FullPath, message.DisplayName, message.Description, message.TestUid, message.TestDisplayName, message.SessionUid))]
        });
    }

    internal void OnSessionEvent(TestSessionEvent sessionEvent)
    {
        SessionEventReceived?.Invoke(this, new SessionEventArgs { SessionEvent = new TestSession(sessionEvent.SessionType, sessionEvent.SessionUid, sessionEvent.ExecutionId) });
    }

    public override string ToString()
    {
        StringBuilder builder = new();

        if (!string.IsNullOrEmpty(Module.RunProperties.Command))
        {
            builder.Append($"{ProjectProperties.RunCommand}: {Module.RunProperties.Command}");
        }

        if (!string.IsNullOrEmpty(Module.RunProperties.Arguments))
        {
            builder.Append($"{ProjectProperties.RunArguments}: {Module.RunProperties.Arguments}");
        }

        if (!string.IsNullOrEmpty(Module.RunProperties.WorkingDirectory))
        {
            builder.Append($"{ProjectProperties.RunWorkingDirectory}: {Module.RunProperties.WorkingDirectory}");
        }

        if (!string.IsNullOrEmpty(Module.ProjectFullPath))
        {
            builder.Append($"{ProjectProperties.ProjectFullPath}: {Module.ProjectFullPath}");
        }

        if (!string.IsNullOrEmpty(Module.TargetFramework))
        {
            builder.Append($"{ProjectProperties.TargetFramework} : {Module.TargetFramework}");
        }

        return builder.ToString();
    }

    public void Dispose()
    {
        foreach (var namedPipeServer in _testAppPipeConnections)
        {
            namedPipeServer.Dispose();
        }

        WaitOnTestApplicationPipeConnectionLoop();
    }
}<|MERGE_RESOLUTION|>--- conflicted
+++ resolved
@@ -100,14 +100,10 @@
         // In the case of UseAppHost=false, RunArguments is set to `exec $(TargetPath)`:
         // https://github.com/dotnet/sdk/blob/333388c31d811701e3b6be74b5434359151424dc/src/Tasks/Microsoft.NET.Build.Tasks/targets/Microsoft.NET.Sdk.targets#L1411
         // So, we keep that first always.
-<<<<<<< HEAD
-        StringBuilder builder = new(Module.RunProperties.Arguments);
-=======
         // RunArguments is intentionally not escaped. It can contain multiple arguments and spaces there shouldn't cause the whole
         // value to be wrapped in double quotes. This matches dotnet run behavior.
         // In short, it's expected to already be escaped properly.
-        StringBuilder builder = new(Module.RunProperties.RunArguments);
->>>>>>> a2a85989
+        StringBuilder builder = new(Module.RunProperties.Arguments);
 
         if (testOptions.IsHelp)
         {

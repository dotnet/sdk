--- conflicted
+++ resolved
@@ -104,17 +104,10 @@
             builder.Append($" {TestingPlatformOptions.HelpOption.Name}");
         }
 
-<<<<<<< HEAD
-        var args = _buildOptions.UnmatchedTokens;
-        builder.Append(args.Count != 0
-            ? " " + args.Aggregate((a, b) => $"{a} {b}")
-            : string.Empty);
-=======
         foreach (var arg in _buildOptions.UnmatchedTokens)
         {
             builder.Append($" {ArgumentEscaper.EscapeSingleArg(arg)}");
         }
->>>>>>> 83b21d6a
 
         builder.Append($" {CliConstants.ServerOptionKey} {CliConstants.ServerOptionValue} {CliConstants.DotNetTestPipeOptionKey} {ArgumentEscaper.EscapeSingleArg(_pipeNameDescription.Name)}");
 

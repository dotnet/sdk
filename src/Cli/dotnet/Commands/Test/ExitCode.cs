--- conflicted
+++ resolved
@@ -11,9 +11,6 @@
     // Values here should align with: https://aka.ms/testingplatform/exitcodes.
     public const int Success = 0;
     public const int GenericFailure = 1;
-<<<<<<< HEAD
     public const int Aborted = 3;
-=======
     public const int ZeroTests = 8;
->>>>>>> 63786d47
 }
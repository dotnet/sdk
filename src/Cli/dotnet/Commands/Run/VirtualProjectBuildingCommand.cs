﻿// Licensed to the .NET Foundation under one or more agreements.
// The .NET Foundation licenses this file to you under the MIT license.

using System;
using System.Collections.Frozen;
using System.Collections.Immutable;
using System.Collections.ObjectModel;
using System.Diagnostics;
using System.Security;
using System.Text.Json;
using System.Text.Json.Serialization;
using System.Text.RegularExpressions;
using System.Xml;
using Microsoft.Build.Construction;
using Microsoft.Build.Definition;
using Microsoft.Build.Evaluation;
using Microsoft.Build.Execution;
using Microsoft.Build.Framework;
using Microsoft.Build.Logging;
using Microsoft.Build.Logging.SimpleErrorLogger;
using Microsoft.CodeAnalysis;
using Microsoft.CodeAnalysis.CSharp;
using Microsoft.CodeAnalysis.CSharp.Syntax;
using Microsoft.CodeAnalysis.Text;
using Microsoft.DotNet.Cli.Commands.Clean.FileBasedAppArtifacts;
using Microsoft.DotNet.Cli.Commands.Restore;
using Microsoft.DotNet.Cli.Utils;
using Microsoft.DotNet.Cli.Utils.Extensions;

namespace Microsoft.DotNet.Cli.Commands.Run;

/// <summary>
/// Used to build a virtual project file in memory to support <c>dotnet run file.cs</c>.
/// </summary>
internal sealed class VirtualProjectBuildingCommand : CommandBase
{
    /// <summary>
    /// A file put into the artifacts directory when build starts.
    /// It contains full path to the original source file to allow tracking down the input corresponding to the output.
    /// It is also used to check whether the previous build has failed (when it is newer than the <see cref="BuildSuccessCacheFileName"/>).
    /// </summary>
    private const string BuildStartCacheFileName = "build-start.cache";

    /// <summary>
    /// A file written in the artifacts directory on successful builds used to determine whether a re-build is needed.
    /// </summary>
    private const string BuildSuccessCacheFileName = "build-success.cache";

    internal const string FileBasedProgramCanSkipMSBuild = nameof(FileBasedProgramCanSkipMSBuild);

    /// <summary>
    /// <c>IsMSBuildFile</c> is <see langword="true"/> if the presence of the implicit build file (even if there are no <see cref="CSharpDirective"/>s)
    /// implies that CSC is not enough and MSBuild is needed to build the project, i.e., the file alone can affect MSBuild props or targets.
    /// </summary>
    /// <remarks>
    /// For example, the simple programs our CSC optimized path handles do not need NuGet restore, hence we can ignore NuGet config files.
    /// </remarks>
    private static readonly ImmutableArray<(string Name, bool IsMSBuildFile)> s_implicitBuildFiles =
    [
        ("global.json", false),

        // All these casings are recognized on case-sensitive platforms:
        // https://github.com/NuGet/NuGet.Client/blob/ab6b96fd9ba07ed3bf629ee389799ca4fb9a20fb/src/NuGet.Core/NuGet.Configuration/Settings/Settings.cs#L32-L37
        ("nuget.config", false),
        ("NuGet.config", false),
        ("NuGet.Config", false),

        ("Directory.Build.props", true),
        ("Directory.Build.targets", true),
        ("Directory.Packages.props", true),
        ("Directory.Build.rsp", true),
        ("MSBuild.rsp", true),
    ];

    /// <remarks>
    /// Kept in sync with the default <c>dotnet new console</c> project file (enforced by <c>DotnetProjectAddTests.SameAsTemplate</c>).
    /// </remarks>
    private static readonly FrozenDictionary<string, string> s_defaultProperties = FrozenDictionary.Create<string, string>(StringComparer.OrdinalIgnoreCase,
    [
        new("OutputType", "Exe"),
        new("TargetFramework", $"net{TargetFrameworkVersion}"),
        new("ImplicitUsings", "enable"),
        new("Nullable", "enable"),
        new("PublishAot", "true"),
    ]);

    /// <summary>
    /// For purposes of determining whether CSC is enough to build as opposed to full MSBuild,
    /// we can ignore properties that do not affect the build on their own.
    /// See also the <c>IsMSBuildFile</c> flag in <see cref="s_implicitBuildFiles"/>.
    /// </summary>
    /// <remarks>
    /// This is an <see cref="IEnumerable{T}"/> rather than <see cref="ImmutableArray{T}"/> to avoid boxing at the use site.
    /// </remarks>
    private static readonly IEnumerable<string> s_ignorableProperties =
    [
        // These are set by default by `dotnet run`, so at least these must be ignored otherwise the CSC optimization would not kick in by default.
        "NuGetInteractive",
        "_BuildNonexistentProjectsByDefault",
        "RestoreUseSkipNonexistentTargets",
        "ProvideCommandLineArgs",
    ];

    public static string TargetFrameworkVersion => Product.TargetFrameworkVersion;

    public VirtualProjectBuildingCommand(
        string entryPointFileFullPath,
        MSBuildArgs msbuildArgs)
    {
        Debug.Assert(Path.IsPathFullyQualified(entryPointFileFullPath));

        EntryPointFileFullPath = entryPointFileFullPath;
        MSBuildArgs = msbuildArgs.CloneWithAdditionalProperties(new Dictionary<string, string>(StringComparer.OrdinalIgnoreCase)
        {
            // See https://github.com/dotnet/msbuild/blob/main/documentation/specs/build-nonexistent-projects-by-default.md.
            { "_BuildNonexistentProjectsByDefault", bool.TrueString },
            { "RestoreUseSkipNonexistentTargets", bool.FalseString },
            { "ProvideCommandLineArgs", bool.TrueString },
        }
        .AsReadOnly());

        if (MSBuildArgs.RequestedTargets is null or [])
        {
            RequestedTargets = MSBuildArgs.GetTargetResult;
        }
        else if (MSBuildArgs.GetTargetResult is null or [])
        {
            RequestedTargets = MSBuildArgs.RequestedTargets;
        }
        else
        {
            RequestedTargets = MSBuildArgs.RequestedTargets
                .Union(MSBuildArgs.GetTargetResult, StringComparer.OrdinalIgnoreCase)
                .ToArray();
        }
    }

    public string EntryPointFileFullPath { get; }
    public MSBuildArgs MSBuildArgs { get; }
    private string[]? RequestedTargets { get; }
    public string? CustomArtifactsPath { get; init; }
    public string ArtifactsPath => field ??= CustomArtifactsPath ?? GetArtifactsPath(EntryPointFileFullPath);
    public bool NoRestore { get; init; }

    /// <summary>
    /// If <see langword="true"/>, build markers are not checked and hence MSBuild is always run.
    /// This property does not control whether the build markers are written, use <see cref="NoWriteBuildMarkers"/> for that.
    /// </summary>
    public bool NoCache { get; init; }

    public bool NoBuild { get; init; }

    /// <summary>
    /// Filled during <see cref="Execute"/>.
    /// </summary>
    public (BuildLevel Level, CacheInfo? Cache) LastBuild { get; private set; }

    /// <summary>
    /// If <see langword="true"/>, no build markers are written
    /// (like <see cref="BuildStartCacheFileName"/> and <see cref="BuildSuccessCacheFileName"/>).
    /// Also skips automatic cleanup.
    /// This property does not control whether the markers are checked, use <see cref="NoCache"/> for that.
    /// </summary>
    public bool NoWriteBuildMarkers { get; init; }

    public ImmutableArray<CSharpDirective> Directives
    {
        get
        {
            if (field.IsDefault)
            {
                var sourceFile = SourceFile.Load(EntryPointFileFullPath);
                field = FindDirectives(sourceFile, reportAllErrors: false, DiagnosticBag.ThrowOnFirst());
                Debug.Assert(!field.IsDefault);
            }

            return field;
        }

        set;
    }

    public override int Execute()
    {
        bool msbuildGet = MSBuildArgs.GetProperty is [_, ..] || MSBuildArgs.GetItem is [_, ..] || MSBuildArgs.GetTargetResult is [_, ..];
        bool evalOnly = msbuildGet && RequestedTargets is null or [];
        bool minimizeStdOut = msbuildGet && MSBuildArgs.GetResultOutputFile is null or [];

        var verbosity = MSBuildArgs.Verbosity ?? MSBuildForwardingAppWithoutLogging.DefaultVerbosity;
        var consoleLogger = minimizeStdOut
            ? new SimpleErrorLogger()
            : TerminalLogger.CreateTerminalOrConsoleLogger([$"--verbosity:{verbosity}", .. MSBuildArgs.OtherMSBuildArgs]);
        var binaryLogger = GetBinaryLogger(MSBuildArgs.OtherMSBuildArgs);

        CacheInfo? cache = null;

        if (msbuildGet)
        {
            LastBuild = (BuildLevel.None, Cache: null);
        }
        else if (NoBuild)
        {
            // This is reached only during `restore`, not `run --no-build`
            // (in the latter case, this virtual building command is not executed at all).
            Debug.Assert(!NoRestore);

            LastBuild = (BuildLevel.None, Cache: null);

            if (!NoWriteBuildMarkers)
            {
                CreateTempSubdirectory(ArtifactsPath);
                MarkArtifactsFolderUsed();
            }
        }
        else
        {
            if (NoCache)
            {
                cache = ComputeCacheEntry();
                cache.CurrentEntry.BuildLevel = BuildLevel.All;
                LastBuild = (BuildLevel.All, cache);
            }
            else
            {
                var buildLevel = GetBuildLevel(out cache);
                cache.CurrentEntry.BuildLevel = buildLevel;
                LastBuild = (buildLevel, cache);

                if (buildLevel is BuildLevel.None)
                {
                    if (binaryLogger is not null)
                    {
                        Reporter.Output.WriteLine(CliCommandStrings.NoBinaryLogBecauseUpToDate.Yellow());
                    }

                    // No rebuild, can reuse run properties.
                    cache.CurrentEntry.Run = cache.PreviousEntry?.Run;

                    MarkArtifactsFolderUsed();
                    return 0;
                }

                if (buildLevel is BuildLevel.Csc)
                {
                    if (binaryLogger is not null)
                    {
                        Reporter.Output.WriteLine(CliCommandStrings.NoBinaryLogBecauseRunningJustCsc.Yellow());
                    }

                    MarkBuildStart();

                    // Execute CSC.
                    int result = new CSharpCompilerCommand
                    {
                        EntryPointFileFullPath = EntryPointFileFullPath,
                        ArtifactsPath = ArtifactsPath,
                        CanReuseAuxiliaryFiles = cache.DetermineFinalCanReuseAuxiliaryFiles(),
                        CscArguments = cache.PreviousEntry?.CscArguments ?? [],
                        BuildResultFile = cache.PreviousEntry?.BuildResultFile,
                    }
                    .Execute(out bool fallbackToNormalBuild);

                    if (!fallbackToNormalBuild)
                    {
                        if (result == 0)
                        {
                            MarkBuildSuccess(cache);
                        }

                        return result;
                    }

                    Debug.Assert(result != 0);
                }

                Debug.Assert(buildLevel is BuildLevel.All or BuildLevel.Csc);
            }

            MarkBuildStart();
        }

        if (!NoWriteBuildMarkers && !msbuildGet)
        {
            CleanFileBasedAppArtifactsCommand.StartAutomaticCleanupIfNeeded();
        }

        Dictionary<string, string?> savedEnvironmentVariables = [];
        try
        {
            // Set environment variables.
            foreach (var (key, value) in MSBuildForwardingAppWithoutLogging.GetMSBuildRequiredEnvironmentVariables())
            {
                savedEnvironmentVariables[key] = Environment.GetEnvironmentVariable(key);
                Environment.SetEnvironmentVariable(key, value);
            }

            // Set up MSBuild.
            ReadOnlySpan<ILogger> binaryLoggers = binaryLogger is null ? [] : [binaryLogger.Value];
            IEnumerable<ILogger> loggers = [.. binaryLoggers, consoleLogger];
            var projectCollection = new ProjectCollection(
                MSBuildArgs.GlobalProperties,
                loggers,
                ToolsetDefinitionLocations.Default);
            var parameters = new BuildParameters(projectCollection)
            {
                Loggers = loggers,
                LogTaskInputs = binaryLoggers.Length != 0,
            };

            BuildManager.DefaultBuildManager.BeginBuild(parameters);

            int exitCode = 0;
            ProjectInstance? projectInstance = null;
            BuildResult? buildOrRestoreResult = null;

            // Do a restore first (equivalent to MSBuild's "implicit restore", i.e., `/restore`).
            // See https://github.com/dotnet/msbuild/blob/a1c2e7402ef0abe36bf493e395b04dd2cb1b3540/src/MSBuild/XMake.cs#L1838
            // and https://github.com/dotnet/msbuild/issues/11519.
            if (!NoRestore && !evalOnly)
            {
                var restoreRequest = new BuildRequestData(
                    CreateProjectInstance(projectCollection, addGlobalProperties: AddRestoreGlobalProperties(MSBuildArgs.RestoreGlobalProperties)),
                    targetsToBuild: ["Restore"],
                    hostServices: null,
                    BuildRequestDataFlags.ClearCachesAfterBuild | BuildRequestDataFlags.SkipNonexistentTargets | BuildRequestDataFlags.IgnoreMissingEmptyAndInvalidImports | BuildRequestDataFlags.FailOnUnresolvedSdk);

                var restoreResult = BuildManager.DefaultBuildManager.BuildRequest(restoreRequest);
                if (restoreResult.OverallResult != BuildResultCode.Success)
                {
                    exitCode = 1;
                }

                projectInstance = restoreRequest.ProjectInstance;
                buildOrRestoreResult = restoreResult;
            }

            // Then do a build.
            if (exitCode == 0 && !NoBuild && !evalOnly)
            {
                var buildRequest = new BuildRequestData(
                    CreateProjectInstance(projectCollection),
<<<<<<< HEAD
                    targetsToBuild: MSBuildArgs.RequestedTargets ?? [Constants.Build, Constants.CoreCompile]);
=======
                    targetsToBuild: RequestedTargets ?? []);
>>>>>>> 40271d4d

                var buildResult = BuildManager.DefaultBuildManager.BuildRequest(buildRequest);
                if (buildResult.OverallResult != BuildResultCode.Success)
                {
                    exitCode = 1;
                }

                if (exitCode == 0 && !msbuildGet)
                {
                    Debug.Assert(cache != null);
                    Debug.Assert(buildRequest.ProjectInstance != null);

                    // Cache run info (to avoid re-evaluating the project instance).
                    cache.CurrentEntry.Run = RunProperties.FromProject(buildRequest.ProjectInstance);

                    MarkBuildSuccess(cache);
                }

                projectInstance = buildRequest.ProjectInstance;
                buildOrRestoreResult = buildResult;
            }

<<<<<<< HEAD
                TryCacheCscArguments(cache, buildResult, buildRequest.ProjectInstance);

                MarkBuildSuccess(cache);
=======
            // Print build information.
            if (msbuildGet)
            {
                projectInstance ??= CreateProjectInstance(projectCollection);
                PrintBuildInformation(projectCollection, projectInstance, buildOrRestoreResult);
>>>>>>> 40271d4d
            }

            BuildManager.DefaultBuildManager.EndBuild();
            consoleLogger = null; // avoid double disposal which would throw

            return exitCode;
        }
        catch (Exception e)
        {
            Reporter.Error.WriteLine(CommandLoggingContext.IsVerbose ?
                e.ToString().Red().Bold() :
                e.Message.Red().Bold());
            return 1;
        }
        finally
        {
            foreach (var (key, value) in savedEnvironmentVariables)
            {
                Environment.SetEnvironmentVariable(key, value);
            }

            binaryLogger?.Value.ReallyShutdown();
            consoleLogger?.Shutdown();
        }

        static Action<IDictionary<string, string>> AddRestoreGlobalProperties(ReadOnlyDictionary<string, string>? restoreProperties)
        {
            return globalProperties =>
            {
                globalProperties["MSBuildRestoreSessionId"] = Guid.NewGuid().ToString("D");
                globalProperties["MSBuildIsRestoring"] = bool.TrueString;
                foreach (var (key, value) in RestoringCommand.RestoreOptimizationProperties)
                {
                    globalProperties[key] = value;
                }
                if (restoreProperties is null)
                {
                    return;
                }
                foreach (var (key, value) in restoreProperties)
                {
                    if (value is not null)
                    {
                        globalProperties[key] = value;
                    }
                }
            };
        }

        static Lazy<FacadeLogger>? GetBinaryLogger(IReadOnlyList<string>? args)
        {
            if (args is null) return null;
            // Like in MSBuild, only the last binary logger is used.
            for (int i = args.Count - 1; i >= 0; i--)
            {
                var arg = args[i];
                if (LoggerUtility.IsBinLogArgument(arg))
                {
                    // We don't want to create the binlog file until actually needed, hence we wrap this in a Lazy.
                    return new(() =>
                    {
                        var logger = new BinaryLogger
                        {
                            Parameters = arg.IndexOf(':') is >= 0 and var index
                                ? arg[(index + 1)..]
                                : "msbuild.binlog",
                        };
                        return LoggerUtility.CreateFacadeLogger([logger]);
                    });
                }
            }

            return null;
        }

<<<<<<< HEAD
        void TryCacheCscArguments(CacheInfo cache, BuildResult result, ProjectInstance projectInstance)
        {
            if (!MSBuildUtilities.ConvertStringToBool(projectInstance.GetPropertyValue(FileBasedProgramCanSkipMSBuild), defaultValue: true))
            {
                Reporter.Verbose.WriteLine($"Not saving CSC arguments because there is an opt-out via MSBuild property {FileBasedProgramCanSkipMSBuild}.");
                return;
            }

            // We cannot reuse CSC arguments from previous run and skip MSBuild if there are project references
            // because we cannot easily detect whether any referenced projects have changed.
            if (Directives.Any(static d => d is CSharpDirective.Project))
            {
                Reporter.Verbose.WriteLine("Not saving CSC arguments because there is a project directive.");
                return;
            }

            if (result.TryGetResultsForTarget(Constants.CoreCompile, out var coreCompileResult) &&
                coreCompileResult.ResultCode == TargetResultCode.Success &&
                result.TryGetResultsForTarget(Constants.Build, out var buildResult) &&
                buildResult.ResultCode == TargetResultCode.Success &&
                buildResult.Items is [{ } buildResultItem])
            {
                if (coreCompileResult.Items.Length == 0)
                {
                    EnsurePreviousCacheEntry(cache);
                    cache.CurrentEntry.CscArguments = cache.PreviousEntry?.CscArguments ?? [];
                    cache.CurrentEntry.BuildResultFile = cache.PreviousEntry?.BuildResultFile;
                    Reporter.Verbose.WriteLine($"Reusing previous CSC arguments ({cache.CurrentEntry.CscArguments.Length}) because none were found in the {Constants.CoreCompile} target.");
                }
                else
                {
                    cache.CurrentEntry.CscArguments = coreCompileResult.Items
                        .Select(static i => i.GetMetadata(Constants.Identity))
                        .Where(static a => a != "/noconfig") // this option cannot be in the rsp file
                        .Select(Escape)
                        .ToImmutableArray();
                    cache.CurrentEntry.BuildResultFile = buildResultItem.GetMetadata(Constants.FullPath);
                    Reporter.Verbose.WriteLine($"Found CSC arguments ({cache.CurrentEntry.CscArguments.Length}) and build result path: {cache.CurrentEntry.BuildResultFile}");
=======
        void PrintBuildInformation(ProjectCollection projectCollection, ProjectInstance projectInstance, BuildResult? buildOrRestoreResult)
        {
            var resultOutputFile = MSBuildArgs.GetResultOutputFile is [{ } file, ..] ? file : null;

            // If a single property is requested, don't print as JSON.
            if (MSBuildArgs is { GetProperty: [{ } singlePropertyName], GetItem: null or [], GetTargetResult: null or [] })
            {
                var result = projectInstance.GetPropertyValue(singlePropertyName);
                if (resultOutputFile == null)
                {
                    Console.WriteLine(result);
                }
                else
                {
                    File.WriteAllText(path: resultOutputFile, contents: result + Environment.NewLine);
>>>>>>> 40271d4d
                }
            }
            else
            {
<<<<<<< HEAD
                Reporter.Verbose.WriteLine($"No CSC arguments found in targets: {string.Join(", ", result.ResultsByTarget.Keys)}");
            }

            // Arguments coming from CoreCompile are escaped if they are in the form of `/option:"some path"`
            // but not if they are standalone paths - we need to escape the latter kind ourselves.
            static string Escape(string arg)
            {
                if (!Patterns.EscapedCompilerOption.IsMatch(arg))
                {
                    return CSharpCompilerCommand.EscapePathArgument(arg);
                }

                return arg;
=======
                using var stream = resultOutputFile == null
                   ? Console.OpenStandardOutput()
                   : new FileStream(resultOutputFile, FileMode.Create, FileAccess.Write, FileShare.Read);
                using var writer = new Utf8JsonWriter(stream, new JsonWriterOptions { Indented = true });
                writer.WriteStartObject();

                if (MSBuildArgs.GetProperty is [_, ..])
                {
                    writer.WritePropertyName("Properties");
                    writer.WriteStartObject();

                    foreach (var propertyName in MSBuildArgs.GetProperty)
                    {
                        writer.WriteString(propertyName, projectInstance.GetPropertyValue(propertyName));
                    }

                    writer.WriteEndObject();
                }

                if (MSBuildArgs.GetItem is [_, ..])
                {
                    writer.WritePropertyName("Items");
                    writer.WriteStartObject();

                    foreach (var itemName in MSBuildArgs.GetItem)
                    {
                        writer.WritePropertyName(itemName);
                        writer.WriteStartArray();

                        foreach (var item in projectInstance.GetItems(itemName))
                        {
                            writer.WriteStartObject();
                            writer.WriteString("Identity", item.GetMetadataValue("Identity"));

                            foreach (var metadatumName in item.MetadataNames)
                            {
                                if (metadatumName.Equals("Identity", StringComparison.OrdinalIgnoreCase))
                                {
                                    continue;
                                }

                                writer.WriteString(metadatumName, item.GetMetadataValue(metadatumName));
                            }

                            writer.WriteEndObject();
                        }

                        writer.WriteEndArray();
                    }

                    writer.WriteEndObject();
                }

                if (MSBuildArgs.GetTargetResult is [_, ..])
                {
                    Debug.Assert(buildOrRestoreResult != null);

                    writer.WritePropertyName("TargetResults");
                    writer.WriteStartObject();

                    foreach (var targetName in MSBuildArgs.GetTargetResult)
                    {
                        var targetResult = buildOrRestoreResult.ResultsByTarget[targetName];

                        writer.WritePropertyName(targetName);
                        writer.WriteStartObject();
                        writer.WriteString("Result", targetResult.TargetResultCodeToString());
                        writer.WritePropertyName("Items");
                        writer.WriteStartArray();

                        foreach (var item in targetResult.Items)
                        {
                            writer.WriteStartObject();
                            writer.WriteString("Identity", item.GetMetadata("Identity"));

                            foreach (string metadatumName in item.MetadataNames)
                            {
                                if (metadatumName.Equals("Identity", StringComparison.OrdinalIgnoreCase))
                                {
                                    continue;
                                }

                                writer.WriteString(metadatumName, item.GetMetadata(metadatumName));
                            }

                            writer.WriteEndObject();
                        }

                        writer.WriteEndArray();
                        writer.WriteEndObject();
                    }

                    writer.WriteEndObject();
                }

                writer.WriteEndObject();
                writer.Flush();
                stream.Write(Encoding.UTF8.GetBytes(Environment.NewLine));
>>>>>>> 40271d4d
            }
        }
    }

    /// <summary>
    /// Common info needed by <see cref="ComputeCacheEntry"/> but also later stages.
    /// </summary>
    public sealed class CacheInfo
    {
        public required FileInfo EntryPointFile { get; init; }

        /// <summary>
        /// If <see cref="PreviousEntry"/> is <see langword="null"/> and this is
        /// <see langword="true"/>, it means previous entry was deserialized
        /// unsuccessfully (so no need to try again).
        /// </summary>
        public bool TriedDeserializingPreviousEntry { get; set; }

        public RunFileBuildCacheEntry? PreviousEntry { get; set; }
        public required RunFileBuildCacheEntry CurrentEntry { get; init; }

        /// <summary>
        /// The first of <see cref="CurrentEntry"/>'s <see cref="RunFileBuildCacheEntry.ImplicitBuildFiles"/>
        /// which is from the set of MSBuild <see cref="s_implicitBuildFiles"/>.
        /// </summary>
        public string? ExampleMSBuildFile { get; set; }

        /// <summary>
        /// We cannot reuse auxiliary files like <c>csc.rsp</c> for example when SDK version changes.
        /// </summary>
        /// <remarks>
        /// Only set during <see cref="NeedsToBuild"/> or <see cref="GetBuildLevel"/>.
        /// </remarks>
        public bool InitialCanReuseAuxiliaryFiles { get; set; } = true;

        /// <summary>
        /// Set during <see cref="NeedsToBuild"/>.
        /// </summary>
        public bool CanUseCscViaPreviousArguments { get; set; }

        public bool DetermineFinalCanReuseAuxiliaryFiles()
        {
            if (PreviousEntry?.CscArguments.IsDefaultOrEmpty == false)
            {
                return false;
            }

            if (!InitialCanReuseAuxiliaryFiles)
            {
                Reporter.Verbose.WriteLine("CSC auxiliary files can NOT be reused due to the same reason build is needed.");
                return false;
            }

            if (PreviousEntry?.BuildLevel != BuildLevel.Csc)
            {
                Reporter.Verbose.WriteLine("CSC auxiliary files can NOT be reused because previous build level was not CSC " +
                    $"(it was {PreviousEntry?.BuildLevel.ToString() ?? "N/A"}).");
                return false;
            }

            Reporter.Verbose.WriteLine("CSC auxiliary files can be reused.");
            return true;
        }
    }

    /// <summary>
    /// Compute current cache entry - we need to do this always:
    /// <list type="bullet">
    /// <item>if we can skip build, we still need to check everything in the cache entry (e.g., implicit build files)</item>
    /// <item>if we have to build, we need to have the cache entry to write it to the success cache file</item>
    /// </list>
    /// </summary>
    private CacheInfo ComputeCacheEntry()
    {
        var cacheEntry = new RunFileBuildCacheEntry(MSBuildArgs.GlobalProperties?.ToDictionary(StringComparer.OrdinalIgnoreCase) ?? new Dictionary<string, string>(StringComparer.OrdinalIgnoreCase))
        {
            Directives = Directives
                .Where(static d => d is not CSharpDirective.Shebang)
                .Select(static d => d.ToString())
                .ToImmutableArray(),
            SdkVersion = Product.Version,
            RuntimeVersion = CSharpCompilerCommand.RuntimeVersion,
        };

        var entryPointFile = new FileInfo(EntryPointFileFullPath);

        // Collect current implicit build files.
        CollectImplicitBuildFiles(entryPointFile.Directory, cacheEntry.ImplicitBuildFiles, out var exampleMSBuildFile);

        return new CacheInfo
        {
            EntryPointFile = entryPointFile,
            CurrentEntry = cacheEntry,
            ExampleMSBuildFile = exampleMSBuildFile,
        };
    }

    // internal for testing
    internal static void CollectImplicitBuildFiles(DirectoryInfo? startDirectory, HashSet<string> collectedPaths, out string? exampleMSBuildFile)
    {
        Debug.Assert(startDirectory != null);
        exampleMSBuildFile = null;
        for (DirectoryInfo? directory = startDirectory; directory != null; directory = directory.Parent)
        {
            foreach (var implicitBuildFile in s_implicitBuildFiles)
            {
                string implicitBuildFilePath = Path.Join(directory.FullName, implicitBuildFile.Name);
                if (File.Exists(implicitBuildFilePath))
                {
                    collectedPaths.Add(implicitBuildFilePath);

                    if (implicitBuildFile.IsMSBuildFile && exampleMSBuildFile is null)
                    {
                        exampleMSBuildFile = implicitBuildFilePath;
                    }
                }
            }
        }
    }

    private bool NeedsToBuild(out CacheInfo cache)
    {
        cache = ComputeCacheEntry();

        // Check cache files.

        string artifactsDirectory = ArtifactsPath;
        var successCacheFile = new FileInfo(Path.Join(artifactsDirectory, BuildSuccessCacheFileName));

        if (!successCacheFile.Exists)
        {
            Reporter.Verbose.WriteLine("Building because cache file does not exist: " + successCacheFile.FullName);
            return true;
        }

        var startCacheFile = new FileInfo(Path.Join(artifactsDirectory, BuildStartCacheFileName));
        if (!startCacheFile.Exists)
        {
            Reporter.Verbose.WriteLine("Building because start cache file does not exist: " + startCacheFile.FullName);
            return true;
        }

        DateTime buildTimeUtc = successCacheFile.LastWriteTimeUtc;

        if (startCacheFile.LastWriteTimeUtc > buildTimeUtc)
        {
            Reporter.Verbose.WriteLine("Building because start cache file is newer than success cache file (previous build likely failed): " + startCacheFile.FullName);
            return true;
        }

        Debug.Assert(!cache.TriedDeserializingPreviousEntry);
        var previousCacheEntry = DeserializeCacheEntry(successCacheFile.FullName);
        cache.TriedDeserializingPreviousEntry = true;
        if (previousCacheEntry is null)
        {
            cache.InitialCanReuseAuxiliaryFiles = false;
            Reporter.Verbose.WriteLine("Building because previous cache entry could not be deserialized: " + successCacheFile.FullName);
            return true;
        }

        cache.PreviousEntry = previousCacheEntry;
        var cacheEntry = cache.CurrentEntry;

        // Check that versions match.

        if (previousCacheEntry.SdkVersion != cacheEntry.SdkVersion)
        {
            cache.InitialCanReuseAuxiliaryFiles = false;
            Reporter.Verbose.WriteLine($"""
                Building because previous SDK version ({previousCacheEntry.SdkVersion}) does not match current ({cacheEntry.SdkVersion}): {successCacheFile.FullName}
                """);
            return true;
        }

        if (previousCacheEntry.RuntimeVersion != cacheEntry.RuntimeVersion)
        {
            cache.InitialCanReuseAuxiliaryFiles = false;
            Reporter.Verbose.WriteLine($"""
                Building because previous runtime version ({previousCacheEntry.RuntimeVersion}) does not match current ({cacheEntry.RuntimeVersion}): {successCacheFile.FullName}
                """);
            return true;
        }

        // Check that properties match.

        if (previousCacheEntry.GlobalProperties.Count != cacheEntry.GlobalProperties.Count)
        {
            Reporter.Verbose.WriteLine($"""
                Building because previous global properties count ({previousCacheEntry.GlobalProperties.Count}) does not match current count ({cacheEntry.GlobalProperties.Count}): {successCacheFile.FullName}
                """);
            return true;
        }

        foreach (var (key, value) in cacheEntry.GlobalProperties)
        {
            if (!previousCacheEntry.GlobalProperties.TryGetValue(key, out var otherValue) ||
                value != otherValue)
            {
                Reporter.Verbose.WriteLine($"""
                    Building because previous global property "{key}" ({otherValue}) does not match current ({value}): {successCacheFile.FullName}
                    """);
                return true;
            }
        }

        var entryPointFile = cache.EntryPointFile;

        // If the source file does not exist, we want to build so proper errors are reported.
        if (!entryPointFile.Exists)
        {
            Reporter.Verbose.WriteLine("Building because entry point file is missing: " + entryPointFile.FullName);
            return true;
        }

        // Check that the source file is not modified.
        if (entryPointFile.LastWriteTimeUtc > buildTimeUtc)
        {
            cache.CanUseCscViaPreviousArguments = true;
            Reporter.Verbose.WriteLine("Compiling because entry point file is modified: " + entryPointFile.FullName);
            return true;
        }

        // Check that implicit build files are not modified.
        foreach (var implicitBuildFilePath in previousCacheEntry.ImplicitBuildFiles)
        {
            var implicitBuildFileInfo = new FileInfo(implicitBuildFilePath);
            if (!implicitBuildFileInfo.Exists || implicitBuildFileInfo.LastWriteTimeUtc > buildTimeUtc)
            {
                Reporter.Verbose.WriteLine("Building because implicit build file is missing or modified: " + implicitBuildFileInfo.FullName);
                return true;
            }
        }

        // Check that no new implicit build files are present.
        foreach (var implicitBuildFilePath in cacheEntry.ImplicitBuildFiles)
        {
            if (!previousCacheEntry.ImplicitBuildFiles.Contains(implicitBuildFilePath))
            {
                Reporter.Verbose.WriteLine("Building because new implicit build file is present: " + implicitBuildFilePath);
                return true;
            }
        }

        return false;
    }

    private static RunFileBuildCacheEntry? DeserializeCacheEntry(string path)
    {
        try
        {
            using var stream = File.Open(path, FileMode.Open, FileAccess.Read, FileShare.Read);
            return JsonSerializer.Deserialize(stream, RunFileJsonSerializerContext.Default.RunFileBuildCacheEntry);
        }
        catch (Exception e)
        {
            Reporter.Verbose.WriteLine($"Failed to deserialize cache entry ({path}): {e.GetType().FullName}: {e.Message}");
            return null;
        }
    }

    public RunFileBuildCacheEntry? GetPreviousCacheEntry()
    {
        return DeserializeCacheEntry(Path.Join(ArtifactsPath, BuildSuccessCacheFileName));
    }

    private void EnsurePreviousCacheEntry(CacheInfo cache)
    {
        if (cache.PreviousEntry is null && !cache.TriedDeserializingPreviousEntry)
        {
            cache.PreviousEntry = GetPreviousCacheEntry();
            cache.TriedDeserializingPreviousEntry = true;
        }
    }

    private BuildLevel GetBuildLevel(out CacheInfo cache)
    {
        if (!NeedsToBuild(out cache))
        {
            Reporter.Verbose.WriteLine("No need to build, the output is up to date.");
            return BuildLevel.None;
        }

        // Determine whether we can invoke CSC using previous arguments.
        if (cache.CanUseCscViaPreviousArguments)
        {
            if (cache.PreviousEntry?.CscArguments.IsDefaultOrEmpty != false)
            {
                Reporter.Verbose.WriteLine("No CSC arguments from previous run.");
            }
            else if (cache.PreviousEntry?.Run == null)
            {
                Reporter.Verbose.WriteLine("We have CSC arguments but not run properties. That's unexpected.");
            }
            else if (cache.PreviousEntry?.BuildResultFile == null)
            {
                Reporter.Verbose.WriteLine("We have CSC arguments but not build result file. That's unexpected.");
            }
            else if (!cache.PreviousEntry.Directives.SequenceEqual(cache.CurrentEntry.Directives))
            {
                Reporter.Verbose.WriteLine("Cannot use CSC arguments from previous run because directives changed.");
            }
            else
            {
                Reporter.Verbose.WriteLine("We have CSC arguments from previous run. Skipping MSBuild and using CSC only.");

                // Keep the cached info for next time, so we can use CSC again.
                cache.CurrentEntry.CscArguments = cache.PreviousEntry.CscArguments;
                cache.CurrentEntry.BuildResultFile = cache.PreviousEntry.BuildResultFile;
                cache.CurrentEntry.Run = cache.PreviousEntry.Run;

                return BuildLevel.Csc;
            }
        }

        // Determine whether we can use CSC only or need to use MSBuild.
        var cacheEntry = cache.CurrentEntry;

        if (!cacheEntry.Directives.IsDefaultOrEmpty)
        {
            Reporter.Verbose.WriteLine("Using MSBuild because there are directives in the source file.");
            return BuildLevel.All;
        }

        var globalProperties = cacheEntry.GlobalProperties.Keys.Except(s_ignorableProperties, cacheEntry.GlobalProperties.Comparer);
        if (globalProperties.FirstOrDefault() is { } exampleKey)
        {
            var exampleValue = cacheEntry.GlobalProperties[exampleKey];
            Reporter.Verbose.WriteLine($"Using MSBuild because there are global properties, for example '{exampleKey}={exampleValue}'.");
            return BuildLevel.All;
        }

        if (cache.ExampleMSBuildFile is { } exampleMSBuildFile)
        {
            Debug.Assert(cacheEntry.ImplicitBuildFiles.Count != 0);
            Reporter.Verbose.WriteLine($"Using MSBuild because there are implicit build files, for example '{exampleMSBuildFile}'.");
            return BuildLevel.All;
        }

        foreach (var filePath in CSharpCompilerCommand.GetPathsOfCscInputsFromNuGetCache())
        {
            if (!File.Exists(filePath))
            {
                Reporter.Verbose.WriteLine($"Using MSBuild because NuGet package file does not exist: {filePath}");
                return BuildLevel.All;
            }
        }

        Reporter.Verbose.WriteLine("Skipping MSBuild and using CSC only.");

        // Don't reuse CSC arguments, this is the "simple" CSC-only build (the one where we use hard-coded CSC arguments).
        if (cache.PreviousEntry != null)
        {
            // If we re-used CSC arguments in previous run and
            // want to use hard-coded CSC arguments in this run,
            // we cannot reuse the csc.rsp file.
            if (!cache.PreviousEntry.CscArguments.IsDefaultOrEmpty)
            {
                cache.InitialCanReuseAuxiliaryFiles = false;
            }

            cache.PreviousEntry.CscArguments = [];
            cache.PreviousEntry.BuildResultFile = null;
            cache.PreviousEntry.Run = null;
        }

        return BuildLevel.Csc;
    }

    /// <summary>
    /// Touching the artifacts folder ensures it's considered as recently used and not cleaned up by <see cref="CleanFileBasedAppArtifactsCommand"/>.
    /// </summary>
    public void MarkArtifactsFolderUsed()
    {
        if (NoWriteBuildMarkers)
        {
            return;
        }

        string directory = ArtifactsPath;

        try
        {
            Directory.SetLastWriteTimeUtc(directory, DateTime.UtcNow);
        }
        catch (Exception ex)
        {
            Reporter.Verbose.WriteLine($"Cannot touch folder '{directory}': {ex}");
        }
    }

    private void MarkBuildStart()
    {
        if (NoWriteBuildMarkers)
        {
            return;
        }

        string directory = ArtifactsPath;

        CreateTempSubdirectory(directory);

        MarkArtifactsFolderUsed();

        File.WriteAllText(Path.Join(directory, BuildStartCacheFileName), EntryPointFileFullPath);
    }

    private void MarkBuildSuccess(CacheInfo cache)
    {
        if (NoWriteBuildMarkers)
        {
            return;
        }

        string successCacheFile = Path.Join(ArtifactsPath, BuildSuccessCacheFileName);
        using var stream = File.Open(successCacheFile, FileMode.Create, FileAccess.Write, FileShare.None);
        JsonSerializer.Serialize(stream, cache.CurrentEntry, RunFileJsonSerializerContext.Default.RunFileBuildCacheEntry);
    }

    public ProjectInstance CreateProjectInstance(ProjectCollection projectCollection)
    {
        return CreateProjectInstance(projectCollection, addGlobalProperties: null);
    }

    private ProjectInstance CreateProjectInstance(
        ProjectCollection projectCollection,
        Action<IDictionary<string, string>>? addGlobalProperties)
    {
        var projectRoot = CreateProjectRootElement(projectCollection);

        var globalProperties = projectCollection.GlobalProperties;
        if (addGlobalProperties is not null)
        {
            globalProperties = new Dictionary<string, string>(projectCollection.GlobalProperties, StringComparer.OrdinalIgnoreCase);
            addGlobalProperties(globalProperties);
        }

        return ProjectInstance.FromProjectRootElement(projectRoot, new ProjectOptions
        {
            ProjectCollection = projectCollection,
            GlobalProperties = globalProperties,
        });

        ProjectRootElement CreateProjectRootElement(ProjectCollection projectCollection)
        {
            var projectFileFullPath = Path.ChangeExtension(EntryPointFileFullPath, ".csproj");
            var projectFileWriter = new StringWriter();
            WriteProjectFile(
                projectFileWriter,
                Directives,
                isVirtualProject: true,
                targetFilePath: EntryPointFileFullPath,
                artifactsPath: ArtifactsPath,
                includeRuntimeConfigInformation: RequestedTargets?.ContainsAny("Publish", "Pack") != true);
            var projectFileText = projectFileWriter.ToString();

            using var reader = new StringReader(projectFileText);
            using var xmlReader = XmlReader.Create(reader);
            var projectRoot = ProjectRootElement.Create(xmlReader, projectCollection);
            projectRoot.FullPath = projectFileFullPath;
            return projectRoot;
        }
    }

    public static string GetArtifactsPath(string entryPointFileFullPath)
    {
        // Include entry point file name so the directory name is not completely opaque.
        string fileName = Path.GetFileNameWithoutExtension(entryPointFileFullPath);
        string hash = Sha256Hasher.HashWithNormalizedCasing(entryPointFileFullPath);
        string directoryName = $"{fileName}-{hash}";

        return GetTempSubpath(directoryName);
    }

    /// <summary>
    /// Obtains a temporary subdirectory for file-based app artifacts, e.g., <c>/tmp/dotnet/runfile/</c>.
    /// </summary>
    public static string GetTempSubdirectory()
    {
        // We want a location where permissions are expected to be restricted to the current user.
        string directory = RuntimeInformation.IsOSPlatform(OSPlatform.Windows)
            ? Path.GetTempPath()
            : Environment.GetFolderPath(Environment.SpecialFolder.LocalApplicationData);

        return Path.Join(directory, "dotnet", "runfile");
    }

    /// <summary>
    /// Obtains a specific temporary path in a subdirectory for file-based app artifacts, e.g., <c>/tmp/dotnet/runfile/{name}</c>.
    /// </summary>
    public static string GetTempSubpath(string name)
    {
        return Path.Join(GetTempSubdirectory(), name);
    }

    /// <summary>
    /// Creates a temporary subdirectory for file-based apps.
    /// Use <see cref="GetTempSubpath"/> to obtain the path.
    /// </summary>
    public static void CreateTempSubdirectory(string path)
    {
        if (OperatingSystem.IsWindows())
        {
            Directory.CreateDirectory(path);
        }
        else
        {
            // Ensure only the current user has access to the directory to avoid leaking the program to other users.
            // We don't mind that permissions might be different if the directory already exists,
            // since it's under user's local directory and its path should be unique.
            Directory.CreateDirectory(path, UnixFileMode.UserRead | UnixFileMode.UserWrite | UnixFileMode.UserExecute);
        }
    }

    public static void WriteProjectFile(
        TextWriter writer,
        ImmutableArray<CSharpDirective> directives,
        bool isVirtualProject,
        string? targetFilePath = null,
        string? artifactsPath = null,
        bool includeRuntimeConfigInformation = true)
    {
        int processedDirectives = 0;

        var sdkDirectives = directives.OfType<CSharpDirective.Sdk>();
        var propertyDirectives = directives.OfType<CSharpDirective.Property>();
        var packageDirectives = directives.OfType<CSharpDirective.Package>();
        var projectDirectives = directives.OfType<CSharpDirective.Project>();

        string firstSdkName;
        string? firstSdkVersion;

        if (sdkDirectives.FirstOrDefault() is { } firstSdk)
        {
            firstSdkName = firstSdk.Name;
            firstSdkVersion = firstSdk.Version;
            processedDirectives++;
        }
        else
        {
            firstSdkName = "Microsoft.NET.Sdk";
            firstSdkVersion = null;
        }

        if (isVirtualProject)
        {
            Debug.Assert(!string.IsNullOrWhiteSpace(artifactsPath));

            // Note that ArtifactsPath needs to be specified before Sdk.props
            // (usually it's recommended to specify it in Directory.Build.props
            // but importing Sdk.props manually afterwards also works).
            writer.WriteLine($"""
                <Project>

                  <PropertyGroup>
                    <IncludeProjectNameInArtifactsPaths>false</IncludeProjectNameInArtifactsPaths>
                    <ArtifactsPath>{EscapeValue(artifactsPath)}</ArtifactsPath>
                    <PublishDir>artifacts/$(MSBuildProjectName)</PublishDir>
                    <PackageOutputPath>artifacts/$(MSBuildProjectName)</PackageOutputPath>
                    <FileBasedProgram>true</FileBasedProgram>
                  </PropertyGroup>

                  <ItemGroup>
                    <Clean Include="{EscapeValue(artifactsPath)}/*" />
                  </ItemGroup>

                """);

            if (firstSdkVersion is null)
            {
                writer.WriteLine($"""
                      <Import Project="Sdk.props" Sdk="{EscapeValue(firstSdkName)}" />
                    """);
            }
            else
            {
                writer.WriteLine($"""
                      <Import Project="Sdk.props" Sdk="{EscapeValue(firstSdkName)}" Version="{EscapeValue(firstSdkVersion)}" />
                    """);
            }
        }
        else
        {
            string slashDelimited = firstSdkVersion is null
                ? firstSdkName
                : $"{firstSdkName}/{firstSdkVersion}";
            writer.WriteLine($"""
                <Project Sdk="{EscapeValue(slashDelimited)}">

                """);
        }

        foreach (var sdk in sdkDirectives.Skip(1))
        {
            if (isVirtualProject)
            {
                WriteImport(writer, "Sdk.props", sdk);
            }
            else if (sdk.Version is null)
            {
                writer.WriteLine($"""
                      <Sdk Name="{EscapeValue(sdk.Name)}" />
                    """);
            }
            else
            {
                writer.WriteLine($"""
                      <Sdk Name="{EscapeValue(sdk.Name)}" Version="{EscapeValue(sdk.Version)}" />
                    """);
            }

            processedDirectives++;
        }

        if (isVirtualProject || processedDirectives > 1)
        {
            writer.WriteLine();
        }

        // Write default and custom properties.
        {
            writer.WriteLine("""
                  <PropertyGroup>
                """);

            // First write the default properties except those specified by the user.
            var customPropertyNames = propertyDirectives.Select(d => d.Name).ToHashSet(StringComparer.OrdinalIgnoreCase);
            foreach (var (name, value) in s_defaultProperties)
            {
                if (!customPropertyNames.Contains(name))
                {
                    writer.WriteLine($"""
                            <{name}>{EscapeValue(value)}</{name}>
                        """);
                }
            }

            // Write virtual-only properties.
            if (isVirtualProject)
            {
                writer.WriteLine("""
                        <EnableDefaultCompileItems>false</EnableDefaultCompileItems>
                        <DisableDefaultItemsInProjectFolder>true</DisableDefaultItemsInProjectFolder>
                        <RestoreUseStaticGraphEvaluation>false</RestoreUseStaticGraphEvaluation>
                    """);
            }

            // Write custom properties.
            foreach (var property in propertyDirectives)
            {
                writer.WriteLine($"""
                        <{property.Name}>{EscapeValue(property.Value)}</{property.Name}>
                    """);

                processedDirectives++;
            }

            // Write virtual-only properties which cannot be overridden.
            if (isVirtualProject)
            {
                writer.WriteLine("""
                        <Features>$(Features);FileBasedProgram</Features>
                    """);
            }

            writer.WriteLine("""
                  </PropertyGroup>

                """);
        }

        if (packageDirectives.Any())
        {
            writer.WriteLine("""
                  <ItemGroup>
                """);

            foreach (var package in packageDirectives)
            {
                if (package.Version is null)
                {
                    writer.WriteLine($"""
                            <PackageReference Include="{EscapeValue(package.Name)}" />
                        """);
                }
                else
                {
                    writer.WriteLine($"""
                            <PackageReference Include="{EscapeValue(package.Name)}" Version="{EscapeValue(package.Version)}" />
                        """);
                }

                processedDirectives++;
            }

            writer.WriteLine("""
                  </ItemGroup>

                """);
        }

        if (projectDirectives.Any())
        {
            writer.WriteLine("""
                  <ItemGroup>
                """);

            foreach (var projectReference in projectDirectives)
            {
                writer.WriteLine($"""
                        <ProjectReference Include="{EscapeValue(projectReference.Name)}" />
                    """);

                processedDirectives++;
            }

            writer.WriteLine("""
                  </ItemGroup>

                """);
        }

        Debug.Assert(processedDirectives + directives.OfType<CSharpDirective.Shebang>().Count() == directives.Length);

        if (isVirtualProject)
        {
            Debug.Assert(targetFilePath is not null);

            writer.WriteLine($"""
                  <ItemGroup>
                    <Compile Include="{EscapeValue(targetFilePath)}" />
                  </ItemGroup>

                """);

            if (includeRuntimeConfigInformation)
            {
                var targetDirectory = Path.GetDirectoryName(targetFilePath) ?? "";
                writer.WriteLine($"""
                      <ItemGroup>
                        <RuntimeHostConfigurationOption Include="EntryPointFilePath" Value="{EscapeValue(targetFilePath)}" />
                        <RuntimeHostConfigurationOption Include="EntryPointFileDirectoryPath" Value="{EscapeValue(targetDirectory)}" />
                      </ItemGroup>

                    """);
            }

            foreach (var sdk in sdkDirectives)
            {
                WriteImport(writer, "Sdk.targets", sdk);
            }

            if (!sdkDirectives.Any())
            {
                Debug.Assert(firstSdkName == "Microsoft.NET.Sdk" && firstSdkVersion == null);
                writer.WriteLine("""
                      <Import Project="Sdk.targets" Sdk="Microsoft.NET.Sdk" />
                    """);
            }

            writer.WriteLine();
        }

        writer.WriteLine("""
            </Project>
            """);

        static string EscapeValue(string value) => SecurityElement.Escape(value);

        static void WriteImport(TextWriter writer, string project, CSharpDirective.Sdk sdk)
        {
            if (sdk.Version is null)
            {
                writer.WriteLine($"""
                      <Import Project="{EscapeValue(project)}" Sdk="{EscapeValue(sdk.Name)}" />
                    """);
            }
            else
            {
                writer.WriteLine($"""
                      <Import Project="{EscapeValue(project)}" Sdk="{EscapeValue(sdk.Name)}" Version="{EscapeValue(sdk.Version)}" />
                    """);
            }
        }
    }

#pragma warning disable RSEXPERIMENTAL003 // 'SyntaxTokenParser' is experimental
    public static SyntaxTokenParser CreateTokenizer(SourceText text)
    {
        return SyntaxFactory.CreateTokenParser(text,
            CSharpParseOptions.Default.WithFeatures([new("FileBasedProgram", "true")]));
    }
#pragma warning restore RSEXPERIMENTAL003 // 'SyntaxTokenParser' is experimental

    /// <param name="reportAllErrors">
    /// If <see langword="true"/>, the whole <paramref name="sourceFile"/> is parsed to find diagnostics about every app directive.
    /// Otherwise, only directives up to the first C# token is checked.
    /// The former is useful for <c>dotnet project convert</c> where we want to report all errors because it would be difficult to fix them up after the conversion.
    /// The latter is useful for <c>dotnet run file.cs</c> where if there are app directives after the first token,
    /// compiler reports <see cref="ErrorCode.ERR_PPIgnoredFollowsToken"/> anyway, so we speed up success scenarios by not parsing the whole file up front in the SDK CLI.
    /// </param>
    public static ImmutableArray<CSharpDirective> FindDirectives(SourceFile sourceFile, bool reportAllErrors, DiagnosticBag diagnostics)
    {
        var deduplicated = new HashSet<CSharpDirective.Named>(NamedDirectiveComparer.Instance);
        var builder = ImmutableArray.CreateBuilder<CSharpDirective>();
        var tokenizer = CreateTokenizer(sourceFile.Text);

        var result = tokenizer.ParseLeadingTrivia();
        TextSpan previousWhiteSpaceSpan = default;
        var triviaList = result.Token.LeadingTrivia;
        foreach (var (index, trivia) in triviaList.Index())
        {
            // Stop when the trivia contains an error (e.g., because it's after #if).
            if (trivia.ContainsDiagnostics)
            {
                break;
            }

            if (trivia.IsKind(SyntaxKind.WhitespaceTrivia))
            {
                Debug.Assert(previousWhiteSpaceSpan.IsEmpty);
                previousWhiteSpaceSpan = trivia.FullSpan;
                continue;
            }

            if (trivia.IsKind(SyntaxKind.ShebangDirectiveTrivia))
            {
                TextSpan span = GetFullSpan(previousWhiteSpaceSpan, trivia);

                var whiteSpace = GetWhiteSpaceInfo(triviaList, index);
                var info = new CSharpDirective.ParseInfo
                {
                    Span = span,
                    LeadingWhiteSpace = whiteSpace.Leading,
                    TrailingWhiteSpace = whiteSpace.Trailing,
                };
                builder.Add(new CSharpDirective.Shebang(info));
            }
            else if (trivia.IsKind(SyntaxKind.IgnoredDirectiveTrivia))
            {
                TextSpan span = GetFullSpan(previousWhiteSpaceSpan, trivia);

                var message = trivia.GetStructure() is IgnoredDirectiveTriviaSyntax { Content: { RawKind: (int)SyntaxKind.StringLiteralToken } content }
                    ? content.Text.AsSpan().Trim()
                    : "";
                var parts = Patterns.Whitespace.EnumerateSplits(message, 2);
                var name = parts.MoveNext() ? message[parts.Current] : default;
                var value = parts.MoveNext() ? message[parts.Current] : default;
                Debug.Assert(!parts.MoveNext());

                var whiteSpace = GetWhiteSpaceInfo(triviaList, index);
                var context = new CSharpDirective.ParseContext
                {
                    Info = new()
                    {
                        Span = span,
                        LeadingWhiteSpace = whiteSpace.Leading,
                        TrailingWhiteSpace = whiteSpace.Trailing,
                    },
                    Diagnostics = diagnostics,
                    SourceFile = sourceFile,
                    DirectiveKind = name.ToString(),
                    DirectiveText = value.ToString()
                };
                if (CSharpDirective.Parse(context) is { } directive)
                {
                    // If the directive is already present, report an error.
                    if (deduplicated.TryGetValue(directive, out var existingDirective))
                    {
                        var typeAndName = $"#:{existingDirective.GetType().Name.ToLowerInvariant()} {existingDirective.Name}";
                        diagnostics.AddError(sourceFile, directive.Info.Span, location => string.Format(CliCommandStrings.DuplicateDirective, typeAndName, location));
                    }
                    else
                    {
                        deduplicated.Add(directive);
                    }

                    builder.Add(directive);
                }
            }

            previousWhiteSpaceSpan = default;
        }

        // In conversion mode, we want to report errors for any invalid directives in the rest of the file
        // so users don't end up with invalid directives in the converted project.
        if (reportAllErrors)
        {
            tokenizer.ResetTo(result);

            do
            {
                result = tokenizer.ParseNextToken();

                foreach (var trivia in result.Token.LeadingTrivia)
                {
                    ReportErrorFor(trivia);
                }

                foreach (var trivia in result.Token.TrailingTrivia)
                {
                    ReportErrorFor(trivia);
                }
            }
            while (!result.Token.IsKind(SyntaxKind.EndOfFileToken));
        }

        // The result should be ordered by source location, RemoveDirectivesFromFile depends on that.
        return builder.ToImmutable();

        static TextSpan GetFullSpan(TextSpan previousWhiteSpaceSpan, SyntaxTrivia trivia)
        {
            // Include the preceding whitespace in the span, i.e., span will be the whole line.
            return previousWhiteSpaceSpan.IsEmpty ? trivia.FullSpan : TextSpan.FromBounds(previousWhiteSpaceSpan.Start, trivia.FullSpan.End);
        }

        void ReportErrorFor(SyntaxTrivia trivia)
        {
            if (trivia.ContainsDiagnostics && trivia.IsKind(SyntaxKind.IgnoredDirectiveTrivia))
            {
                diagnostics.AddError(sourceFile, trivia.Span, location => string.Format(CliCommandStrings.CannotConvertDirective, location));
            }
        }

        static (WhiteSpaceInfo Leading, WhiteSpaceInfo Trailing) GetWhiteSpaceInfo(in SyntaxTriviaList triviaList, int index)
        {
            (WhiteSpaceInfo Leading, WhiteSpaceInfo Trailing) result = default;

            for (int i = index - 1; i >= 0; i--)
            {
                if (!Fill(ref result.Leading, triviaList, i)) break;
            }

            for (int i = index + 1; i < triviaList.Count; i++)
            {
                if (!Fill(ref result.Trailing, triviaList, i)) break;
            }

            return result;

            static bool Fill(ref WhiteSpaceInfo info, in SyntaxTriviaList triviaList, int index)
            {
                var trivia = triviaList[index];
                if (trivia.IsKind(SyntaxKind.EndOfLineTrivia))
                {
                    info.LineBreaks += 1;
                    info.TotalLength += trivia.FullSpan.Length;
                    return true;
                }

                if (trivia.IsKind(SyntaxKind.WhitespaceTrivia))
                {
                    info.TotalLength += trivia.FullSpan.Length;
                    return true;
                }

                return false;
            }
        }
    }

    public static SourceText? RemoveDirectivesFromFile(ImmutableArray<CSharpDirective> directives, SourceText text)
    {
        if (directives.Length == 0)
        {
            return null;
        }

        Debug.Assert(directives.OrderBy(d => d.Info.Span.Start).SequenceEqual(directives), "Directives should be ordered by source location.");

        for (int i = directives.Length - 1; i >= 0; i--)
        {
            var directive = directives[i];
            text = text.Replace(directive.Info.Span, string.Empty);
        }

        return text;
    }

    public static void RemoveDirectivesFromFile(ImmutableArray<CSharpDirective> directives, SourceText text, string filePath)
    {
        if (RemoveDirectivesFromFile(directives, text) is { } modifiedText)
        {
            new SourceFile(filePath, modifiedText).Save();
        }
    }

    public static bool IsValidEntryPointPath(string entryPointFilePath)
    {
        if (!File.Exists(entryPointFilePath))
        {
            return false;
        }

        if (entryPointFilePath.EndsWith(".cs", StringComparison.OrdinalIgnoreCase))
        {
            return true;
        }

        // Check if the first two characters are #!
        try
        {
            using var stream = File.OpenRead(entryPointFilePath);
            int first = stream.ReadByte();
            int second = stream.ReadByte();
            return first == '#' && second == '!';
        }
        catch
        {
            return false;
        }
    }
}

internal readonly record struct SourceFile(string Path, SourceText Text)
{
    public static SourceFile Load(string filePath)
    {
        using var stream = File.OpenRead(filePath);
        return new SourceFile(filePath, SourceText.From(stream, Encoding.UTF8));
    }

    public SourceFile WithText(SourceText newText)
    {
        return new SourceFile(Path, newText);
    }

    public void Save()
    {
        using var stream = File.Open(Path, FileMode.Create, FileAccess.Write);
        using var writer = new StreamWriter(stream, Encoding.UTF8);
        Text.Write(writer);
    }

    public FileLinePositionSpan GetFileLinePositionSpan(TextSpan span)
    {
        return new FileLinePositionSpan(Path, Text.Lines.GetLinePositionSpan(span));
    }

    public string GetLocationString(TextSpan span)
    {
        var positionSpan = GetFileLinePositionSpan(span);
        return $"{positionSpan.Path}:{positionSpan.StartLinePosition.Line + 1}";
    }
}

internal static partial class Patterns
{
    [GeneratedRegex("""\s+""")]
    public static partial Regex Whitespace { get; }

    [GeneratedRegex("""[\s@=/]""")]
    public static partial Regex DisallowedNameCharacters { get; }

    [GeneratedRegex("""^/\w+:".*"$""", RegexOptions.Singleline)]
    public static partial Regex EscapedCompilerOption { get; }
}

internal struct WhiteSpaceInfo
{
    public int LineBreaks;
    public int TotalLength;
}

/// <summary>
/// Represents a C# directive starting with <c>#:</c> (a.k.a., "file-level directive").
/// Those are ignored by the language but recognized by us.
/// </summary>
internal abstract class CSharpDirective(in CSharpDirective.ParseInfo info)
{
    public ParseInfo Info { get; } = info;

    public readonly struct ParseInfo
    {
        /// <summary>
        /// Span of the full line including the trailing line break.
        /// </summary>
        public required TextSpan Span { get; init; }
        public required WhiteSpaceInfo LeadingWhiteSpace { get; init; }
        public required WhiteSpaceInfo TrailingWhiteSpace { get; init; }
    }

    public readonly struct ParseContext
    {
        public required ParseInfo Info { get; init; }
        public required DiagnosticBag Diagnostics { get; init; }
        public required SourceFile SourceFile { get; init; }
        public required string DirectiveKind { get; init; }
        public required string DirectiveText { get; init; }
    }

    public static Named? Parse(in ParseContext context)
    {
        return context.DirectiveKind switch
        {
            "sdk" => Sdk.Parse(context),
            "property" => Property.Parse(context),
            "package" => Package.Parse(context),
            "project" => Project.Parse(context),
            var other => context.Diagnostics.AddError<Named>(context.SourceFile, context.Info.Span, location => string.Format(CliCommandStrings.UnrecognizedDirective, other, location)),
        };
    }

    private static (string, string?)? ParseOptionalTwoParts(in ParseContext context, char separator)
    {
        var i = context.DirectiveText.IndexOf(separator, StringComparison.Ordinal);
        var firstPart = (i < 0 ? context.DirectiveText : context.DirectiveText.AsSpan(..i)).TrimEnd();

        string directiveKind = context.DirectiveKind;
        if (firstPart.IsWhiteSpace())
        {
            return context.Diagnostics.AddError<(string, string?)?>(context.SourceFile, context.Info.Span, location => string.Format(CliCommandStrings.MissingDirectiveName, directiveKind, location));
        }

        // If the name contains characters that resemble separators, report an error to avoid any confusion.
        if (Patterns.DisallowedNameCharacters.IsMatch(firstPart))
        {
            return context.Diagnostics.AddError<(string, string?)?>(context.SourceFile, context.Info.Span, location => string.Format(CliCommandStrings.InvalidDirectiveName, directiveKind, separator, location));
        }

        var secondPart = i < 0 ? [] : context.DirectiveText.AsSpan((i + 1)..).TrimStart();
        if (i < 0 || secondPart.IsWhiteSpace())
        {
            return (firstPart.ToString(), null);
        }

        return (firstPart.ToString(), secondPart.ToString());
    }

    public abstract override string ToString();

    /// <summary>
    /// <c>#!</c> directive.
    /// </summary>
    public sealed class Shebang(in ParseInfo info) : CSharpDirective(info)
    {
        public override string ToString() => "#!";
    }

    public abstract class Named(in ParseInfo info) : CSharpDirective(info)
    {
        public required string Name { get; init; }
    }

    /// <summary>
    /// <c>#:sdk</c> directive.
    /// </summary>
    public sealed class Sdk(in ParseInfo info) : Named(info)
    {
        public string? Version { get; init; }

        public static new Sdk? Parse(in ParseContext context)
        {
            if (ParseOptionalTwoParts(context, separator: '@') is not var (sdkName, sdkVersion))
            {
                return null;
            }

            return new Sdk(context.Info)
            {
                Name = sdkName,
                Version = sdkVersion,
            };
        }

        public override string ToString() => Version is null ? $"#:sdk {Name}" : $"#:sdk {Name}@{Version}";
    }

    /// <summary>
    /// <c>#:property</c> directive.
    /// </summary>
    public sealed class Property(in ParseInfo info) : Named(info)
    {
        public required string Value { get; init; }

        public static new Property? Parse(in ParseContext context)
        {
            if (ParseOptionalTwoParts(context, separator: '=') is not var (propertyName, propertyValue))
            {
                return null;
            }

            if (propertyValue is null)
            {
                return context.Diagnostics.AddError<Property?>(context.SourceFile, context.Info.Span, static location => string.Format(CliCommandStrings.PropertyDirectiveMissingParts, location));
            }

            try
            {
                propertyName = XmlConvert.VerifyName(propertyName);
            }
            catch (XmlException ex)
            {
                return context.Diagnostics.AddError<Property?>(context.SourceFile, context.Info.Span, location => string.Format(CliCommandStrings.PropertyDirectiveInvalidName, location, ex.Message), ex);
            }

            if (propertyName.Equals("RestoreUseStaticGraphEvaluation", StringComparison.OrdinalIgnoreCase) &&
                MSBuildUtilities.ConvertStringToBool(propertyValue))
            {
                context.Diagnostics.AddError(context.SourceFile, context.Info.Span, static location => string.Format(CliCommandStrings.StaticGraphRestoreNotSupported, location));
            }

            return new Property(context.Info)
            {
                Name = propertyName,
                Value = propertyValue,
            };
        }

        public override string ToString() => $"#:property {Name}={Value}";
    }

    /// <summary>
    /// <c>#:package</c> directive.
    /// </summary>
    public sealed class Package(in ParseInfo info) : Named(info)
    {
        public string? Version { get; init; }

        public static new Package? Parse(in ParseContext context)
        {
            if (ParseOptionalTwoParts(context, separator: '@') is not var (packageName, packageVersion))
            {
                return null;
            }

            return new Package(context.Info)
            {
                Name = packageName,
                Version = packageVersion,
            };
        }

        public override string ToString() => Version is null ? $"#:package {Name}" : $"#:package {Name}@{Version}";
    }

    /// <summary>
    /// <c>#:project</c> directive.
    /// </summary>
    public sealed class Project(in ParseInfo info) : Named(info)
    {
        public static new Project? Parse(in ParseContext context)
        {
            var directiveText = context.DirectiveText;
            if (directiveText.IsWhiteSpace())
            {
                string directiveKind = context.DirectiveKind;
                return context.Diagnostics.AddError<Project?>(context.SourceFile, context.Info.Span, location => string.Format(CliCommandStrings.MissingDirectiveName, directiveKind, location));
            }

            try
            {
                // If the path is a directory like '../lib', transform it to a project file path like '../lib/lib.csproj'.
                // Also normalize blackslashes to forward slashes to ensure the directive works on all platforms.
                var sourceDirectory = Path.GetDirectoryName(context.SourceFile.Path) ?? ".";
                var resolvedProjectPath = Path.Combine(sourceDirectory, directiveText.Replace('\\', '/'));
                if (Directory.Exists(resolvedProjectPath))
                {
                    var fullFilePath = MsbuildProject.GetProjectFileFromDirectory(resolvedProjectPath).FullName;
                    directiveText = Path.GetRelativePath(relativeTo: sourceDirectory, fullFilePath);
                }
                else if (!File.Exists(resolvedProjectPath))
                {
                    throw new GracefulException(CliStrings.CouldNotFindProjectOrDirectory, resolvedProjectPath);
                }
            }
            catch (GracefulException e)
            {
                context.Diagnostics.AddError(context.SourceFile, context.Info.Span, location => string.Format(CliCommandStrings.InvalidProjectDirective, location, e.Message), e);
            }

            return new Project(context.Info)
            {
                Name = directiveText,
            };
        }

        public override string ToString() => $"#:project {Name}";
    }
}

/// <summary>
/// Used for deduplication - compares directives by their type and name (ignoring case).
/// </summary>
internal sealed class NamedDirectiveComparer : IEqualityComparer<CSharpDirective.Named>
{
    public static readonly NamedDirectiveComparer Instance = new();

    private NamedDirectiveComparer() { }

    public bool Equals(CSharpDirective.Named? x, CSharpDirective.Named? y)
    {
        if (ReferenceEquals(x, y)) return true;

        if (x is null || y is null) return false;

        return x.GetType() == y.GetType() &&
            string.Equals(x.Name, y.Name, StringComparison.OrdinalIgnoreCase);
    }

    public int GetHashCode(CSharpDirective.Named obj)
    {
        return HashCode.Combine(
            obj.GetType().GetHashCode(),
            obj.Name.GetHashCode(StringComparison.OrdinalIgnoreCase));
    }
}

internal sealed class SimpleDiagnostic
{
    public required Position Location { get; init; }
    public required string Message { get; init; }

    /// <summary>
    /// An adapter of <see cref="FileLinePositionSpan"/> that ensures we JSON-serialize only the necessary fields.
    /// </summary>
    public readonly struct Position
    {
        public string Path { get; init; }
        public LinePositionSpan Span { get; init; }

        public static implicit operator Position(FileLinePositionSpan fileLinePositionSpan) => new()
        {
            Path = fileLinePositionSpan.Path,
            Span = fileLinePositionSpan.Span,
        };
    }
}

internal readonly struct DiagnosticBag
{
    public bool IgnoreDiagnostics { get; private init; }

    /// <summary>
    /// If <see langword="null"/> and <see cref="IgnoreDiagnostics"/> is <see langword="false"/>, the first diagnostic is thrown as <see cref="GracefulException"/>.
    /// </summary>
    public ImmutableArray<SimpleDiagnostic>.Builder? Builder { get; private init; }

    public static DiagnosticBag ThrowOnFirst() => default;
    public static DiagnosticBag Collect(out ImmutableArray<SimpleDiagnostic>.Builder builder) => new() { Builder = builder = ImmutableArray.CreateBuilder<SimpleDiagnostic>() };
    public static DiagnosticBag Ignore() => new() { IgnoreDiagnostics = true, Builder = null };

    public void AddError(SourceFile sourceFile, TextSpan span, Func<string, string> messageFactory, Exception? inner = null)
    {
        if (Builder != null)
        {
            Debug.Assert(!IgnoreDiagnostics);
            Builder.Add(new SimpleDiagnostic { Location = sourceFile.GetFileLinePositionSpan(span), Message = messageFactory(sourceFile.GetLocationString(span)) });
        }
        else if (!IgnoreDiagnostics)
        {
            throw new GracefulException(messageFactory(sourceFile.GetLocationString(span)), inner);
        }
    }

    public T? AddError<T>(SourceFile sourceFile, TextSpan span, Func<string, string> messageFactory, Exception? inner = null)
    {
        AddError(sourceFile, span, messageFactory, inner);
        return default;
    }
}

internal sealed class RunFileBuildCacheEntry
{
    private static StringComparer GlobalPropertiesComparer => StringComparer.OrdinalIgnoreCase;

    /// <summary>
    /// We can't know which parts of the path are case insensitive, so we are conservative
    /// to avoid false positives in the cache (saying we are up to date even if we are not).
    /// </summary>
    private static StringComparer FilePathComparer => StringComparer.Ordinal;

    [JsonObjectCreationHandling(JsonObjectCreationHandling.Populate)]
    public Dictionary<string, string> GlobalProperties { get; }

    /// <summary>
    /// Full paths.
    /// </summary>
    [JsonObjectCreationHandling(JsonObjectCreationHandling.Populate)]
    public HashSet<string> ImplicitBuildFiles { get; }

    /// <summary>
    /// <see cref="CSharpDirective"/>s recognized by the SDK (i.e., except shebang).
    /// </summary>
    public ImmutableArray<string> Directives { get; set; } = [];

    public BuildLevel BuildLevel { get; set; }

    public string? SdkVersion { get; set; } // should be required and init-only but https://github.com/dotnet/runtime/issues/92877

    public string? RuntimeVersion { get; set; } // should be required and init-only but https://github.com/dotnet/runtime/issues/92877

    public RunProperties? Run { get; set; }

    /// <summary>
    /// <see cref="CSharpCompilerCommand.CscArguments"/>
    /// </summary>
    public ImmutableArray<string> CscArguments { get; set; } = [];

    /// <summary>
    /// <see cref="CSharpCompilerCommand.BuildResultFile"/>
    /// </summary>
    public string? BuildResultFile { get; set; }

    [JsonConstructor]
    public RunFileBuildCacheEntry()
    {
        GlobalProperties = new(GlobalPropertiesComparer);
        ImplicitBuildFiles = new(FilePathComparer);
    }

    public RunFileBuildCacheEntry(Dictionary<string, string> globalProperties)
    {
        Debug.Assert(globalProperties.Comparer == GlobalPropertiesComparer);
        GlobalProperties = globalProperties;
        ImplicitBuildFiles = new(FilePathComparer);
    }
}

[JsonSerializable(typeof(RunFileBuildCacheEntry))]
[JsonSerializable(typeof(RunFileArtifactsMetadata))]
internal partial class RunFileJsonSerializerContext : JsonSerializerContext;

internal enum BuildLevel
{
    /// <summary>
    /// No build is necessary, build outputs are up to date wrt. inputs.
    /// </summary>
    None,

    /// <summary>
    /// Only C# files are modified and there are no SDK-recognized <see cref="CSharpDirective"/>s.
    /// We can invoke just the C# compiler to get up to date.
    /// </summary>
    Csc,

    /// <summary>
    /// We need to invoke MSBuild to get up to date.
    /// </summary>
    All,
}

[Flags]
internal enum AppKinds
{
    None = 0,
    ProjectBased = 1 << 0,
    FileBased = 1 << 1,
    Any = ProjectBased | FileBased,
}<|MERGE_RESOLUTION|>--- conflicted
+++ resolved
@@ -339,11 +339,7 @@
             {
                 var buildRequest = new BuildRequestData(
                     CreateProjectInstance(projectCollection),
-<<<<<<< HEAD
-                    targetsToBuild: MSBuildArgs.RequestedTargets ?? [Constants.Build, Constants.CoreCompile]);
-=======
-                    targetsToBuild: RequestedTargets ?? []);
->>>>>>> 40271d4d
+                    targetsToBuild: RequestedTargets ?? [Constants.Build, Constants.CoreCompile]);
 
                 var buildResult = BuildManager.DefaultBuildManager.BuildRequest(buildRequest);
                 if (buildResult.OverallResult != BuildResultCode.Success)
@@ -359,6 +355,8 @@
                     // Cache run info (to avoid re-evaluating the project instance).
                     cache.CurrentEntry.Run = RunProperties.FromProject(buildRequest.ProjectInstance);
 
+                    TryCacheCscArguments(cache, buildResult, buildRequest.ProjectInstance);
+
                     MarkBuildSuccess(cache);
                 }
 
@@ -366,17 +364,11 @@
                 buildOrRestoreResult = buildResult;
             }
 
-<<<<<<< HEAD
-                TryCacheCscArguments(cache, buildResult, buildRequest.ProjectInstance);
-
-                MarkBuildSuccess(cache);
-=======
             // Print build information.
             if (msbuildGet)
             {
                 projectInstance ??= CreateProjectInstance(projectCollection);
                 PrintBuildInformation(projectCollection, projectInstance, buildOrRestoreResult);
->>>>>>> 40271d4d
             }
 
             BuildManager.DefaultBuildManager.EndBuild();
@@ -452,7 +444,6 @@
             return null;
         }
 
-<<<<<<< HEAD
         void TryCacheCscArguments(CacheInfo cache, BuildResult result, ProjectInstance projectInstance)
         {
             if (!MSBuildUtilities.ConvertStringToBool(projectInstance.GetPropertyValue(FileBasedProgramCanSkipMSBuild), defaultValue: true))
@@ -491,28 +482,10 @@
                         .ToImmutableArray();
                     cache.CurrentEntry.BuildResultFile = buildResultItem.GetMetadata(Constants.FullPath);
                     Reporter.Verbose.WriteLine($"Found CSC arguments ({cache.CurrentEntry.CscArguments.Length}) and build result path: {cache.CurrentEntry.BuildResultFile}");
-=======
-        void PrintBuildInformation(ProjectCollection projectCollection, ProjectInstance projectInstance, BuildResult? buildOrRestoreResult)
-        {
-            var resultOutputFile = MSBuildArgs.GetResultOutputFile is [{ } file, ..] ? file : null;
-
-            // If a single property is requested, don't print as JSON.
-            if (MSBuildArgs is { GetProperty: [{ } singlePropertyName], GetItem: null or [], GetTargetResult: null or [] })
-            {
-                var result = projectInstance.GetPropertyValue(singlePropertyName);
-                if (resultOutputFile == null)
-                {
-                    Console.WriteLine(result);
-                }
-                else
-                {
-                    File.WriteAllText(path: resultOutputFile, contents: result + Environment.NewLine);
->>>>>>> 40271d4d
                 }
             }
             else
             {
-<<<<<<< HEAD
                 Reporter.Verbose.WriteLine($"No CSC arguments found in targets: {string.Join(", ", result.ResultsByTarget.Keys)}");
             }
 
@@ -526,7 +499,28 @@
                 }
 
                 return arg;
-=======
+            }
+        }
+
+        void PrintBuildInformation(ProjectCollection projectCollection, ProjectInstance projectInstance, BuildResult? buildOrRestoreResult)
+        {
+            var resultOutputFile = MSBuildArgs.GetResultOutputFile is [{ } file, ..] ? file : null;
+
+            // If a single property is requested, don't print as JSON.
+            if (MSBuildArgs is { GetProperty: [{ } singlePropertyName], GetItem: null or [], GetTargetResult: null or [] })
+            {
+                var result = projectInstance.GetPropertyValue(singlePropertyName);
+                if (resultOutputFile == null)
+                {
+                    Console.WriteLine(result);
+                }
+                else
+                {
+                    File.WriteAllText(path: resultOutputFile, contents: result + Environment.NewLine);
+                }
+            }
+            else
+            {
                 using var stream = resultOutputFile == null
                    ? Console.OpenStandardOutput()
                    : new FileStream(resultOutputFile, FileMode.Create, FileAccess.Write, FileShare.Read);
@@ -625,7 +619,6 @@
                 writer.WriteEndObject();
                 writer.Flush();
                 stream.Write(Encoding.UTF8.GetBytes(Environment.NewLine));
->>>>>>> 40271d4d
             }
         }
     }

--- conflicted
+++ resolved
@@ -1432,8 +1432,6 @@
         }
     }
 
-<<<<<<< HEAD
-=======
     public static SyntaxTokenParser CreateTokenizer(SourceText text)
     {
         return SyntaxFactory.CreateTokenParser(text,
@@ -1614,7 +1612,6 @@
         }
     }
 
->>>>>>> 2b9fc02a
     public static SourceText? RemoveDirectivesFromFile(ImmutableArray<CSharpDirective> directives, SourceText text)
     {
         if (directives.Length == 0)

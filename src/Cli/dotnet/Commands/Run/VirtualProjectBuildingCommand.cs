﻿// Licensed to the .NET Foundation under one or more agreements.
// The .NET Foundation licenses this file to you under the MIT license.

using System;
using System.Collections.Frozen;
using System.Collections.Immutable;
using System.Collections.ObjectModel;
using System.Diagnostics;
using System.Diagnostics.CodeAnalysis;
using System.Security;
using System.Text.Json;
using System.Text.Json.Serialization;
using System.Text.RegularExpressions;
using System.Xml;
using Microsoft.Build.Construction;
using Microsoft.Build.Definition;
using Microsoft.Build.Evaluation;
using Microsoft.Build.Execution;
using Microsoft.Build.Framework;
using Microsoft.Build.Logging;
using Microsoft.Build.Logging.SimpleErrorLogger;
using Microsoft.CodeAnalysis;
using Microsoft.CodeAnalysis.CSharp;
using Microsoft.CodeAnalysis.CSharp.Syntax;
using Microsoft.CodeAnalysis.Text;
using Microsoft.DotNet.Cli.Commands.Clean.FileBasedAppArtifacts;
using Microsoft.DotNet.Cli.Commands.Restore;
using Microsoft.DotNet.Cli.Utils;
using Microsoft.DotNet.Cli.Utils.Extensions;
using Microsoft.DotNet.FileBasedPrograms;

namespace Microsoft.DotNet.Cli.Commands.Run;

/// <summary>
/// Used to build a virtual project file in memory to support <c>dotnet run file.cs</c>.
/// </summary>
internal sealed class VirtualProjectBuildingCommand : CommandBase
{
    /// <summary>
    /// A file put into the artifacts directory when build starts.
    /// It contains full path to the original source file to allow tracking down the input corresponding to the output.
    /// It is also used to check whether the previous build has failed (when it is newer than the <see cref="BuildSuccessCacheFileName"/>).
    /// </summary>
    private const string BuildStartCacheFileName = "build-start.cache";

    /// <summary>
    /// A file written in the artifacts directory on successful builds used to determine whether a re-build is needed.
    /// </summary>
    private const string BuildSuccessCacheFileName = "build-success.cache";

    internal const string FileBasedProgramCanSkipMSBuild = nameof(FileBasedProgramCanSkipMSBuild);

    /// <summary>
    /// <c>IsMSBuildFile</c> is <see langword="true"/> if the presence of the implicit build file (even if there are no <see cref="CSharpDirective"/>s)
    /// implies that CSC is not enough and MSBuild is needed to build the project, i.e., the file alone can affect MSBuild props or targets.
    /// </summary>
    /// <remarks>
    /// For example, the simple programs our CSC optimized path handles do not need NuGet restore, hence we can ignore NuGet config files.
    /// </remarks>
    private static readonly ImmutableArray<(string Name, bool IsMSBuildFile)> s_implicitBuildFiles =
    [
        ("global.json", false),

        // All these casings are recognized on case-sensitive platforms:
        // https://github.com/NuGet/NuGet.Client/blob/ab6b96fd9ba07ed3bf629ee389799ca4fb9a20fb/src/NuGet.Core/NuGet.Configuration/Settings/Settings.cs#L32-L37
        ("nuget.config", false),
        ("NuGet.config", false),
        ("NuGet.Config", false),

        ("Directory.Build.props", true),
        ("Directory.Build.targets", true),
        ("Directory.Packages.props", true),
        ("Directory.Build.rsp", true),
        ("MSBuild.rsp", true),
    ];

    /// <remarks>
    /// Kept in sync with the default <c>dotnet new console</c> project file (enforced by <c>DotnetProjectAddTests.SameAsTemplate</c>).
    /// </remarks>
    public static readonly FrozenDictionary<string, string> DefaultProperties = FrozenDictionary.Create<string, string>(StringComparer.OrdinalIgnoreCase,
    [
        new("OutputType", "Exe"),
        new("TargetFramework", $"net{TargetFrameworkVersion}"),
        new("ImplicitUsings", "enable"),
        new("Nullable", "enable"),
        new("PublishAot", "true"),
        new("PackAsTool", "true"),
    ]);

    /// <summary>
    /// For purposes of determining whether CSC is enough to build as opposed to full MSBuild,
    /// we can ignore properties that do not affect the build on their own.
    /// See also the <c>IsMSBuildFile</c> flag in <see cref="s_implicitBuildFiles"/>.
    /// </summary>
    /// <remarks>
    /// This is an <see cref="IEnumerable{T}"/> rather than <see cref="ImmutableArray{T}"/> to avoid boxing at the use site.
    /// </remarks>
    private static readonly IEnumerable<string> s_ignorableProperties =
    [
        // These are set by default by `dotnet run`, so at least these must be ignored otherwise the CSC optimization would not kick in by default.
        "NuGetInteractive",
        "_BuildNonexistentProjectsByDefault",
        "RestoreUseSkipNonexistentTargets",
        "ProvideCommandLineArgs",
    ];

    public static string TargetFrameworkVersion => Product.TargetFrameworkVersion;

    public VirtualProjectBuildingCommand(
        string entryPointFileFullPath,
        MSBuildArgs msbuildArgs)
    {
        Debug.Assert(Path.IsPathFullyQualified(entryPointFileFullPath));

        EntryPointFileFullPath = entryPointFileFullPath;
        MSBuildArgs = msbuildArgs.CloneWithAdditionalProperties(new Dictionary<string, string>(StringComparer.OrdinalIgnoreCase)
        {
            // See https://github.com/dotnet/msbuild/blob/main/documentation/specs/build-nonexistent-projects-by-default.md.
            { "_BuildNonexistentProjectsByDefault", bool.TrueString },
            { "RestoreUseSkipNonexistentTargets", bool.FalseString },
            { "ProvideCommandLineArgs", bool.TrueString },
        }
        .AsReadOnly());

        if (MSBuildArgs.RequestedTargets is null or [])
        {
            RequestedTargets = MSBuildArgs.GetTargetResult;
        }
        else if (MSBuildArgs.GetTargetResult is null or [])
        {
            RequestedTargets = MSBuildArgs.RequestedTargets;
        }
        else
        {
            RequestedTargets = MSBuildArgs.RequestedTargets
                .Union(MSBuildArgs.GetTargetResult, StringComparer.OrdinalIgnoreCase)
                .ToArray();
        }
    }

    public string EntryPointFileFullPath { get; }
    public MSBuildArgs MSBuildArgs { get; }
    private string[]? RequestedTargets { get; }
    public string? CustomArtifactsPath { get; init; }
    public string ArtifactsPath => field ??= CustomArtifactsPath ?? GetArtifactsPath(EntryPointFileFullPath);
    public bool NoRestore { get; init; }

    /// <summary>
    /// If <see langword="true"/>, build markers are not checked and hence MSBuild is always run.
    /// This property does not control whether the build markers are written, use <see cref="NoWriteBuildMarkers"/> for that.
    /// </summary>
    public bool NoCache { get; init; }

    public bool NoBuild { get; init; }

    /// <summary>
    /// Filled during <see cref="Execute"/>.
    /// </summary>
    public (BuildLevel Level, CacheInfo? Cache) LastBuild { get; private set; }

    /// <summary>
    /// If <see langword="true"/>, no build markers are written
    /// (like <see cref="BuildStartCacheFileName"/> and <see cref="BuildSuccessCacheFileName"/>).
    /// Also skips automatic cleanup.
    /// This property does not control whether the markers are checked, use <see cref="NoCache"/> for that.
    /// </summary>
    public bool NoWriteBuildMarkers { get; init; }

    private SourceFile EntryPointSourceFile
    {
        get
        {
            if (field == default)
            {
                field = SourceFile.Load(EntryPointFileFullPath);
            }

            return field;
        }
    }

    public ImmutableArray<CSharpDirective> Directives
    {
        get
        {
            if (field.IsDefault)
            {
<<<<<<< HEAD
                field = FindDirectives(EntryPointSourceFile, reportAllErrors: false, DiagnosticBag.ThrowOnFirst());
=======
                var sourceFile = SourceFile.Load(EntryPointFileFullPath);
                field = FileLevelDirectiveHelpers.FindDirectives(sourceFile, reportAllErrors: false, DiagnosticBag.ThrowOnFirst());
>>>>>>> 30287ee9
                Debug.Assert(!field.IsDefault);
            }

            return field;
        }

        set;
    }

    public override int Execute()
    {
        bool msbuildGet = MSBuildArgs.GetProperty is [_, ..] || MSBuildArgs.GetItem is [_, ..] || MSBuildArgs.GetTargetResult is [_, ..];
        bool evalOnly = msbuildGet && RequestedTargets is null or [];
        bool minimizeStdOut = msbuildGet && MSBuildArgs.GetResultOutputFile is null or [];

        var verbosity = MSBuildArgs.Verbosity ?? MSBuildForwardingAppWithoutLogging.DefaultVerbosity;
        var consoleLogger = minimizeStdOut
            ? new SimpleErrorLogger()
            : CommonRunHelpers.GetConsoleLogger(MSBuildArgs.CloneWithExplicitArgs([$"--verbosity:{verbosity}", .. MSBuildArgs.OtherMSBuildArgs]));
        var binaryLogger = GetBinaryLogger(MSBuildArgs.OtherMSBuildArgs);

        CacheInfo? cache = null;

        if (msbuildGet)
        {
            LastBuild = (BuildLevel.None, Cache: null);
        }
        else if (NoBuild)
        {
            // This is reached only during `restore`, not `run --no-build`
            // (in the latter case, this virtual building command is not executed at all).
            Debug.Assert(!NoRestore);

            LastBuild = (BuildLevel.None, Cache: null);

            if (!NoWriteBuildMarkers)
            {
                CreateTempSubdirectory(ArtifactsPath);
                MarkArtifactsFolderUsed();
            }
        }
        else
        {
            if (NoCache)
            {
                cache = ComputeCacheEntry();
                cache.CurrentEntry.BuildLevel = BuildLevel.All;
                LastBuild = (BuildLevel.All, cache);
            }
            else
            {
                var buildLevel = GetBuildLevel(out cache);
                cache.CurrentEntry.BuildLevel = buildLevel;
                LastBuild = (buildLevel, cache);

                if (buildLevel is BuildLevel.None)
                {
                    if (binaryLogger is not null)
                    {
                        Reporter.Output.WriteLine(CliCommandStrings.NoBinaryLogBecauseUpToDate.Yellow());
                    }

                    // No rebuild, can reuse run properties.
                    cache.CurrentEntry.Run = cache.PreviousEntry?.Run;

                    MarkArtifactsFolderUsed();
                    return 0;
                }

                if (buildLevel is BuildLevel.Csc)
                {
                    if (binaryLogger is not null)
                    {
                        Reporter.Output.WriteLine(CliCommandStrings.NoBinaryLogBecauseRunningJustCsc.Yellow());
                    }

                    MarkBuildStart();

                    // Execute CSC.
                    int result = new CSharpCompilerCommand
                    {
                        EntryPointFileFullPath = EntryPointFileFullPath,
                        ArtifactsPath = ArtifactsPath,
                        CanReuseAuxiliaryFiles = cache.DetermineFinalCanReuseAuxiliaryFiles(),
                        CscArguments = cache.PreviousEntry?.CscArguments ?? [],
                        BuildResultFile = cache.PreviousEntry?.BuildResultFile,
                    }
                    .Execute(out bool fallbackToNormalBuild);

                    if (!fallbackToNormalBuild)
                    {
                        if (result == 0)
                        {
                            MarkBuildSuccess(cache);
                        }

                        return result;
                    }

                    Debug.Assert(result != 0);
                }

                Debug.Assert(buildLevel is BuildLevel.All or BuildLevel.Csc);
            }

            MarkBuildStart();
        }

        if (!NoWriteBuildMarkers && !msbuildGet)
        {
            CleanFileBasedAppArtifactsCommand.StartAutomaticCleanupIfNeeded();
        }

        Dictionary<string, string?> savedEnvironmentVariables = [];
        try
        {
            // Set environment variables.
            foreach (var (key, value) in MSBuildForwardingAppWithoutLogging.GetMSBuildRequiredEnvironmentVariables())
            {
                savedEnvironmentVariables[key] = Environment.GetEnvironmentVariable(key);
                Environment.SetEnvironmentVariable(key, value);
            }

            // Set up MSBuild.
            ReadOnlySpan<ILogger> binaryLoggers = binaryLogger is null ? [] : [binaryLogger.Value];
            IEnumerable<ILogger> loggers = [.. binaryLoggers, consoleLogger];
            var projectCollection = new ProjectCollection(
                MSBuildArgs.GlobalProperties,
                loggers,
                ToolsetDefinitionLocations.Default);
            var parameters = new BuildParameters(projectCollection)
            {
                Loggers = loggers,
                LogTaskInputs = binaryLoggers.Length != 0,
            };

            BuildManager.DefaultBuildManager.BeginBuild(parameters);

            int exitCode = 0;
            ProjectInstance? projectInstance = null;
            BuildResult? buildOrRestoreResult = null;

            // Do a restore first (equivalent to MSBuild's "implicit restore", i.e., `/restore`).
            // See https://github.com/dotnet/msbuild/blob/a1c2e7402ef0abe36bf493e395b04dd2cb1b3540/src/MSBuild/XMake.cs#L1838
            // and https://github.com/dotnet/msbuild/issues/11519.
            if (!NoRestore && !evalOnly)
            {
                var restoreRequest = new BuildRequestData(
                    CreateProjectInstance(projectCollection, addGlobalProperties: AddRestoreGlobalProperties(MSBuildArgs.RestoreGlobalProperties)),
                    targetsToBuild: ["Restore"],
                    hostServices: null,
                    BuildRequestDataFlags.ClearCachesAfterBuild | BuildRequestDataFlags.SkipNonexistentTargets | BuildRequestDataFlags.IgnoreMissingEmptyAndInvalidImports | BuildRequestDataFlags.FailOnUnresolvedSdk);

                var restoreResult = BuildManager.DefaultBuildManager.BuildRequest(restoreRequest);
                if (restoreResult.OverallResult != BuildResultCode.Success)
                {
                    exitCode = 1;
                }

                projectInstance = restoreRequest.ProjectInstance;
                buildOrRestoreResult = restoreResult;
            }

            // Then do a build.
            if (exitCode == 0 && !NoBuild && !evalOnly)
            {
                var buildRequest = new BuildRequestData(
                    CreateProjectInstance(projectCollection),
                    targetsToBuild: RequestedTargets ?? [Constants.Build, Constants.CoreCompile]);

                var buildResult = BuildManager.DefaultBuildManager.BuildRequest(buildRequest);
                if (buildResult.OverallResult != BuildResultCode.Success)
                {
                    exitCode = 1;
                }

                if (exitCode == 0 && !msbuildGet)
                {
                    Debug.Assert(cache != null);
                    Debug.Assert(buildRequest.ProjectInstance != null);

                    // Cache run info (to avoid re-evaluating the project instance).
                    cache.CurrentEntry.Run = RunProperties.TryFromProject(buildRequest.ProjectInstance, out var runProperties)
                        ? runProperties
                        : null;

                    if (!MSBuildUtilities.ConvertStringToBool(buildRequest.ProjectInstance.GetPropertyValue(FileBasedProgramCanSkipMSBuild), defaultValue: true))
                    {
                        Reporter.Verbose.WriteLine($"Not saving cache because there is an opt-out via MSBuild property {FileBasedProgramCanSkipMSBuild}.");
                    }
                    else
                    {
                        CacheCscArguments(cache, buildResult);

                        MarkBuildSuccess(cache);
                    }
                }

                projectInstance = buildRequest.ProjectInstance;
                buildOrRestoreResult = buildResult;
            }

            // Print build information.
            if (msbuildGet)
            {
                projectInstance ??= CreateProjectInstance(projectCollection);
                PrintBuildInformation(projectCollection, projectInstance, buildOrRestoreResult);
            }

            BuildManager.DefaultBuildManager.EndBuild();
            consoleLogger = null; // avoid double disposal which would throw

            return exitCode;
        }
        catch (Exception e)
        {
            Reporter.Error.WriteLine(CommandLoggingContext.IsVerbose ?
                e.ToString().Red().Bold() :
                e.Message.Red().Bold());
            return 1;
        }
        finally
        {
            foreach (var (key, value) in savedEnvironmentVariables)
            {
                Environment.SetEnvironmentVariable(key, value);
            }

            binaryLogger?.Value.ReallyShutdown();
            consoleLogger?.Shutdown();
        }

        static Action<IDictionary<string, string>> AddRestoreGlobalProperties(ReadOnlyDictionary<string, string>? restoreProperties)
        {
            return globalProperties =>
            {
                globalProperties["MSBuildRestoreSessionId"] = Guid.NewGuid().ToString("D");
                globalProperties["MSBuildIsRestoring"] = bool.TrueString;
                foreach (var (key, value) in RestoringCommand.RestoreOptimizationProperties)
                {
                    globalProperties[key] = value;
                }
                if (restoreProperties is null)
                {
                    return;
                }
                foreach (var (key, value) in restoreProperties)
                {
                    if (value is not null)
                    {
                        globalProperties[key] = value;
                    }
                }
            };
        }

        static Lazy<FacadeLogger>? GetBinaryLogger(IReadOnlyList<string>? args)
        {
            if (args is null) return null;
            // Like in MSBuild, only the last binary logger is used.
            for (int i = args.Count - 1; i >= 0; i--)
            {
                var arg = args[i];
                if (LoggerUtility.IsBinLogArgument(arg))
                {
                    // We don't want to create the binlog file until actually needed, hence we wrap this in a Lazy.
                    return new(() =>
                    {
                        var logger = new BinaryLogger
                        {
                            Parameters = arg.IndexOf(':') is >= 0 and var index
                                ? arg[(index + 1)..]
                                : "msbuild.binlog",
                        };
                        return LoggerUtility.CreateFacadeLogger([logger]);
                    });
                }
            }

            return null;
        }

        void CacheCscArguments(CacheInfo cache, BuildResult result)
        {
            // We cannot reuse CSC arguments from previous run and skip MSBuild if there are project references
            // because we cannot easily detect whether any referenced projects have changed.
            if (Directives.Any(static d => d is CSharpDirective.Project))
            {
                Reporter.Verbose.WriteLine("Not saving CSC arguments because there is a project directive.");
                return;
            }

            if (result.TryGetResultsForTarget(Constants.CoreCompile, out var coreCompileResult) &&
                coreCompileResult.ResultCode == TargetResultCode.Success &&
                result.TryGetResultsForTarget(Constants.Build, out var buildResult) &&
                buildResult.ResultCode == TargetResultCode.Success &&
                buildResult.Items is [{ } buildResultItem])
            {
                if (coreCompileResult.Items.Length == 0)
                {
                    EnsurePreviousCacheEntry(cache);
                    cache.CurrentEntry.CscArguments = cache.PreviousEntry?.CscArguments ?? [];
                    cache.CurrentEntry.BuildResultFile = cache.PreviousEntry?.BuildResultFile;
                    Reporter.Verbose.WriteLine($"Reusing previous CSC arguments ({cache.CurrentEntry.CscArguments.Length}) because none were found in the {Constants.CoreCompile} target.");
                }
                else
                {
                    cache.CurrentEntry.CscArguments = coreCompileResult.Items
                        .Select(static i => i.GetMetadata(Constants.Identity))
                        .Where(static a => a != "/noconfig") // this option cannot be in the rsp file
                        .Select(Escape)
                        .ToImmutableArray();
                    cache.CurrentEntry.BuildResultFile = buildResultItem.GetMetadata(Constants.FullPath);
                    Reporter.Verbose.WriteLine($"Found CSC arguments ({cache.CurrentEntry.CscArguments.Length}) and build result path: {cache.CurrentEntry.BuildResultFile}");
                }
            }
            else
            {
                Reporter.Verbose.WriteLine($"No CSC arguments found in targets: {string.Join(", ", result.ResultsByTarget.Keys)}");
            }

            // Arguments coming from CoreCompile are escaped if they are in the form of `/option:"some path"`
            // but not if they are standalone paths - we need to escape the latter kind ourselves.
            static string Escape(string arg)
            {
                if (!Patterns.EscapedCompilerOption.IsMatch(arg))
                {
                    return CSharpCompilerCommand.EscapePathArgument(arg);
                }

                return arg;
            }
        }

        void PrintBuildInformation(ProjectCollection projectCollection, ProjectInstance projectInstance, BuildResult? buildOrRestoreResult)
        {
            var resultOutputFile = MSBuildArgs.GetResultOutputFile is [{ } file, ..] ? file : null;

            // If a single property is requested, don't print as JSON.
            if (MSBuildArgs is { GetProperty: [{ } singlePropertyName], GetItem: null or [], GetTargetResult: null or [] })
            {
                var result = projectInstance.GetPropertyValue(singlePropertyName);
                if (resultOutputFile == null)
                {
                    Console.WriteLine(result);
                }
                else
                {
                    File.WriteAllText(path: resultOutputFile, contents: result + Environment.NewLine);
                }
            }
            else
            {
                using var stream = resultOutputFile == null
                   ? Console.OpenStandardOutput()
                   : new FileStream(resultOutputFile, FileMode.Create, FileAccess.Write, FileShare.Read);
                using var writer = new Utf8JsonWriter(stream, new JsonWriterOptions { Indented = true });
                writer.WriteStartObject();

                if (MSBuildArgs.GetProperty is [_, ..])
                {
                    writer.WritePropertyName("Properties");
                    writer.WriteStartObject();

                    foreach (var propertyName in MSBuildArgs.GetProperty)
                    {
                        writer.WriteString(propertyName, projectInstance.GetPropertyValue(propertyName));
                    }

                    writer.WriteEndObject();
                }

                if (MSBuildArgs.GetItem is [_, ..])
                {
                    writer.WritePropertyName("Items");
                    writer.WriteStartObject();

                    foreach (var itemName in MSBuildArgs.GetItem)
                    {
                        writer.WritePropertyName(itemName);
                        writer.WriteStartArray();

                        foreach (var item in projectInstance.GetItems(itemName))
                        {
                            writer.WriteStartObject();
                            writer.WriteString("Identity", item.GetMetadataValue("Identity"));

                            foreach (var metadatumName in item.MetadataNames)
                            {
                                if (metadatumName.Equals("Identity", StringComparison.OrdinalIgnoreCase))
                                {
                                    continue;
                                }

                                writer.WriteString(metadatumName, item.GetMetadataValue(metadatumName));
                            }

                            writer.WriteEndObject();
                        }

                        writer.WriteEndArray();
                    }

                    writer.WriteEndObject();
                }

                if (MSBuildArgs.GetTargetResult is [_, ..])
                {
                    Debug.Assert(buildOrRestoreResult != null);

                    writer.WritePropertyName("TargetResults");
                    writer.WriteStartObject();

                    foreach (var targetName in MSBuildArgs.GetTargetResult)
                    {
                        var targetResult = buildOrRestoreResult.ResultsByTarget[targetName];

                        writer.WritePropertyName(targetName);
                        writer.WriteStartObject();
                        writer.WriteString("Result", targetResult.TargetResultCodeToString());
                        writer.WritePropertyName("Items");
                        writer.WriteStartArray();

                        foreach (var item in targetResult.Items)
                        {
                            writer.WriteStartObject();
                            writer.WriteString("Identity", item.GetMetadata("Identity"));

                            foreach (string metadatumName in item.MetadataNames)
                            {
                                if (metadatumName.Equals("Identity", StringComparison.OrdinalIgnoreCase))
                                {
                                    continue;
                                }

                                writer.WriteString(metadatumName, item.GetMetadata(metadatumName));
                            }

                            writer.WriteEndObject();
                        }

                        writer.WriteEndArray();
                        writer.WriteEndObject();
                    }

                    writer.WriteEndObject();
                }

                writer.WriteEndObject();
                writer.Flush();
                stream.Write(Encoding.UTF8.GetBytes(Environment.NewLine));
            }
        }
    }

    /// <summary>
    /// Common info needed by <see cref="ComputeCacheEntry"/> but also later stages.
    /// </summary>
    public sealed class CacheInfo
    {
        public required FileInfo EntryPointFile { get; init; }

        /// <summary>
        /// If <see cref="PreviousEntry"/> is <see langword="null"/> and this is
        /// <see langword="true"/>, it means previous entry was deserialized
        /// unsuccessfully (so no need to try again).
        /// </summary>
        public bool TriedDeserializingPreviousEntry { get; set; }

        public RunFileBuildCacheEntry? PreviousEntry { get; set; }
        public required RunFileBuildCacheEntry CurrentEntry { get; init; }

        /// <summary>
        /// The first of <see cref="CurrentEntry"/>'s <see cref="RunFileBuildCacheEntry.ImplicitBuildFiles"/>
        /// which is from the set of MSBuild <see cref="s_implicitBuildFiles"/>.
        /// </summary>
        public string? ExampleMSBuildFile { get; set; }

        /// <summary>
        /// We cannot reuse auxiliary files like <c>csc.rsp</c> for example when SDK version changes.
        /// </summary>
        /// <remarks>
        /// Only set during <see cref="NeedsToBuild"/> or <see cref="GetBuildLevel"/>.
        /// </remarks>
        public bool InitialCanReuseAuxiliaryFiles { get; set; } = true;

        /// <summary>
        /// Set during <see cref="NeedsToBuild"/>.
        /// </summary>
        public bool CanUseCscViaPreviousArguments { get; set; }

        public bool DetermineFinalCanReuseAuxiliaryFiles()
        {
            if (PreviousEntry?.CscArguments.IsDefaultOrEmpty == false)
            {
                return false;
            }

            if (!InitialCanReuseAuxiliaryFiles)
            {
                Reporter.Verbose.WriteLine("CSC auxiliary files can NOT be reused due to the same reason build is needed.");
                return false;
            }

            if (PreviousEntry?.BuildLevel != BuildLevel.Csc)
            {
                Reporter.Verbose.WriteLine("CSC auxiliary files can NOT be reused because previous build level was not CSC " +
                    $"(it was {PreviousEntry?.BuildLevel.ToString() ?? "N/A"}).");
                return false;
            }

            Reporter.Verbose.WriteLine("CSC auxiliary files can be reused.");
            return true;
        }
    }

    /// <summary>
    /// Compute current cache entry - we need to do this always:
    /// <list type="bullet">
    /// <item>if we can skip build, we still need to check everything in the cache entry (e.g., implicit build files)</item>
    /// <item>if we have to build, we need to have the cache entry to write it to the success cache file</item>
    /// </list>
    /// </summary>
    private CacheInfo ComputeCacheEntry()
    {
        var cacheEntry = new RunFileBuildCacheEntry(MSBuildArgs.GlobalProperties?.ToDictionary(StringComparer.OrdinalIgnoreCase) ?? new Dictionary<string, string>(StringComparer.OrdinalIgnoreCase))
        {
            Directives = Directives
                .Where(static d => d is not CSharpDirective.Shebang)
                .Select(static d => d.ToString())
                .ToImmutableArray(),
            SdkVersion = Product.Version,
            RuntimeVersion = CSharpCompilerCommand.RuntimeVersion,
        };

        var entryPointFile = new FileInfo(EntryPointFileFullPath);

        // Collect current implicit build files.
        CollectImplicitBuildFiles(entryPointFile.Directory, cacheEntry.ImplicitBuildFiles, out var exampleMSBuildFile);

        return new CacheInfo
        {
            EntryPointFile = entryPointFile,
            CurrentEntry = cacheEntry,
            ExampleMSBuildFile = exampleMSBuildFile,
        };
    }

    // internal for testing
    internal static void CollectImplicitBuildFiles(DirectoryInfo? startDirectory, HashSet<string> collectedPaths, out string? exampleMSBuildFile)
    {
        Debug.Assert(startDirectory != null);
        exampleMSBuildFile = null;
        for (DirectoryInfo? directory = startDirectory; directory != null; directory = directory.Parent)
        {
            foreach (var implicitBuildFile in s_implicitBuildFiles)
            {
                string implicitBuildFilePath = Path.Join(directory.FullName, implicitBuildFile.Name);
                if (File.Exists(implicitBuildFilePath))
                {
                    collectedPaths.Add(implicitBuildFilePath);

                    if (implicitBuildFile.IsMSBuildFile && exampleMSBuildFile is null)
                    {
                        exampleMSBuildFile = implicitBuildFilePath;
                    }
                }
            }
        }
    }

    private bool NeedsToBuild(out CacheInfo cache)
    {
        cache = ComputeCacheEntry();

        // Check cache files.

        string artifactsDirectory = ArtifactsPath;
        var successCacheFile = new FileInfo(Path.Join(artifactsDirectory, BuildSuccessCacheFileName));

        if (!successCacheFile.Exists)
        {
            Reporter.Verbose.WriteLine("Building because cache file does not exist: " + successCacheFile.FullName);
            return true;
        }

        var startCacheFile = new FileInfo(Path.Join(artifactsDirectory, BuildStartCacheFileName));
        if (!startCacheFile.Exists)
        {
            Reporter.Verbose.WriteLine("Building because start cache file does not exist: " + startCacheFile.FullName);
            return true;
        }

        DateTime buildTimeUtc = successCacheFile.LastWriteTimeUtc;

        if (startCacheFile.LastWriteTimeUtc > buildTimeUtc)
        {
            Reporter.Verbose.WriteLine("Building because start cache file is newer than success cache file (previous build likely failed): " + startCacheFile.FullName);
            return true;
        }

        Debug.Assert(!cache.TriedDeserializingPreviousEntry);
        var previousCacheEntry = DeserializeCacheEntry(successCacheFile.FullName);
        cache.TriedDeserializingPreviousEntry = true;
        if (previousCacheEntry is null)
        {
            cache.InitialCanReuseAuxiliaryFiles = false;
            Reporter.Verbose.WriteLine("Building because previous cache entry could not be deserialized: " + successCacheFile.FullName);
            return true;
        }

        cache.PreviousEntry = previousCacheEntry;
        var cacheEntry = cache.CurrentEntry;

        // Check that versions match.

        if (previousCacheEntry.SdkVersion != cacheEntry.SdkVersion)
        {
            cache.InitialCanReuseAuxiliaryFiles = false;
            Reporter.Verbose.WriteLine($"""
                Building because previous SDK version ({previousCacheEntry.SdkVersion}) does not match current ({cacheEntry.SdkVersion}): {successCacheFile.FullName}
                """);
            return true;
        }

        if (previousCacheEntry.RuntimeVersion != cacheEntry.RuntimeVersion)
        {
            cache.InitialCanReuseAuxiliaryFiles = false;
            Reporter.Verbose.WriteLine($"""
                Building because previous runtime version ({previousCacheEntry.RuntimeVersion}) does not match current ({cacheEntry.RuntimeVersion}): {successCacheFile.FullName}
                """);
            return true;
        }

        // Check that properties match.

        if (previousCacheEntry.GlobalProperties.Count != cacheEntry.GlobalProperties.Count)
        {
            Reporter.Verbose.WriteLine($"""
                Building because previous global properties count ({previousCacheEntry.GlobalProperties.Count}) does not match current count ({cacheEntry.GlobalProperties.Count}): {successCacheFile.FullName}
                """);
            return true;
        }

        foreach (var (key, value) in cacheEntry.GlobalProperties)
        {
            if (!previousCacheEntry.GlobalProperties.TryGetValue(key, out var otherValue) ||
                value != otherValue)
            {
                Reporter.Verbose.WriteLine($"""
                    Building because previous global property "{key}" ({otherValue}) does not match current ({value}): {successCacheFile.FullName}
                    """);
                return true;
            }
        }

        var entryPointFile = cache.EntryPointFile;

        // If the source file does not exist, we want to build so proper errors are reported.
        if (!entryPointFile.Exists)
        {
            Reporter.Verbose.WriteLine("Building because entry point file is missing: " + entryPointFile.FullName);
            return true;
        }

        // Check that the source file is not modified.
        if (entryPointFile.LastWriteTimeUtc > buildTimeUtc)
        {
            cache.CanUseCscViaPreviousArguments = true;
            Reporter.Verbose.WriteLine("Compiling because entry point file is modified: " + entryPointFile.FullName);
            return true;
        }

        // Check that implicit build files are not modified.
        foreach (var implicitBuildFilePath in previousCacheEntry.ImplicitBuildFiles)
        {
            var implicitBuildFileInfo = new FileInfo(implicitBuildFilePath);
            if (!implicitBuildFileInfo.Exists || implicitBuildFileInfo.LastWriteTimeUtc > buildTimeUtc)
            {
                Reporter.Verbose.WriteLine("Building because implicit build file is missing or modified: " + implicitBuildFileInfo.FullName);
                return true;
            }
        }

        // Check that no new implicit build files are present.
        foreach (var implicitBuildFilePath in cacheEntry.ImplicitBuildFiles)
        {
            if (!previousCacheEntry.ImplicitBuildFiles.Contains(implicitBuildFilePath))
            {
                Reporter.Verbose.WriteLine("Building because new implicit build file is present: " + implicitBuildFilePath);
                return true;
            }
        }

        return false;
    }

    private static RunFileBuildCacheEntry? DeserializeCacheEntry(string path)
    {
        try
        {
            using var stream = File.Open(path, FileMode.Open, FileAccess.Read, FileShare.Read);
            return JsonSerializer.Deserialize(stream, RunFileJsonSerializerContext.Default.RunFileBuildCacheEntry);
        }
        catch (Exception e)
        {
            Reporter.Verbose.WriteLine($"Failed to deserialize cache entry ({path}): {e.GetType().FullName}: {e.Message}");
            return null;
        }
    }

    public RunFileBuildCacheEntry? GetPreviousCacheEntry()
    {
        return DeserializeCacheEntry(Path.Join(ArtifactsPath, BuildSuccessCacheFileName));
    }

    private void EnsurePreviousCacheEntry(CacheInfo cache)
    {
        if (cache.PreviousEntry is null && !cache.TriedDeserializingPreviousEntry)
        {
            cache.PreviousEntry = GetPreviousCacheEntry();
            cache.TriedDeserializingPreviousEntry = true;
        }
    }

    private BuildLevel GetBuildLevel(out CacheInfo cache)
    {
        if (!NeedsToBuild(out cache))
        {
            Reporter.Verbose.WriteLine("No need to build, the output is up to date. Cache: " + ArtifactsPath);
            return BuildLevel.None;
        }

        // Determine whether we can invoke CSC using previous arguments.
        if (cache.CanUseCscViaPreviousArguments)
        {
            if (cache.PreviousEntry?.CscArguments.IsDefaultOrEmpty != false)
            {
                Reporter.Verbose.WriteLine("No CSC arguments from previous run.");
            }
            else if (cache.PreviousEntry?.Run == null)
            {
                Reporter.Verbose.WriteLine("We have CSC arguments but not run properties. That's unexpected.");
            }
            else if (cache.PreviousEntry?.BuildResultFile == null)
            {
                Reporter.Verbose.WriteLine("We have CSC arguments but not build result file. That's unexpected.");
            }
            else if (!cache.PreviousEntry.Directives.SequenceEqual(cache.CurrentEntry.Directives))
            {
                Reporter.Verbose.WriteLine("Cannot use CSC arguments from previous run because directives changed.");
            }
            else
            {
                Reporter.Verbose.WriteLine("We have CSC arguments from previous run. Skipping MSBuild and using CSC only.");

                // Keep the cached info for next time, so we can use CSC again.
                cache.CurrentEntry.CscArguments = cache.PreviousEntry.CscArguments;
                cache.CurrentEntry.BuildResultFile = cache.PreviousEntry.BuildResultFile;
                cache.CurrentEntry.Run = cache.PreviousEntry.Run;

                return BuildLevel.Csc;
            }
        }

        // Determine whether we can use CSC only or need to use MSBuild.
        var cacheEntry = cache.CurrentEntry;

        if (!cacheEntry.Directives.IsDefaultOrEmpty)
        {
            Reporter.Verbose.WriteLine("Using MSBuild because there are directives in the source file.");
            return BuildLevel.All;
        }

        var globalProperties = cacheEntry.GlobalProperties.Keys.Except(s_ignorableProperties, cacheEntry.GlobalProperties.Comparer);
        if (globalProperties.FirstOrDefault() is { } exampleKey)
        {
            var exampleValue = cacheEntry.GlobalProperties[exampleKey];
            Reporter.Verbose.WriteLine($"Using MSBuild because there are global properties, for example '{exampleKey}={exampleValue}'.");
            return BuildLevel.All;
        }

        if (cache.ExampleMSBuildFile is { } exampleMSBuildFile)
        {
            Debug.Assert(cacheEntry.ImplicitBuildFiles.Count != 0);
            Reporter.Verbose.WriteLine($"Using MSBuild because there are implicit build files, for example '{exampleMSBuildFile}'.");
            return BuildLevel.All;
        }

        foreach (var filePath in CSharpCompilerCommand.GetPathsOfCscInputsFromNuGetCache())
        {
            if (!File.Exists(filePath))
            {
                Reporter.Verbose.WriteLine($"Using MSBuild because NuGet package file does not exist: {filePath}");
                return BuildLevel.All;
            }
        }

        Reporter.Verbose.WriteLine("Skipping MSBuild and using CSC only.");

        // Don't reuse CSC arguments, this is the "simple" CSC-only build (the one where we use hard-coded CSC arguments).
        if (cache.PreviousEntry != null)
        {
            // If we re-used CSC arguments in previous run and
            // want to use hard-coded CSC arguments in this run,
            // we cannot reuse the csc.rsp file.
            if (!cache.PreviousEntry.CscArguments.IsDefaultOrEmpty)
            {
                cache.InitialCanReuseAuxiliaryFiles = false;
            }

            cache.PreviousEntry.CscArguments = [];
            cache.PreviousEntry.BuildResultFile = null;
            cache.PreviousEntry.Run = null;
        }

        return BuildLevel.Csc;
    }

    /// <summary>
    /// Touching the artifacts folder ensures it's considered as recently used and not cleaned up by <see cref="CleanFileBasedAppArtifactsCommand"/>.
    /// </summary>
    public void MarkArtifactsFolderUsed()
    {
        if (NoWriteBuildMarkers)
        {
            return;
        }

        string directory = ArtifactsPath;

        try
        {
            Directory.SetLastWriteTimeUtc(directory, DateTime.UtcNow);
        }
        catch (Exception ex)
        {
            Reporter.Verbose.WriteLine($"Cannot touch folder '{directory}': {ex}");
        }
    }

    private void MarkBuildStart()
    {
        if (NoWriteBuildMarkers)
        {
            return;
        }

        string directory = ArtifactsPath;

        CreateTempSubdirectory(directory);

        MarkArtifactsFolderUsed();

        File.WriteAllText(Path.Join(directory, BuildStartCacheFileName), EntryPointFileFullPath);
    }

    private void MarkBuildSuccess(CacheInfo cache)
    {
        if (NoWriteBuildMarkers)
        {
            return;
        }

        string successCacheFile = Path.Join(ArtifactsPath, BuildSuccessCacheFileName);
        using var stream = File.Open(successCacheFile, FileMode.Create, FileAccess.Write, FileShare.None);
        JsonSerializer.Serialize(stream, cache.CurrentEntry, RunFileJsonSerializerContext.Default.RunFileBuildCacheEntry);
    }

    public ProjectInstance CreateProjectInstance(ProjectCollection projectCollection)
    {
        return CreateProjectInstance(projectCollection, addGlobalProperties: null);
    }

    private ProjectInstance CreateProjectInstance(
        ProjectCollection projectCollection,
        Action<IDictionary<string, string>>? addGlobalProperties)
    {
        var project = CreateProjectInstance(projectCollection, Directives, addGlobalProperties);

        var directives = EvaluateDirectives(project, Directives, EntryPointSourceFile, DiagnosticBag.ThrowOnFirst());
        if (directives != Directives)
        {
            Directives = directives;
            project = CreateProjectInstance(projectCollection, directives, addGlobalProperties);
        }

        return project;
    }

    private ProjectInstance CreateProjectInstance(
        ProjectCollection projectCollection,
        ImmutableArray<CSharpDirective> directives,
        Action<IDictionary<string, string>>? addGlobalProperties)
    {
        var projectRoot = CreateProjectRootElement(projectCollection);

        var globalProperties = projectCollection.GlobalProperties;
        if (addGlobalProperties is not null)
        {
            globalProperties = new Dictionary<string, string>(projectCollection.GlobalProperties, StringComparer.OrdinalIgnoreCase);
            addGlobalProperties(globalProperties);
        }

        return ProjectInstance.FromProjectRootElement(projectRoot, new ProjectOptions
        {
            ProjectCollection = projectCollection,
            GlobalProperties = globalProperties,
        });

        ProjectRootElement CreateProjectRootElement(ProjectCollection projectCollection)
        {
            var projectFileFullPath = Path.ChangeExtension(EntryPointFileFullPath, ".csproj");
            var projectFileWriter = new StringWriter();
            WriteProjectFile(
                projectFileWriter,
                directives,
                isVirtualProject: true,
                targetFilePath: EntryPointFileFullPath,
                artifactsPath: ArtifactsPath,
                includeRuntimeConfigInformation: RequestedTargets?.ContainsAny("Publish", "Pack") != true);
            var projectFileText = projectFileWriter.ToString();

            using var reader = new StringReader(projectFileText);
            using var xmlReader = XmlReader.Create(reader);
            var projectRoot = ProjectRootElement.Create(xmlReader, projectCollection);
            projectRoot.FullPath = projectFileFullPath;
            return projectRoot;
        }
    }

    public static string GetArtifactsPath(string entryPointFileFullPath)
    {
        // Include entry point file name so the directory name is not completely opaque.
        string fileName = Path.GetFileNameWithoutExtension(entryPointFileFullPath);
        string hash = Sha256Hasher.HashWithNormalizedCasing(entryPointFileFullPath);
        string directoryName = $"{fileName}-{hash}";

        return GetTempSubpath(directoryName);
    }

    /// <summary>
    /// Obtains a temporary subdirectory for file-based app artifacts, e.g., <c>/tmp/dotnet/runfile/</c>.
    /// </summary>
    public static string GetTempSubdirectory()
    {
        // We want a location where permissions are expected to be restricted to the current user.
        string directory = RuntimeInformation.IsOSPlatform(OSPlatform.Windows)
            ? Path.GetTempPath()
            : Environment.GetFolderPath(Environment.SpecialFolder.LocalApplicationData);

        return Path.Join(directory, "dotnet", "runfile");
    }

    /// <summary>
    /// Obtains a specific temporary path in a subdirectory for file-based app artifacts, e.g., <c>/tmp/dotnet/runfile/{name}</c>.
    /// </summary>
    public static string GetTempSubpath(string name)
    {
        return Path.Join(GetTempSubdirectory(), name);
    }

    /// <summary>
    /// Creates a temporary subdirectory for file-based apps.
    /// Use <see cref="GetTempSubpath"/> to obtain the path.
    /// </summary>
    public static void CreateTempSubdirectory(string path)
    {
        if (OperatingSystem.IsWindows())
        {
            Directory.CreateDirectory(path);
        }
        else
        {
            // Ensure only the current user has access to the directory to avoid leaking the program to other users.
            // We don't mind that permissions might be different if the directory already exists,
            // since it's under user's local directory and its path should be unique.
            Directory.CreateDirectory(path, UnixFileMode.UserRead | UnixFileMode.UserWrite | UnixFileMode.UserExecute);
        }
    }

    public static void WriteProjectFile(
        TextWriter writer,
        ImmutableArray<CSharpDirective> directives,
        bool isVirtualProject,
        string? targetFilePath = null,
        string? artifactsPath = null,
        bool includeRuntimeConfigInformation = true,
        string? userSecretsId = null,
        IEnumerable<string>? excludeDefaultProperties = null)
    {
        Debug.Assert(userSecretsId == null || !isVirtualProject);
        Debug.Assert(excludeDefaultProperties == null || !isVirtualProject);

        int processedDirectives = 0;

        var sdkDirectives = directives.OfType<CSharpDirective.Sdk>();
        var propertyDirectives = directives.OfType<CSharpDirective.Property>();
        var packageDirectives = directives.OfType<CSharpDirective.Package>();
        var projectDirectives = directives.OfType<CSharpDirective.Project>();

        string firstSdkName;
        string? firstSdkVersion;

        if (sdkDirectives.FirstOrDefault() is { } firstSdk)
        {
            firstSdkName = firstSdk.Name;
            firstSdkVersion = firstSdk.Version;
            processedDirectives++;
        }
        else
        {
            firstSdkName = "Microsoft.NET.Sdk";
            firstSdkVersion = null;
        }

        if (isVirtualProject)
        {
            Debug.Assert(!string.IsNullOrWhiteSpace(artifactsPath));

            // Note that ArtifactsPath needs to be specified before Sdk.props
            // (usually it's recommended to specify it in Directory.Build.props
            // but importing Sdk.props manually afterwards also works).
            writer.WriteLine($"""
                <Project>

                  <PropertyGroup>
                    <IncludeProjectNameInArtifactsPaths>false</IncludeProjectNameInArtifactsPaths>
                    <ArtifactsPath>{EscapeValue(artifactsPath)}</ArtifactsPath>
                    <PublishDir>artifacts/$(MSBuildProjectName)</PublishDir>
                    <PackageOutputPath>artifacts/$(MSBuildProjectName)</PackageOutputPath>
                    <FileBasedProgram>true</FileBasedProgram>
                    <EnableDefaultCompileItems>false</EnableDefaultCompileItems>
                    <DisableDefaultItemsInProjectFolder>true</DisableDefaultItemsInProjectFolder>
                """);

            // Write default properties before importing SDKs so they can be overridden by SDKs
            // (and implicit build files which are imported by the default .NET SDK).
            foreach (var (name, value) in DefaultProperties)
            {
                writer.WriteLine($"""
                        <{name}>{EscapeValue(value)}</{name}>
                    """);
            }

            writer.WriteLine($"""
                  </PropertyGroup>

                  <ItemGroup>
                    <Clean Include="{EscapeValue(artifactsPath)}/*" />
                  </ItemGroup>

                """);

            if (firstSdkVersion is null)
            {
                writer.WriteLine($"""
                      <Import Project="Sdk.props" Sdk="{EscapeValue(firstSdkName)}" />
                    """);
            }
            else
            {
                writer.WriteLine($"""
                      <Import Project="Sdk.props" Sdk="{EscapeValue(firstSdkName)}" Version="{EscapeValue(firstSdkVersion)}" />
                    """);
            }
        }
        else
        {
            string slashDelimited = firstSdkVersion is null
                ? firstSdkName
                : $"{firstSdkName}/{firstSdkVersion}";
            writer.WriteLine($"""
                <Project Sdk="{EscapeValue(slashDelimited)}">

                """);
        }

        foreach (var sdk in sdkDirectives.Skip(1))
        {
            if (isVirtualProject)
            {
                WriteImport(writer, "Sdk.props", sdk);
            }
            else if (sdk.Version is null)
            {
                writer.WriteLine($"""
                      <Sdk Name="{EscapeValue(sdk.Name)}" />
                    """);
            }
            else
            {
                writer.WriteLine($"""
                      <Sdk Name="{EscapeValue(sdk.Name)}" Version="{EscapeValue(sdk.Version)}" />
                    """);
            }

            processedDirectives++;
        }

        if (isVirtualProject || processedDirectives > 1)
        {
            writer.WriteLine();
        }

        // Write default and custom properties.
        {
            writer.WriteLine("""
                  <PropertyGroup>
                """);

            // First write the default properties except those specified by the user.
            if (!isVirtualProject)
            {
                var customPropertyNames = propertyDirectives
                    .Select(static d => d.Name)
                    .Concat(excludeDefaultProperties ?? [])
                    .ToHashSet(StringComparer.OrdinalIgnoreCase);
                foreach (var (name, value) in DefaultProperties)
                {
                    if (!customPropertyNames.Contains(name))
                    {
                        writer.WriteLine($"""
                                <{name}>{EscapeValue(value)}</{name}>
                            """);
                    }
                }

                if (userSecretsId != null && !customPropertyNames.Contains("UserSecretsId"))
                {
                    writer.WriteLine($"""
                            <UserSecretsId>{EscapeValue(userSecretsId)}</UserSecretsId>
                        """);
                }
            }

            // Write custom properties.
            foreach (var property in propertyDirectives)
            {
                writer.WriteLine($"""
                        <{property.Name}>{EscapeValue(property.Value)}</{property.Name}>
                    """);

                processedDirectives++;
            }

            // Write virtual-only properties which cannot be overridden.
            if (isVirtualProject)
            {
                writer.WriteLine("""
                        <RestoreUseStaticGraphEvaluation>false</RestoreUseStaticGraphEvaluation>
                        <Features>$(Features);FileBasedProgram</Features>
                    """);
            }

            writer.WriteLine("""
                  </PropertyGroup>

                """);
        }

        if (packageDirectives.Any())
        {
            writer.WriteLine("""
                  <ItemGroup>
                """);

            foreach (var package in packageDirectives)
            {
                if (package.Version is null)
                {
                    writer.WriteLine($"""
                            <PackageReference Include="{EscapeValue(package.Name)}" />
                        """);
                }
                else
                {
                    writer.WriteLine($"""
                            <PackageReference Include="{EscapeValue(package.Name)}" Version="{EscapeValue(package.Version)}" />
                        """);
                }

                processedDirectives++;
            }

            writer.WriteLine("""
                  </ItemGroup>

                """);
        }

        if (projectDirectives.Any())
        {
            writer.WriteLine("""
                  <ItemGroup>
                """);

            foreach (var projectReference in projectDirectives)
            {
                writer.WriteLine($"""
                        <ProjectReference Include="{EscapeValue(projectReference.Name)}" />
                    """);

                processedDirectives++;
            }

            writer.WriteLine("""
                  </ItemGroup>

                """);
        }

        Debug.Assert(processedDirectives + directives.OfType<CSharpDirective.Shebang>().Count() == directives.Length);

        if (isVirtualProject)
        {
            Debug.Assert(targetFilePath is not null);

            writer.WriteLine($"""
                  <ItemGroup>
                    <Compile Include="{EscapeValue(targetFilePath)}" />
                  </ItemGroup>

                """);

            if (includeRuntimeConfigInformation)
            {
                var targetDirectory = Path.GetDirectoryName(targetFilePath) ?? "";
                writer.WriteLine($"""
                      <ItemGroup>
                        <RuntimeHostConfigurationOption Include="EntryPointFilePath" Value="{EscapeValue(targetFilePath)}" />
                        <RuntimeHostConfigurationOption Include="EntryPointFileDirectoryPath" Value="{EscapeValue(targetDirectory)}" />
                      </ItemGroup>

                    """);
            }

            foreach (var sdk in sdkDirectives)
            {
                WriteImport(writer, "Sdk.targets", sdk);
            }

            if (!sdkDirectives.Any())
            {
                Debug.Assert(firstSdkName == "Microsoft.NET.Sdk" && firstSdkVersion == null);
                writer.WriteLine("""
                      <Import Project="Sdk.targets" Sdk="Microsoft.NET.Sdk" />
                    """);
            }

            writer.WriteLine();
        }

        writer.WriteLine("""
            </Project>
            """);

        static string EscapeValue(string value) => SecurityElement.Escape(value);

        static void WriteImport(TextWriter writer, string project, CSharpDirective.Sdk sdk)
        {
            if (sdk.Version is null)
            {
                writer.WriteLine($"""
                      <Import Project="{EscapeValue(project)}" Sdk="{EscapeValue(sdk.Name)}" />
                    """);
            }
            else
            {
                writer.WriteLine($"""
                      <Import Project="{EscapeValue(project)}" Sdk="{EscapeValue(sdk.Name)}" Version="{EscapeValue(sdk.Version)}" />
                    """);
            }
        }
    }

<<<<<<< HEAD
    public static SyntaxTokenParser CreateTokenizer(SourceText text)
    {
        return SyntaxFactory.CreateTokenParser(text,
            CSharpParseOptions.Default.WithFeatures([new("FileBasedProgram", "true")]));
    }

    /// <param name="reportAllErrors">
    /// If <see langword="true"/>, the whole <paramref name="sourceFile"/> is parsed to find diagnostics about every app directive.
    /// Otherwise, only directives up to the first C# token is checked.
    /// The former is useful for <c>dotnet project convert</c> where we want to report all errors because it would be difficult to fix them up after the conversion.
    /// The latter is useful for <c>dotnet run file.cs</c> where if there are app directives after the first token,
    /// compiler reports <see cref="ErrorCode.ERR_PPIgnoredFollowsToken"/> anyway, so we speed up success scenarios by not parsing the whole file up front in the SDK CLI.
    /// </param>
    public static ImmutableArray<CSharpDirective> FindDirectives(SourceFile sourceFile, bool reportAllErrors, DiagnosticBag diagnostics)
    {
        var deduplicated = new HashSet<CSharpDirective.Named>(NamedDirectiveComparer.Instance);
        var builder = ImmutableArray.CreateBuilder<CSharpDirective>();
        var tokenizer = CreateTokenizer(sourceFile.Text);

        var result = tokenizer.ParseLeadingTrivia();
        TextSpan previousWhiteSpaceSpan = default;
        var triviaList = result.Token.LeadingTrivia;
        foreach (var (index, trivia) in triviaList.Index())
        {
            // Stop when the trivia contains an error (e.g., because it's after #if).
            if (trivia.ContainsDiagnostics)
            {
                break;
            }

            if (trivia.IsKind(SyntaxKind.WhitespaceTrivia))
            {
                Debug.Assert(previousWhiteSpaceSpan.IsEmpty);
                previousWhiteSpaceSpan = trivia.FullSpan;
                continue;
            }

            if (trivia.IsKind(SyntaxKind.ShebangDirectiveTrivia))
            {
                TextSpan span = GetFullSpan(previousWhiteSpaceSpan, trivia);

                var whiteSpace = GetWhiteSpaceInfo(triviaList, index);
                var info = new CSharpDirective.ParseInfo
                {
                    Span = span,
                    LeadingWhiteSpace = whiteSpace.Leading,
                    TrailingWhiteSpace = whiteSpace.Trailing,
                };
                builder.Add(new CSharpDirective.Shebang(info));
            }
            else if (trivia.IsKind(SyntaxKind.IgnoredDirectiveTrivia))
            {
                TextSpan span = GetFullSpan(previousWhiteSpaceSpan, trivia);

                var message = trivia.GetStructure() is IgnoredDirectiveTriviaSyntax { Content: { RawKind: (int)SyntaxKind.StringLiteralToken } content }
                    ? content.Text.AsSpan().Trim()
                    : "";
                var parts = Patterns.Whitespace.EnumerateSplits(message, 2);
                var name = parts.MoveNext() ? message[parts.Current] : default;
                var value = parts.MoveNext() ? message[parts.Current] : default;
                Debug.Assert(!parts.MoveNext());

                var whiteSpace = GetWhiteSpaceInfo(triviaList, index);
                var context = new CSharpDirective.ParseContext
                {
                    Info = new()
                    {
                        Span = span,
                        LeadingWhiteSpace = whiteSpace.Leading,
                        TrailingWhiteSpace = whiteSpace.Trailing,
                    },
                    Diagnostics = diagnostics,
                    SourceFile = sourceFile,
                    DirectiveKind = name.ToString(),
                    DirectiveText = value.ToString(),
                };

                // Block quotes now so we can later support quoted values without a breaking change. https://github.com/dotnet/sdk/issues/49367
                if (value.Contains('"'))
                {
                    diagnostics.AddError(sourceFile, context.Info.Span, CliCommandStrings.QuoteInDirective);
                }

                if (CSharpDirective.Parse(context) is { } directive)
                {
                    // If the directive is already present, report an error.
                    if (deduplicated.TryGetValue(directive, out var existingDirective))
                    {
                        var typeAndName = $"#:{existingDirective.GetType().Name.ToLowerInvariant()} {existingDirective.Name}";
                        diagnostics.AddError(sourceFile, directive.Info.Span, string.Format(CliCommandStrings.DuplicateDirective, typeAndName));
                    }
                    else
                    {
                        deduplicated.Add(directive);
                    }

                    builder.Add(directive);
                }
            }

            previousWhiteSpaceSpan = default;
        }

        // In conversion mode, we want to report errors for any invalid directives in the rest of the file
        // so users don't end up with invalid directives in the converted project.
        if (reportAllErrors)
        {
            tokenizer.ResetTo(result);

            do
            {
                result = tokenizer.ParseNextToken();

                foreach (var trivia in result.Token.LeadingTrivia)
                {
                    ReportErrorFor(trivia);
                }

                foreach (var trivia in result.Token.TrailingTrivia)
                {
                    ReportErrorFor(trivia);
                }
            }
            while (!result.Token.IsKind(SyntaxKind.EndOfFileToken));
        }

        // The result should be ordered by source location, RemoveDirectivesFromFile depends on that.
        return builder.ToImmutable();

        static TextSpan GetFullSpan(TextSpan previousWhiteSpaceSpan, SyntaxTrivia trivia)
        {
            // Include the preceding whitespace in the span, i.e., span will be the whole line.
            return previousWhiteSpaceSpan.IsEmpty ? trivia.FullSpan : TextSpan.FromBounds(previousWhiteSpaceSpan.Start, trivia.FullSpan.End);
        }

        void ReportErrorFor(SyntaxTrivia trivia)
        {
            if (trivia.ContainsDiagnostics && trivia.IsKind(SyntaxKind.IgnoredDirectiveTrivia))
            {
                diagnostics.AddError(sourceFile, trivia.Span, CliCommandStrings.CannotConvertDirective);
            }
        }

        static (WhiteSpaceInfo Leading, WhiteSpaceInfo Trailing) GetWhiteSpaceInfo(in SyntaxTriviaList triviaList, int index)
        {
            (WhiteSpaceInfo Leading, WhiteSpaceInfo Trailing) result = default;

            for (int i = index - 1; i >= 0; i--)
            {
                if (!Fill(ref result.Leading, triviaList, i)) break;
            }

            for (int i = index + 1; i < triviaList.Count; i++)
            {
                if (!Fill(ref result.Trailing, triviaList, i)) break;
            }

            return result;

            static bool Fill(ref WhiteSpaceInfo info, in SyntaxTriviaList triviaList, int index)
            {
                var trivia = triviaList[index];
                if (trivia.IsKind(SyntaxKind.EndOfLineTrivia))
                {
                    info.LineBreaks += 1;
                    info.TotalLength += trivia.FullSpan.Length;
                    return true;
                }

                if (trivia.IsKind(SyntaxKind.WhitespaceTrivia))
                {
                    info.TotalLength += trivia.FullSpan.Length;
                    return true;
                }

                return false;
            }
        }
    }

    /// <summary>
    /// If there are any <c>#:project</c> <paramref name="directives"/>, expand <c>$()</c> in them and then resolve the project paths.
    /// </summary>
    public static ImmutableArray<CSharpDirective> EvaluateDirectives(
        ProjectInstance? project,
        ImmutableArray<CSharpDirective> directives,
        SourceFile sourceFile,
        DiagnosticBag diagnostics)
    {
        if (directives.OfType<CSharpDirective.Project>().Any())
        {
            return directives
                .Select(d => d is CSharpDirective.Project p
                    ? (project is null
                        ? p
                        : p.WithName(project.ExpandString(p.Name)))
                       .ResolveProjectPath(sourceFile, diagnostics)
                    : d)
                .ToImmutableArray();
        }

        return directives;
    }

=======
>>>>>>> 30287ee9
    public static SourceText? RemoveDirectivesFromFile(ImmutableArray<CSharpDirective> directives, SourceText text)
    {
        if (directives.Length == 0)
        {
            return null;
        }

        Debug.Assert(directives.OrderBy(d => d.Info.Span.Start).SequenceEqual(directives), "Directives should be ordered by source location.");

        for (int i = directives.Length - 1; i >= 0; i--)
        {
            var directive = directives[i];
            text = text.Replace(directive.Info.Span, string.Empty);
        }

        return text;
    }

    public static void RemoveDirectivesFromFile(ImmutableArray<CSharpDirective> directives, SourceText text, string filePath)
    {
        if (RemoveDirectivesFromFile(directives, text) is { } modifiedText)
        {
            new SourceFile(filePath, modifiedText).Save();
        }
    }

    public static bool IsValidEntryPointPath(string entryPointFilePath)
    {
        if (!File.Exists(entryPointFilePath))
        {
            return false;
        }

        if (entryPointFilePath.EndsWith(".cs", StringComparison.OrdinalIgnoreCase))
        {
            return true;
        }

        // Check if the first two characters are #!
        try
        {
            using var stream = File.OpenRead(entryPointFilePath);
            int first = stream.ReadByte();
            int second = stream.ReadByte();
            return first == '#' && second == '!';
        }
        catch
        {
            return false;
        }
    }
}

<<<<<<< HEAD
internal readonly record struct SourceFile(string Path, SourceText Text)
{
    public static SourceFile Load(string filePath)
    {
        using var stream = File.OpenRead(filePath);
        return new SourceFile(filePath, SourceText.From(stream, Encoding.UTF8));
    }

    public SourceFile WithText(SourceText newText)
    {
        return new SourceFile(Path, newText);
    }

    public void Save()
    {
        using var stream = File.Open(Path, FileMode.Create, FileAccess.Write);
        using var writer = new StreamWriter(stream, Encoding.UTF8);
        Text.Write(writer);
    }

    public FileLinePositionSpan GetFileLinePositionSpan(TextSpan span)
    {
        return new FileLinePositionSpan(Path, Text.Lines.GetLinePositionSpan(span));
    }

    public string GetLocationString(TextSpan span)
    {
        var positionSpan = GetFileLinePositionSpan(span);
        return $"{positionSpan.Path}({positionSpan.StartLinePosition.Line + 1})";
    }
}

internal static partial class Patterns
{
    [GeneratedRegex("""\s+""")]
    public static partial Regex Whitespace { get; }

    [GeneratedRegex("""[\s@=/]""")]
    public static partial Regex DisallowedNameCharacters { get; }

    [GeneratedRegex("""^/\w+:".*"$""", RegexOptions.Singleline)]
    public static partial Regex EscapedCompilerOption { get; }
}

internal struct WhiteSpaceInfo
{
    public int LineBreaks;
    public int TotalLength;
}

/// <summary>
/// Represents a C# directive starting with <c>#:</c> (a.k.a., "file-level directive").
/// Those are ignored by the language but recognized by us.
/// </summary>
internal abstract class CSharpDirective(in CSharpDirective.ParseInfo info)
{
    public ParseInfo Info { get; } = info;

    public readonly struct ParseInfo
    {
        /// <summary>
        /// Span of the full line including the trailing line break.
        /// </summary>
        public required TextSpan Span { get; init; }
        public required WhiteSpaceInfo LeadingWhiteSpace { get; init; }
        public required WhiteSpaceInfo TrailingWhiteSpace { get; init; }
    }

    public readonly struct ParseContext
    {
        public required ParseInfo Info { get; init; }
        public required DiagnosticBag Diagnostics { get; init; }
        public required SourceFile SourceFile { get; init; }
        public required string DirectiveKind { get; init; }
        public required string DirectiveText { get; init; }
    }

    public static Named? Parse(in ParseContext context)
    {
        return context.DirectiveKind switch
        {
            "sdk" => Sdk.Parse(context),
            "property" => Property.Parse(context),
            "package" => Package.Parse(context),
            "project" => Project.Parse(context),
            var other => context.Diagnostics.AddError<Named>(context.SourceFile, context.Info.Span, string.Format(CliCommandStrings.UnrecognizedDirective, other)),
        };
    }

    private static (string, string?)? ParseOptionalTwoParts(in ParseContext context, char separator)
    {
        var separatorIndex = context.DirectiveText.IndexOf(separator, StringComparison.Ordinal);
        var firstPart = (separatorIndex < 0 ? context.DirectiveText : context.DirectiveText.AsSpan(..separatorIndex)).TrimEnd();

        string directiveKind = context.DirectiveKind;
        if (firstPart.IsWhiteSpace())
        {
            return context.Diagnostics.AddError<(string, string?)?>(context.SourceFile, context.Info.Span, string.Format(CliCommandStrings.MissingDirectiveName, directiveKind));
        }

        // If the name contains characters that resemble separators, report an error to avoid any confusion.
        if (Patterns.DisallowedNameCharacters.IsMatch(firstPart))
        {
            return context.Diagnostics.AddError<(string, string?)?>(context.SourceFile, context.Info.Span, string.Format(CliCommandStrings.InvalidDirectiveName, directiveKind, separator));
        }

        if (separatorIndex < 0)
        {
            return (firstPart.ToString(), null);
        }

        var secondPart = context.DirectiveText.AsSpan((separatorIndex + 1)..).TrimStart();
        if (secondPart.IsWhiteSpace())
        {
            Debug.Assert(secondPart.Length == 0,
                "We have trimmed the second part, so if it's white space, it should be actually empty.");

            return (firstPart.ToString(), string.Empty);
        }

        return (firstPart.ToString(), secondPart.ToString());
    }

    public abstract override string ToString();

    /// <summary>
    /// <c>#!</c> directive.
    /// </summary>
    public sealed class Shebang(in ParseInfo info) : CSharpDirective(info)
    {
        public override string ToString() => "#!";
    }

    public abstract class Named(in ParseInfo info) : CSharpDirective(info)
    {
        public required string Name { get; init; }
    }

    /// <summary>
    /// <c>#:sdk</c> directive.
    /// </summary>
    public sealed class Sdk(in ParseInfo info) : Named(info)
    {
        public string? Version { get; init; }

        public static new Sdk? Parse(in ParseContext context)
        {
            if (ParseOptionalTwoParts(context, separator: '@') is not var (sdkName, sdkVersion))
            {
                return null;
            }

            return new Sdk(context.Info)
            {
                Name = sdkName,
                Version = sdkVersion,
            };
        }

        public override string ToString() => Version is null ? $"#:sdk {Name}" : $"#:sdk {Name}@{Version}";
    }

    /// <summary>
    /// <c>#:property</c> directive.
    /// </summary>
    public sealed class Property(in ParseInfo info) : Named(info)
    {
        public required string Value { get; init; }

        public static new Property? Parse(in ParseContext context)
        {
            if (ParseOptionalTwoParts(context, separator: '=') is not var (propertyName, propertyValue))
            {
                return null;
            }

            if (propertyValue is null)
            {
                return context.Diagnostics.AddError<Property?>(context.SourceFile, context.Info.Span, CliCommandStrings.PropertyDirectiveMissingParts);
            }

            try
            {
                propertyName = XmlConvert.VerifyName(propertyName);
            }
            catch (XmlException ex)
            {
                return context.Diagnostics.AddError<Property?>(context.SourceFile, context.Info.Span, string.Format(CliCommandStrings.PropertyDirectiveInvalidName, ex.Message), ex);
            }

            if (propertyName.Equals("RestoreUseStaticGraphEvaluation", StringComparison.OrdinalIgnoreCase) &&
                MSBuildUtilities.ConvertStringToBool(propertyValue))
            {
                context.Diagnostics.AddError(context.SourceFile, context.Info.Span, CliCommandStrings.StaticGraphRestoreNotSupported);
            }

            return new Property(context.Info)
            {
                Name = propertyName,
                Value = propertyValue,
            };
        }

        public override string ToString() => $"#:property {Name}={Value}";
    }

    /// <summary>
    /// <c>#:package</c> directive.
    /// </summary>
    public sealed class Package(in ParseInfo info) : Named(info)
    {
        public string? Version { get; init; }

        public static new Package? Parse(in ParseContext context)
        {
            if (ParseOptionalTwoParts(context, separator: '@') is not var (packageName, packageVersion))
            {
                return null;
            }

            return new Package(context.Info)
            {
                Name = packageName,
                Version = packageVersion,
            };
        }

        public override string ToString() => Version is null ? $"#:package {Name}" : $"#:package {Name}@{Version}";
    }

    /// <summary>
    /// <c>#:project</c> directive.
    /// </summary>
    public sealed class Project : Named
    {
        [SetsRequiredMembers]
        public Project(in ParseInfo info, string name) : base(info)
        {
            Name = name;
            OriginalName = name;
            UnresolvedName = name;
        }

        /// <summary>
        /// Preserved across <see cref="WithName"/> calls.
        /// </summary>
        public string OriginalName { get; init; }

        /// <summary>
        /// Preserved across <see cref="ResolveProjectPath"/> calls.
        /// </summary>
        /// <remarks>
        /// When MSBuild <c>$(..)</c> vars are expanded via <see cref="WithName"/>,
        /// the <see cref="UnresolvedName"/> will be expanded, but not resolved
        /// (i.e., can be pointing to project directory or file).
        /// </remarks>
        public string UnresolvedName { get; init; }

        public static new Project? Parse(in ParseContext context)
        {
            var directiveText = context.DirectiveText;
            if (directiveText.IsWhiteSpace())
            {
                string directiveKind = context.DirectiveKind;
                return context.Diagnostics.AddError<Project?>(context.SourceFile, context.Info.Span, string.Format(CliCommandStrings.MissingDirectiveName, directiveKind));
            }

            return new Project(context.Info, directiveText);
        }

        public Project WithName(string name, bool preserveUnresolvedName = false)
        {
            return name == Name && (preserveUnresolvedName || UnresolvedName == name)
                ? this
                : new Project(Info, name)
                {
                    OriginalName = OriginalName,
                    UnresolvedName = preserveUnresolvedName ? UnresolvedName : name,
                };
        }

        /// <summary>
        /// If the directive points to a directory, returns a new directive pointing to the corresponding project file.
        /// </summary>
        public Project ResolveProjectPath(SourceFile sourceFile, DiagnosticBag diagnostics)
        {
            var directiveText = Name;

            try
            {
                // If the path is a directory like '../lib', transform it to a project file path like '../lib/lib.csproj'.
                // Also normalize backslashes to forward slashes to ensure the directive works on all platforms.
                var sourceDirectory = Path.GetDirectoryName(sourceFile.Path) ?? ".";
                var resolvedProjectPath = Path.Combine(sourceDirectory, directiveText.Replace('\\', '/'));
                if (Directory.Exists(resolvedProjectPath))
                {
                    var fullFilePath = MsbuildProject.GetProjectFileFromDirectory(resolvedProjectPath).FullName;

                    // Keep a relative path only if the original directive was a relative path.
                    directiveText = Path.IsPathFullyQualified(directiveText)
                        ? fullFilePath
                        : Path.GetRelativePath(relativeTo: sourceDirectory, fullFilePath);
                }
                else if (!File.Exists(resolvedProjectPath))
                {
                    throw new GracefulException(CliStrings.CouldNotFindProjectOrDirectory, resolvedProjectPath);
                }
            }
            catch (GracefulException e)
            {
                diagnostics.AddError(sourceFile, Info.Span, string.Format(CliCommandStrings.InvalidProjectDirective, e.Message), e);
            }

            return WithName(directiveText, preserveUnresolvedName: true);
        }

        public override string ToString() => $"#:project {Name}";
    }
}

/// <summary>
/// Used for deduplication - compares directives by their type and name (ignoring case).
/// </summary>
internal sealed class NamedDirectiveComparer : IEqualityComparer<CSharpDirective.Named>
{
    public static readonly NamedDirectiveComparer Instance = new();

    private NamedDirectiveComparer() { }

    public bool Equals(CSharpDirective.Named? x, CSharpDirective.Named? y)
    {
        if (ReferenceEquals(x, y)) return true;

        if (x is null || y is null) return false;

        return x.GetType() == y.GetType() &&
            string.Equals(x.Name, y.Name, StringComparison.OrdinalIgnoreCase);
    }

    public int GetHashCode(CSharpDirective.Named obj)
    {
        return HashCode.Combine(
            obj.GetType().GetHashCode(),
            obj.Name.GetHashCode(StringComparison.OrdinalIgnoreCase));
    }
}

internal sealed class SimpleDiagnostic
{
    public required Position Location { get; init; }
    public required string Message { get; init; }

    /// <summary>
    /// An adapter of <see cref="FileLinePositionSpan"/> that ensures we JSON-serialize only the necessary fields.
    /// </summary>
    public readonly struct Position
    {
        public string Path { get; init; }
        public LinePositionSpan Span { get; init; }

        public static implicit operator Position(FileLinePositionSpan fileLinePositionSpan) => new()
        {
            Path = fileLinePositionSpan.Path,
            Span = fileLinePositionSpan.Span,
        };
    }
}

internal readonly struct DiagnosticBag
{
    public bool IgnoreDiagnostics { get; private init; }

    /// <summary>
    /// If <see langword="null"/> and <see cref="IgnoreDiagnostics"/> is <see langword="false"/>, the first diagnostic is thrown as <see cref="GracefulException"/>.
    /// </summary>
    public ImmutableArray<SimpleDiagnostic>.Builder? Builder { get; private init; }

    public static DiagnosticBag ThrowOnFirst() => default;
    public static DiagnosticBag Collect(out ImmutableArray<SimpleDiagnostic>.Builder builder) => new() { Builder = builder = ImmutableArray.CreateBuilder<SimpleDiagnostic>() };
    public static DiagnosticBag Ignore() => new() { IgnoreDiagnostics = true, Builder = null };

    public void AddError(SourceFile sourceFile, TextSpan span, string message, Exception? inner = null)
    {
        if (Builder != null)
        {
            Debug.Assert(!IgnoreDiagnostics);
            Builder.Add(new SimpleDiagnostic { Location = sourceFile.GetFileLinePositionSpan(span), Message = message });
        }
        else if (!IgnoreDiagnostics)
        {
            throw new GracefulException($"{sourceFile.GetLocationString(span)}: {CliCommandStrings.DirectiveError}: {message}", inner);
        }
    }

    public T? AddError<T>(SourceFile sourceFile, TextSpan span, string message, Exception? inner = null)
    {
        AddError(sourceFile, span, message, inner);
        return default;
    }
}

=======
>>>>>>> 30287ee9
internal sealed class RunFileBuildCacheEntry
{
    private static StringComparer GlobalPropertiesComparer => StringComparer.OrdinalIgnoreCase;

    /// <summary>
    /// We can't know which parts of the path are case insensitive, so we are conservative
    /// to avoid false positives in the cache (saying we are up to date even if we are not).
    /// </summary>
    private static StringComparer FilePathComparer => StringComparer.Ordinal;

    [JsonObjectCreationHandling(JsonObjectCreationHandling.Populate)]
    public Dictionary<string, string> GlobalProperties { get; }

    /// <summary>
    /// Full paths.
    /// </summary>
    [JsonObjectCreationHandling(JsonObjectCreationHandling.Populate)]
    public HashSet<string> ImplicitBuildFiles { get; }

    /// <summary>
    /// <see cref="CSharpDirective"/>s recognized by the SDK (i.e., except shebang).
    /// </summary>
    public ImmutableArray<string> Directives { get; set; } = [];

    public BuildLevel BuildLevel { get; set; }

    public string? SdkVersion { get; set; } // should be required and init-only but https://github.com/dotnet/runtime/issues/92877

    public string? RuntimeVersion { get; set; } // should be required and init-only but https://github.com/dotnet/runtime/issues/92877

    public RunProperties? Run { get; set; }

    /// <summary>
    /// <see cref="CSharpCompilerCommand.CscArguments"/>
    /// </summary>
    public ImmutableArray<string> CscArguments { get; set; } = [];

    /// <summary>
    /// <see cref="CSharpCompilerCommand.BuildResultFile"/>
    /// </summary>
    public string? BuildResultFile { get; set; }

    [JsonConstructor]
    public RunFileBuildCacheEntry()
    {
        GlobalProperties = new(GlobalPropertiesComparer);
        ImplicitBuildFiles = new(FilePathComparer);
    }

    public RunFileBuildCacheEntry(Dictionary<string, string> globalProperties)
    {
        Debug.Assert(globalProperties.Comparer == GlobalPropertiesComparer);
        GlobalProperties = globalProperties;
        ImplicitBuildFiles = new(FilePathComparer);
    }
}

[JsonSerializable(typeof(RunFileBuildCacheEntry))]
[JsonSerializable(typeof(RunFileArtifactsMetadata))]
internal partial class RunFileJsonSerializerContext : JsonSerializerContext;

internal enum BuildLevel
{
    /// <summary>
    /// No build is necessary, build outputs are up to date wrt. inputs.
    /// </summary>
    None,

    /// <summary>
    /// Only C# files are modified and there are no SDK-recognized <see cref="CSharpDirective"/>s.
    /// We can invoke just the C# compiler to get up to date.
    /// </summary>
    Csc,

    /// <summary>
    /// We need to invoke MSBuild to get up to date.
    /// </summary>
    All,
}

[Flags]
internal enum AppKinds
{
    None = 0,
    ProjectBased = 1 << 0,
    FileBased = 1 << 1,
    Any = ProjectBased | FileBased,
}<|MERGE_RESOLUTION|>--- conflicted
+++ resolved
@@ -185,12 +185,7 @@
         {
             if (field.IsDefault)
             {
-<<<<<<< HEAD
-                field = FindDirectives(EntryPointSourceFile, reportAllErrors: false, DiagnosticBag.ThrowOnFirst());
-=======
-                var sourceFile = SourceFile.Load(EntryPointFileFullPath);
-                field = FileLevelDirectiveHelpers.FindDirectives(sourceFile, reportAllErrors: false, DiagnosticBag.ThrowOnFirst());
->>>>>>> 30287ee9
+                field = FileLevelDirectiveHelpers.FindDirectives(EntryPointSourceFile, reportAllErrors: false, DiagnosticBag.ThrowOnFirst());
                 Debug.Assert(!field.IsDefault);
             }
 
@@ -1467,187 +1462,6 @@
         }
     }
 
-<<<<<<< HEAD
-    public static SyntaxTokenParser CreateTokenizer(SourceText text)
-    {
-        return SyntaxFactory.CreateTokenParser(text,
-            CSharpParseOptions.Default.WithFeatures([new("FileBasedProgram", "true")]));
-    }
-
-    /// <param name="reportAllErrors">
-    /// If <see langword="true"/>, the whole <paramref name="sourceFile"/> is parsed to find diagnostics about every app directive.
-    /// Otherwise, only directives up to the first C# token is checked.
-    /// The former is useful for <c>dotnet project convert</c> where we want to report all errors because it would be difficult to fix them up after the conversion.
-    /// The latter is useful for <c>dotnet run file.cs</c> where if there are app directives after the first token,
-    /// compiler reports <see cref="ErrorCode.ERR_PPIgnoredFollowsToken"/> anyway, so we speed up success scenarios by not parsing the whole file up front in the SDK CLI.
-    /// </param>
-    public static ImmutableArray<CSharpDirective> FindDirectives(SourceFile sourceFile, bool reportAllErrors, DiagnosticBag diagnostics)
-    {
-        var deduplicated = new HashSet<CSharpDirective.Named>(NamedDirectiveComparer.Instance);
-        var builder = ImmutableArray.CreateBuilder<CSharpDirective>();
-        var tokenizer = CreateTokenizer(sourceFile.Text);
-
-        var result = tokenizer.ParseLeadingTrivia();
-        TextSpan previousWhiteSpaceSpan = default;
-        var triviaList = result.Token.LeadingTrivia;
-        foreach (var (index, trivia) in triviaList.Index())
-        {
-            // Stop when the trivia contains an error (e.g., because it's after #if).
-            if (trivia.ContainsDiagnostics)
-            {
-                break;
-            }
-
-            if (trivia.IsKind(SyntaxKind.WhitespaceTrivia))
-            {
-                Debug.Assert(previousWhiteSpaceSpan.IsEmpty);
-                previousWhiteSpaceSpan = trivia.FullSpan;
-                continue;
-            }
-
-            if (trivia.IsKind(SyntaxKind.ShebangDirectiveTrivia))
-            {
-                TextSpan span = GetFullSpan(previousWhiteSpaceSpan, trivia);
-
-                var whiteSpace = GetWhiteSpaceInfo(triviaList, index);
-                var info = new CSharpDirective.ParseInfo
-                {
-                    Span = span,
-                    LeadingWhiteSpace = whiteSpace.Leading,
-                    TrailingWhiteSpace = whiteSpace.Trailing,
-                };
-                builder.Add(new CSharpDirective.Shebang(info));
-            }
-            else if (trivia.IsKind(SyntaxKind.IgnoredDirectiveTrivia))
-            {
-                TextSpan span = GetFullSpan(previousWhiteSpaceSpan, trivia);
-
-                var message = trivia.GetStructure() is IgnoredDirectiveTriviaSyntax { Content: { RawKind: (int)SyntaxKind.StringLiteralToken } content }
-                    ? content.Text.AsSpan().Trim()
-                    : "";
-                var parts = Patterns.Whitespace.EnumerateSplits(message, 2);
-                var name = parts.MoveNext() ? message[parts.Current] : default;
-                var value = parts.MoveNext() ? message[parts.Current] : default;
-                Debug.Assert(!parts.MoveNext());
-
-                var whiteSpace = GetWhiteSpaceInfo(triviaList, index);
-                var context = new CSharpDirective.ParseContext
-                {
-                    Info = new()
-                    {
-                        Span = span,
-                        LeadingWhiteSpace = whiteSpace.Leading,
-                        TrailingWhiteSpace = whiteSpace.Trailing,
-                    },
-                    Diagnostics = diagnostics,
-                    SourceFile = sourceFile,
-                    DirectiveKind = name.ToString(),
-                    DirectiveText = value.ToString(),
-                };
-
-                // Block quotes now so we can later support quoted values without a breaking change. https://github.com/dotnet/sdk/issues/49367
-                if (value.Contains('"'))
-                {
-                    diagnostics.AddError(sourceFile, context.Info.Span, CliCommandStrings.QuoteInDirective);
-                }
-
-                if (CSharpDirective.Parse(context) is { } directive)
-                {
-                    // If the directive is already present, report an error.
-                    if (deduplicated.TryGetValue(directive, out var existingDirective))
-                    {
-                        var typeAndName = $"#:{existingDirective.GetType().Name.ToLowerInvariant()} {existingDirective.Name}";
-                        diagnostics.AddError(sourceFile, directive.Info.Span, string.Format(CliCommandStrings.DuplicateDirective, typeAndName));
-                    }
-                    else
-                    {
-                        deduplicated.Add(directive);
-                    }
-
-                    builder.Add(directive);
-                }
-            }
-
-            previousWhiteSpaceSpan = default;
-        }
-
-        // In conversion mode, we want to report errors for any invalid directives in the rest of the file
-        // so users don't end up with invalid directives in the converted project.
-        if (reportAllErrors)
-        {
-            tokenizer.ResetTo(result);
-
-            do
-            {
-                result = tokenizer.ParseNextToken();
-
-                foreach (var trivia in result.Token.LeadingTrivia)
-                {
-                    ReportErrorFor(trivia);
-                }
-
-                foreach (var trivia in result.Token.TrailingTrivia)
-                {
-                    ReportErrorFor(trivia);
-                }
-            }
-            while (!result.Token.IsKind(SyntaxKind.EndOfFileToken));
-        }
-
-        // The result should be ordered by source location, RemoveDirectivesFromFile depends on that.
-        return builder.ToImmutable();
-
-        static TextSpan GetFullSpan(TextSpan previousWhiteSpaceSpan, SyntaxTrivia trivia)
-        {
-            // Include the preceding whitespace in the span, i.e., span will be the whole line.
-            return previousWhiteSpaceSpan.IsEmpty ? trivia.FullSpan : TextSpan.FromBounds(previousWhiteSpaceSpan.Start, trivia.FullSpan.End);
-        }
-
-        void ReportErrorFor(SyntaxTrivia trivia)
-        {
-            if (trivia.ContainsDiagnostics && trivia.IsKind(SyntaxKind.IgnoredDirectiveTrivia))
-            {
-                diagnostics.AddError(sourceFile, trivia.Span, CliCommandStrings.CannotConvertDirective);
-            }
-        }
-
-        static (WhiteSpaceInfo Leading, WhiteSpaceInfo Trailing) GetWhiteSpaceInfo(in SyntaxTriviaList triviaList, int index)
-        {
-            (WhiteSpaceInfo Leading, WhiteSpaceInfo Trailing) result = default;
-
-            for (int i = index - 1; i >= 0; i--)
-            {
-                if (!Fill(ref result.Leading, triviaList, i)) break;
-            }
-
-            for (int i = index + 1; i < triviaList.Count; i++)
-            {
-                if (!Fill(ref result.Trailing, triviaList, i)) break;
-            }
-
-            return result;
-
-            static bool Fill(ref WhiteSpaceInfo info, in SyntaxTriviaList triviaList, int index)
-            {
-                var trivia = triviaList[index];
-                if (trivia.IsKind(SyntaxKind.EndOfLineTrivia))
-                {
-                    info.LineBreaks += 1;
-                    info.TotalLength += trivia.FullSpan.Length;
-                    return true;
-                }
-
-                if (trivia.IsKind(SyntaxKind.WhitespaceTrivia))
-                {
-                    info.TotalLength += trivia.FullSpan.Length;
-                    return true;
-                }
-
-                return false;
-            }
-        }
-    }
-
     /// <summary>
     /// If there are any <c>#:project</c> <paramref name="directives"/>, expand <c>$()</c> in them and then resolve the project paths.
     /// </summary>
@@ -1672,8 +1486,6 @@
         return directives;
     }
 
-=======
->>>>>>> 30287ee9
     public static SourceText? RemoveDirectivesFromFile(ImmutableArray<CSharpDirective> directives, SourceText text)
     {
         if (directives.Length == 0)
@@ -1727,410 +1539,6 @@
     }
 }
 
-<<<<<<< HEAD
-internal readonly record struct SourceFile(string Path, SourceText Text)
-{
-    public static SourceFile Load(string filePath)
-    {
-        using var stream = File.OpenRead(filePath);
-        return new SourceFile(filePath, SourceText.From(stream, Encoding.UTF8));
-    }
-
-    public SourceFile WithText(SourceText newText)
-    {
-        return new SourceFile(Path, newText);
-    }
-
-    public void Save()
-    {
-        using var stream = File.Open(Path, FileMode.Create, FileAccess.Write);
-        using var writer = new StreamWriter(stream, Encoding.UTF8);
-        Text.Write(writer);
-    }
-
-    public FileLinePositionSpan GetFileLinePositionSpan(TextSpan span)
-    {
-        return new FileLinePositionSpan(Path, Text.Lines.GetLinePositionSpan(span));
-    }
-
-    public string GetLocationString(TextSpan span)
-    {
-        var positionSpan = GetFileLinePositionSpan(span);
-        return $"{positionSpan.Path}({positionSpan.StartLinePosition.Line + 1})";
-    }
-}
-
-internal static partial class Patterns
-{
-    [GeneratedRegex("""\s+""")]
-    public static partial Regex Whitespace { get; }
-
-    [GeneratedRegex("""[\s@=/]""")]
-    public static partial Regex DisallowedNameCharacters { get; }
-
-    [GeneratedRegex("""^/\w+:".*"$""", RegexOptions.Singleline)]
-    public static partial Regex EscapedCompilerOption { get; }
-}
-
-internal struct WhiteSpaceInfo
-{
-    public int LineBreaks;
-    public int TotalLength;
-}
-
-/// <summary>
-/// Represents a C# directive starting with <c>#:</c> (a.k.a., "file-level directive").
-/// Those are ignored by the language but recognized by us.
-/// </summary>
-internal abstract class CSharpDirective(in CSharpDirective.ParseInfo info)
-{
-    public ParseInfo Info { get; } = info;
-
-    public readonly struct ParseInfo
-    {
-        /// <summary>
-        /// Span of the full line including the trailing line break.
-        /// </summary>
-        public required TextSpan Span { get; init; }
-        public required WhiteSpaceInfo LeadingWhiteSpace { get; init; }
-        public required WhiteSpaceInfo TrailingWhiteSpace { get; init; }
-    }
-
-    public readonly struct ParseContext
-    {
-        public required ParseInfo Info { get; init; }
-        public required DiagnosticBag Diagnostics { get; init; }
-        public required SourceFile SourceFile { get; init; }
-        public required string DirectiveKind { get; init; }
-        public required string DirectiveText { get; init; }
-    }
-
-    public static Named? Parse(in ParseContext context)
-    {
-        return context.DirectiveKind switch
-        {
-            "sdk" => Sdk.Parse(context),
-            "property" => Property.Parse(context),
-            "package" => Package.Parse(context),
-            "project" => Project.Parse(context),
-            var other => context.Diagnostics.AddError<Named>(context.SourceFile, context.Info.Span, string.Format(CliCommandStrings.UnrecognizedDirective, other)),
-        };
-    }
-
-    private static (string, string?)? ParseOptionalTwoParts(in ParseContext context, char separator)
-    {
-        var separatorIndex = context.DirectiveText.IndexOf(separator, StringComparison.Ordinal);
-        var firstPart = (separatorIndex < 0 ? context.DirectiveText : context.DirectiveText.AsSpan(..separatorIndex)).TrimEnd();
-
-        string directiveKind = context.DirectiveKind;
-        if (firstPart.IsWhiteSpace())
-        {
-            return context.Diagnostics.AddError<(string, string?)?>(context.SourceFile, context.Info.Span, string.Format(CliCommandStrings.MissingDirectiveName, directiveKind));
-        }
-
-        // If the name contains characters that resemble separators, report an error to avoid any confusion.
-        if (Patterns.DisallowedNameCharacters.IsMatch(firstPart))
-        {
-            return context.Diagnostics.AddError<(string, string?)?>(context.SourceFile, context.Info.Span, string.Format(CliCommandStrings.InvalidDirectiveName, directiveKind, separator));
-        }
-
-        if (separatorIndex < 0)
-        {
-            return (firstPart.ToString(), null);
-        }
-
-        var secondPart = context.DirectiveText.AsSpan((separatorIndex + 1)..).TrimStart();
-        if (secondPart.IsWhiteSpace())
-        {
-            Debug.Assert(secondPart.Length == 0,
-                "We have trimmed the second part, so if it's white space, it should be actually empty.");
-
-            return (firstPart.ToString(), string.Empty);
-        }
-
-        return (firstPart.ToString(), secondPart.ToString());
-    }
-
-    public abstract override string ToString();
-
-    /// <summary>
-    /// <c>#!</c> directive.
-    /// </summary>
-    public sealed class Shebang(in ParseInfo info) : CSharpDirective(info)
-    {
-        public override string ToString() => "#!";
-    }
-
-    public abstract class Named(in ParseInfo info) : CSharpDirective(info)
-    {
-        public required string Name { get; init; }
-    }
-
-    /// <summary>
-    /// <c>#:sdk</c> directive.
-    /// </summary>
-    public sealed class Sdk(in ParseInfo info) : Named(info)
-    {
-        public string? Version { get; init; }
-
-        public static new Sdk? Parse(in ParseContext context)
-        {
-            if (ParseOptionalTwoParts(context, separator: '@') is not var (sdkName, sdkVersion))
-            {
-                return null;
-            }
-
-            return new Sdk(context.Info)
-            {
-                Name = sdkName,
-                Version = sdkVersion,
-            };
-        }
-
-        public override string ToString() => Version is null ? $"#:sdk {Name}" : $"#:sdk {Name}@{Version}";
-    }
-
-    /// <summary>
-    /// <c>#:property</c> directive.
-    /// </summary>
-    public sealed class Property(in ParseInfo info) : Named(info)
-    {
-        public required string Value { get; init; }
-
-        public static new Property? Parse(in ParseContext context)
-        {
-            if (ParseOptionalTwoParts(context, separator: '=') is not var (propertyName, propertyValue))
-            {
-                return null;
-            }
-
-            if (propertyValue is null)
-            {
-                return context.Diagnostics.AddError<Property?>(context.SourceFile, context.Info.Span, CliCommandStrings.PropertyDirectiveMissingParts);
-            }
-
-            try
-            {
-                propertyName = XmlConvert.VerifyName(propertyName);
-            }
-            catch (XmlException ex)
-            {
-                return context.Diagnostics.AddError<Property?>(context.SourceFile, context.Info.Span, string.Format(CliCommandStrings.PropertyDirectiveInvalidName, ex.Message), ex);
-            }
-
-            if (propertyName.Equals("RestoreUseStaticGraphEvaluation", StringComparison.OrdinalIgnoreCase) &&
-                MSBuildUtilities.ConvertStringToBool(propertyValue))
-            {
-                context.Diagnostics.AddError(context.SourceFile, context.Info.Span, CliCommandStrings.StaticGraphRestoreNotSupported);
-            }
-
-            return new Property(context.Info)
-            {
-                Name = propertyName,
-                Value = propertyValue,
-            };
-        }
-
-        public override string ToString() => $"#:property {Name}={Value}";
-    }
-
-    /// <summary>
-    /// <c>#:package</c> directive.
-    /// </summary>
-    public sealed class Package(in ParseInfo info) : Named(info)
-    {
-        public string? Version { get; init; }
-
-        public static new Package? Parse(in ParseContext context)
-        {
-            if (ParseOptionalTwoParts(context, separator: '@') is not var (packageName, packageVersion))
-            {
-                return null;
-            }
-
-            return new Package(context.Info)
-            {
-                Name = packageName,
-                Version = packageVersion,
-            };
-        }
-
-        public override string ToString() => Version is null ? $"#:package {Name}" : $"#:package {Name}@{Version}";
-    }
-
-    /// <summary>
-    /// <c>#:project</c> directive.
-    /// </summary>
-    public sealed class Project : Named
-    {
-        [SetsRequiredMembers]
-        public Project(in ParseInfo info, string name) : base(info)
-        {
-            Name = name;
-            OriginalName = name;
-            UnresolvedName = name;
-        }
-
-        /// <summary>
-        /// Preserved across <see cref="WithName"/> calls.
-        /// </summary>
-        public string OriginalName { get; init; }
-
-        /// <summary>
-        /// Preserved across <see cref="ResolveProjectPath"/> calls.
-        /// </summary>
-        /// <remarks>
-        /// When MSBuild <c>$(..)</c> vars are expanded via <see cref="WithName"/>,
-        /// the <see cref="UnresolvedName"/> will be expanded, but not resolved
-        /// (i.e., can be pointing to project directory or file).
-        /// </remarks>
-        public string UnresolvedName { get; init; }
-
-        public static new Project? Parse(in ParseContext context)
-        {
-            var directiveText = context.DirectiveText;
-            if (directiveText.IsWhiteSpace())
-            {
-                string directiveKind = context.DirectiveKind;
-                return context.Diagnostics.AddError<Project?>(context.SourceFile, context.Info.Span, string.Format(CliCommandStrings.MissingDirectiveName, directiveKind));
-            }
-
-            return new Project(context.Info, directiveText);
-        }
-
-        public Project WithName(string name, bool preserveUnresolvedName = false)
-        {
-            return name == Name && (preserveUnresolvedName || UnresolvedName == name)
-                ? this
-                : new Project(Info, name)
-                {
-                    OriginalName = OriginalName,
-                    UnresolvedName = preserveUnresolvedName ? UnresolvedName : name,
-                };
-        }
-
-        /// <summary>
-        /// If the directive points to a directory, returns a new directive pointing to the corresponding project file.
-        /// </summary>
-        public Project ResolveProjectPath(SourceFile sourceFile, DiagnosticBag diagnostics)
-        {
-            var directiveText = Name;
-
-            try
-            {
-                // If the path is a directory like '../lib', transform it to a project file path like '../lib/lib.csproj'.
-                // Also normalize backslashes to forward slashes to ensure the directive works on all platforms.
-                var sourceDirectory = Path.GetDirectoryName(sourceFile.Path) ?? ".";
-                var resolvedProjectPath = Path.Combine(sourceDirectory, directiveText.Replace('\\', '/'));
-                if (Directory.Exists(resolvedProjectPath))
-                {
-                    var fullFilePath = MsbuildProject.GetProjectFileFromDirectory(resolvedProjectPath).FullName;
-
-                    // Keep a relative path only if the original directive was a relative path.
-                    directiveText = Path.IsPathFullyQualified(directiveText)
-                        ? fullFilePath
-                        : Path.GetRelativePath(relativeTo: sourceDirectory, fullFilePath);
-                }
-                else if (!File.Exists(resolvedProjectPath))
-                {
-                    throw new GracefulException(CliStrings.CouldNotFindProjectOrDirectory, resolvedProjectPath);
-                }
-            }
-            catch (GracefulException e)
-            {
-                diagnostics.AddError(sourceFile, Info.Span, string.Format(CliCommandStrings.InvalidProjectDirective, e.Message), e);
-            }
-
-            return WithName(directiveText, preserveUnresolvedName: true);
-        }
-
-        public override string ToString() => $"#:project {Name}";
-    }
-}
-
-/// <summary>
-/// Used for deduplication - compares directives by their type and name (ignoring case).
-/// </summary>
-internal sealed class NamedDirectiveComparer : IEqualityComparer<CSharpDirective.Named>
-{
-    public static readonly NamedDirectiveComparer Instance = new();
-
-    private NamedDirectiveComparer() { }
-
-    public bool Equals(CSharpDirective.Named? x, CSharpDirective.Named? y)
-    {
-        if (ReferenceEquals(x, y)) return true;
-
-        if (x is null || y is null) return false;
-
-        return x.GetType() == y.GetType() &&
-            string.Equals(x.Name, y.Name, StringComparison.OrdinalIgnoreCase);
-    }
-
-    public int GetHashCode(CSharpDirective.Named obj)
-    {
-        return HashCode.Combine(
-            obj.GetType().GetHashCode(),
-            obj.Name.GetHashCode(StringComparison.OrdinalIgnoreCase));
-    }
-}
-
-internal sealed class SimpleDiagnostic
-{
-    public required Position Location { get; init; }
-    public required string Message { get; init; }
-
-    /// <summary>
-    /// An adapter of <see cref="FileLinePositionSpan"/> that ensures we JSON-serialize only the necessary fields.
-    /// </summary>
-    public readonly struct Position
-    {
-        public string Path { get; init; }
-        public LinePositionSpan Span { get; init; }
-
-        public static implicit operator Position(FileLinePositionSpan fileLinePositionSpan) => new()
-        {
-            Path = fileLinePositionSpan.Path,
-            Span = fileLinePositionSpan.Span,
-        };
-    }
-}
-
-internal readonly struct DiagnosticBag
-{
-    public bool IgnoreDiagnostics { get; private init; }
-
-    /// <summary>
-    /// If <see langword="null"/> and <see cref="IgnoreDiagnostics"/> is <see langword="false"/>, the first diagnostic is thrown as <see cref="GracefulException"/>.
-    /// </summary>
-    public ImmutableArray<SimpleDiagnostic>.Builder? Builder { get; private init; }
-
-    public static DiagnosticBag ThrowOnFirst() => default;
-    public static DiagnosticBag Collect(out ImmutableArray<SimpleDiagnostic>.Builder builder) => new() { Builder = builder = ImmutableArray.CreateBuilder<SimpleDiagnostic>() };
-    public static DiagnosticBag Ignore() => new() { IgnoreDiagnostics = true, Builder = null };
-
-    public void AddError(SourceFile sourceFile, TextSpan span, string message, Exception? inner = null)
-    {
-        if (Builder != null)
-        {
-            Debug.Assert(!IgnoreDiagnostics);
-            Builder.Add(new SimpleDiagnostic { Location = sourceFile.GetFileLinePositionSpan(span), Message = message });
-        }
-        else if (!IgnoreDiagnostics)
-        {
-            throw new GracefulException($"{sourceFile.GetLocationString(span)}: {CliCommandStrings.DirectiveError}: {message}", inner);
-        }
-    }
-
-    public T? AddError<T>(SourceFile sourceFile, TextSpan span, string message, Exception? inner = null)
-    {
-        AddError(sourceFile, span, message, inner);
-        return default;
-    }
-}
-
-=======
->>>>>>> 30287ee9
 internal sealed class RunFileBuildCacheEntry
 {
     private static StringComparer GlobalPropertiesComparer => StringComparer.OrdinalIgnoreCase;

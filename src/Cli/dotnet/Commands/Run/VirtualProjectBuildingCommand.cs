--- conflicted
+++ resolved
@@ -1139,12 +1139,10 @@
         string? targetFilePath = null,
         string? artifactsPath = null,
         bool includeRuntimeConfigInformation = true,
-<<<<<<< HEAD
+        string? userSecretsId = null,
         IEnumerable<string>? excludeDefaultProperties = null)
-=======
-        string? userSecretsId = null)
->>>>>>> 8f0b6356
-    {
+    {
+        Debug.Assert(userSecretsId == null || !isVirtualProject);
         Debug.Assert(excludeDefaultProperties == null || !isVirtualProject);
 
         int processedDirectives = 0;
@@ -1280,28 +1278,15 @@
                             """);
                     }
                 }
-            }
-
-<<<<<<< HEAD
-=======
-            if (userSecretsId != null && !customPropertyNames.Contains("UserSecretsId"))
-            {
-                writer.WriteLine($"""
-                        <UserSecretsId>{EscapeValue(userSecretsId)}</UserSecretsId>
-                    """);
-            }
-
-            // Write virtual-only properties.
-            if (isVirtualProject)
-            {
-                writer.WriteLine("""
-                        <EnableDefaultCompileItems>false</EnableDefaultCompileItems>
-                        <DisableDefaultItemsInProjectFolder>true</DisableDefaultItemsInProjectFolder>
-                        <RestoreUseStaticGraphEvaluation>false</RestoreUseStaticGraphEvaluation>
-                    """);
-            }
-
->>>>>>> 8f0b6356
+
+                if (userSecretsId != null && !customPropertyNames.Contains("UserSecretsId"))
+                {
+                    writer.WriteLine($"""
+                            <UserSecretsId>{EscapeValue(userSecretsId)}</UserSecretsId>
+                        """);
+                }
+            }
+
             // Write custom properties.
             foreach (var property in propertyDirectives)
             {

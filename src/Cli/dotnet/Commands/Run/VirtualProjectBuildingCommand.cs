--- conflicted
+++ resolved
@@ -1,11 +1,6 @@
 ﻿// Licensed to the .NET Foundation under one or more agreements.
 // The .NET Foundation licenses this file to you under the MIT license.
 
-<<<<<<< HEAD
-=======
-using System.Buffers;
-using System.Collections.Frozen;
->>>>>>> 480b58f7
 using System.Collections.Immutable;
 using System.Collections.ObjectModel;
 using System.Diagnostics;
@@ -153,11 +148,7 @@
     public bool NoRestore { get; init; }
     public bool NoCache { get; init; }
     public bool NoBuild { get; init; }
-<<<<<<< HEAD
-    public string BuildTarget { get; init; } = "Build";
     public BuildLevel LastBuildLevel { get; private set; } = BuildLevel.None;
-=======
->>>>>>> 480b58f7
 
     /// <summary>
     /// If <see langword="true"/>, no build markers are written
@@ -395,10 +386,9 @@
     /// </summary>
     private CacheInfo ComputeCacheEntry()
     {
-<<<<<<< HEAD
         Debug.Assert(!_directives.IsDefault, $"{nameof(PrepareProjectInstance)} should have been called first.");
 
-        var cacheEntry = new RunFileBuildCacheEntry(GlobalProperties)
+        var cacheEntry = new RunFileBuildCacheEntry(MSBuildArgs.GlobalProperties?.ToDictionary(StringComparer.OrdinalIgnoreCase) ?? new Dictionary<string, string>(StringComparer.OrdinalIgnoreCase))
         {
             AnyDirectives = _directives.Any(static d => d is not CSharpDirective.Shebang),
             SdkVersion = Product.Version,
@@ -406,10 +396,6 @@
         };
 
         var entryPointFile = new FileInfo(EntryPointFileFullPath);
-=======
-        var cacheEntry = new RunFileBuildCacheEntry(MSBuildArgs.GlobalProperties?.ToDictionary(StringComparer.OrdinalIgnoreCase) ?? new Dictionary<string, string>(StringComparer.OrdinalIgnoreCase));
-        entryPointFileInfo = new FileInfo(EntryPointFileFullPath);
->>>>>>> 480b58f7
 
         // Collect current implicit build files.
         CollectImplicitBuildFiles(entryPointFile.Directory, cacheEntry.ImplicitBuildFiles, out var exampleMSBuildFile);
@@ -711,13 +697,8 @@
                 _directives,
                 isVirtualProject: true,
                 targetFilePath: EntryPointFileFullPath,
-<<<<<<< HEAD
                 artifactsPath: ArtifactsPath,
-                includeRuntimeConfigInformation: BuildTarget != "Publish");
-=======
-                artifactsPath: GetArtifactsPath(),
                 includeRuntimeConfigInformation: !MSBuildArgs.RequestedTargets?.Contains("Publish") ?? true);
->>>>>>> 480b58f7
             var projectFileText = projectFileWriter.ToString();
 
             using var reader = new StringReader(projectFileText);

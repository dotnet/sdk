--- conflicted
+++ resolved
@@ -119,7 +119,7 @@
                 Projects="@(_GenerateRestoreGraphProjectEntryInput)"
                 Targets="_GenerateProjectRestoreGraph"
                 Properties="$(_GenerateRestoreGraphProjectEntryInputProperties)">
-        
+
               <Output
                   TaskParameter="TargetOutputs"
                   ItemName="_RestoreGraphEntry" />
@@ -584,16 +584,12 @@
 
     private void MarkBuildStart()
     {
-<<<<<<< HEAD
+        if (NoBuildMarkers)
+        {
+            return;
+        }
+
         string directory = ArtifactsPath;
-=======
-        if (NoBuildMarkers)
-        {
-            return;
-        }
-
-        string directory = GetArtifactsPath();
->>>>>>> eb9e3b1a
 
         if (OperatingSystem.IsWindows())
         {
@@ -612,19 +608,15 @@
 
     private void MarkBuildSuccess(CacheInfo cache)
     {
-<<<<<<< HEAD
+        if (NoBuildMarkers)
+        {
+            return;
+        }
+
         Debug.Assert(LastBuildLevel != BuildLevel.None);
         cache.CurrentEntry.BuildLevel = LastBuildLevel;
 
         string successCacheFile = Path.Join(ArtifactsPath, BuildSuccessCacheFileName);
-=======
-        if (NoBuildMarkers)
-        {
-            return;
-        }
-
-        string successCacheFile = Path.Join(GetArtifactsPath(), BuildSuccessCacheFileName);
->>>>>>> eb9e3b1a
         using var stream = File.Open(successCacheFile, FileMode.Create, FileAccess.Write, FileShare.None);
         JsonSerializer.Serialize(stream, cache.CurrentEntry, RunFileJsonSerializerContext.Default.RunFileBuildCacheEntry);
     }

--- conflicted
+++ resolved
@@ -1,10 +1,10 @@
 ﻿// Licensed to the .NET Foundation under one or more agreements.
 // The .NET Foundation licenses this file to you under the MIT license.
 
+using System.Collections.Frozen;
 using System.Collections.Immutable;
 using System.Collections.ObjectModel;
 using System.Diagnostics;
-using System.IO;
 using System.Security;
 using System.Text.Json;
 using System.Text.Json.Serialization;
@@ -68,6 +68,18 @@
         ("MSBuild.rsp", true),
     ];
 
+    /// <remarks>
+    /// Kept in sync with the default <c>dotnet new console</c> project file (enforced by <c>DotnetProjectAddTests.SameAsTemplate</c>).
+    /// </remarks>
+    private static readonly FrozenDictionary<string, string> s_defaultProperties = FrozenDictionary.Create<string, string>(StringComparer.OrdinalIgnoreCase,
+    [
+        new("OutputType", "Exe"),
+        new("TargetFramework", $"net{TargetFrameworkVersion}"),
+        new("ImplicitUsings", "enable"),
+        new("Nullable", "enable"),
+        new("PublishAot", "true"),
+    ]);
+
     /// <summary>
     /// For purposes of determining whether CSC is enough to build as opposed to full MSBuild,
     /// we can ignore properties that do not affect the build on their own.
@@ -82,21 +94,7 @@
         "NuGetInteractive",
     ];
 
-<<<<<<< HEAD
     public static string TargetFrameworkVersion => Product.TargetFrameworkVersion;
-=======
-    /// <remarks>
-    /// Kept in sync with the default <c>dotnet new console</c> project file (enforced by <c>DotnetProjectAddTests.SameAsTemplate</c>).
-    /// </remarks>
-    private static readonly FrozenDictionary<string, string> s_defaultProperties = FrozenDictionary.Create<string, string>(StringComparer.OrdinalIgnoreCase,
-    [
-        new("OutputType", "Exe"),
-        new("TargetFramework", "net10.0"),
-        new("ImplicitUsings", "enable"),
-        new("Nullable", "enable"),
-        new("PublishAot", "true"),
-    ]);
->>>>>>> 2a4b33ef
 
     internal static readonly string TargetOverrides = """
           <!--
@@ -226,10 +224,10 @@
                         Reporter.Output.WriteLine(CliCommandStrings.NoBinaryLogBecauseUpToDate.Yellow());
                     }
 
+                    MarkArtifactsFolderUsed();
                     return 0;
                 }
 
-<<<<<<< HEAD
                 if (buildLevel is BuildLevel.Csc)
                 {
                     if (binaryLogger is not null)
@@ -261,29 +259,23 @@
 
                     Debug.Assert(result != 0);
                 }
-=======
-                MarkArtifactsFolderUsed();
-                return 0;
->>>>>>> 2a4b33ef
             }
 
             MarkBuildStart();
         }
-<<<<<<< HEAD
         else
         {
             LastBuildLevel = BuildLevel.None;
-=======
+        }
+
+        if (!NoWriteBuildMarkers)
+        {
+            CleanFileBasedAppArtifactsCommand.StartAutomaticCleanupIfNeeded();
+        }
         else if (!NoWriteBuildMarkers)
         {
-            CreateTempSubdirectory(GetArtifactsPath());
+            CreateTempSubdirectory(ArtifactsPath);
             MarkArtifactsFolderUsed();
-        }
-
-        if (!NoWriteBuildMarkers)
-        {
-            CleanFileBasedAppArtifactsCommand.StartAutomaticCleanupIfNeeded();
->>>>>>> 2a4b33ef
         }
 
         Dictionary<string, string?> savedEnvironmentVariables = [];
@@ -621,7 +613,6 @@
         }
     }
 
-<<<<<<< HEAD
     private BuildLevel GetBuildLevel(out CacheInfo cache)
     {
         if (!NeedsToBuild(out cache))
@@ -662,7 +653,8 @@
 
         Reporter.Verbose.WriteLine("Skipping MSBuild and using CSC only.");
         return BuildLevel.Csc;
-=======
+    }
+
     /// <summary>
     /// Touching the artifacts folder ensures it's considered as recently used and not cleaned up by <see cref="CleanFileBasedAppArtifactsCommand"/>.
     /// </summary>
@@ -673,7 +665,7 @@
             return;
         }
 
-        string directory = GetArtifactsPath();
+        string directory = ArtifactsPath;
 
         try
         {
@@ -683,7 +675,6 @@
         {
             Reporter.Verbose.WriteLine($"Cannot touch folder '{directory}': {ex}");
         }
->>>>>>> 2a4b33ef
     }
 
     private void MarkBuildStart()
@@ -917,22 +908,7 @@
             writer.WriteLine();
         }
 
-<<<<<<< HEAD
-        // Kept in sync with the default `dotnet new console` project file (enforced by `DotnetProjectAddTests.SameAsTemplate`).
-        writer.WriteLine($"""
-              <PropertyGroup>
-                <OutputType>Exe</OutputType>
-                <TargetFramework>net{TargetFrameworkVersion}</TargetFramework>
-                <ImplicitUsings>enable</ImplicitUsings>
-                <Nullable>enable</Nullable>
-                <PublishAot>true</PublishAot>
-              </PropertyGroup>
-            """);
-
-        if (isVirtualProject)
-=======
         // Write default and custom properties.
->>>>>>> 2a4b33ef
         {
             writer.WriteLine("""
                   <PropertyGroup>
@@ -1717,7 +1693,7 @@
 }
 
 [JsonSerializable(typeof(RunFileBuildCacheEntry))]
-<<<<<<< HEAD
+[JsonSerializable(typeof(RunFileArtifactsMetadata))]
 internal partial class RunFileJsonSerializerContext : JsonSerializerContext;
 
 internal enum BuildLevel
@@ -1737,9 +1713,7 @@
     /// We need to invoke MSBuild to get up to date.
     /// </summary>
     All,
-=======
-[JsonSerializable(typeof(RunFileArtifactsMetadata))]
-internal partial class RunFileJsonSerializerContext : JsonSerializerContext;
+}
 
 [Flags]
 internal enum AppKinds
@@ -1748,5 +1722,4 @@
     ProjectBased = 1 << 0,
     FileBased = 1 << 1,
     Any = ProjectBased | FileBased,
->>>>>>> 2a4b33ef
 }
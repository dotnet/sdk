--- conflicted
+++ resolved
@@ -961,12 +961,8 @@
             "sdk" => Sdk.Parse(errors, sourceFile, span, directiveKind, directiveText),
             "property" => Property.Parse(errors, sourceFile, span, directiveKind, directiveText),
             "package" => Package.Parse(errors, sourceFile, span, directiveKind, directiveText),
-<<<<<<< HEAD
             "project" => Project.Parse(errors, sourceFile, span, directiveText),
-            _ => ReportError<CSharpDirective>(errors, sourceFile, span, string.Format(CliCommandStrings.UnrecognizedDirective, directiveKind, sourceFile.GetLocationString(span))),
-=======
             _ => ReportError<Named>(errors, sourceFile, span, string.Format(CliCommandStrings.UnrecognizedDirective, directiveKind, sourceFile.GetLocationString(span))),
->>>>>>> 5e3306a1
         };
     }
 
@@ -1118,11 +1114,9 @@
     /// <summary>
     /// <c>#:project</c> directive.
     /// </summary>
-    public sealed class Project : CSharpDirective
+    public sealed class Project : Named
     {
         private Project() { }
-
-        public required string Name { get; init; }
 
         public static Project Parse(ImmutableArray<SimpleDiagnostic>.Builder? errors, SourceFile sourceFile, TextSpan span, string directiveText)
         {

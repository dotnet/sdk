--- conflicted
+++ resolved
@@ -177,19 +177,14 @@
 
     public override int Execute()
     {
-<<<<<<< HEAD
         bool msbuildGet = MSBuildArgs.GetProperty is [_, ..] || MSBuildArgs.GetItem is [_, ..] || MSBuildArgs.GetTargetResult is [_, ..];
         bool evalOnly = msbuildGet && RequestedTargets is null or [];
         bool minimizeStdOut = msbuildGet && MSBuildArgs.GetResultOutputFile is null or [];
 
-        var verbosity = MSBuildArgs.Verbosity ?? VerbosityOptions.quiet;
+        var verbosity = MSBuildArgs.Verbosity ?? MSBuildForwardingAppWithoutLogging.DefaultVerbosity;
         var consoleLogger = minimizeStdOut
             ? new SimpleErrorLogger()
             : TerminalLogger.CreateTerminalOrConsoleLogger([$"--verbosity:{verbosity}", .. MSBuildArgs.OtherMSBuildArgs]);
-=======
-        var verbosity = MSBuildArgs.Verbosity ?? MSBuildForwardingAppWithoutLogging.DefaultVerbosity;
-        var consoleLogger = TerminalLogger.CreateTerminalOrConsoleLogger([$"--verbosity:{verbosity}", .. MSBuildArgs.OtherMSBuildArgs]);
->>>>>>> c0df0ff5
         var binaryLogger = GetBinaryLogger(MSBuildArgs.OtherMSBuildArgs);
 
         CacheInfo? cache = null;

--- conflicted
+++ resolved
@@ -160,12 +160,7 @@
 
     public override int Execute()
     {
-<<<<<<< HEAD
-        Debug.Assert(!(NoRestore && NoBuild));
         var verbosity = MSBuildArgs.Verbosity ?? MSBuildForwardingAppWithoutLogging.DefaultVerbosity;
-=======
-        var verbosity = MSBuildArgs.Verbosity ?? VerbosityOptions.quiet;
->>>>>>> 67696686
         var consoleLogger = TerminalLogger.CreateTerminalOrConsoleLogger([$"--verbosity:{verbosity}", .. MSBuildArgs.OtherMSBuildArgs]);
         var binaryLogger = GetBinaryLogger(MSBuildArgs.OtherMSBuildArgs);
 

﻿// Licensed to the .NET Foundation under one or more agreements.
// The .NET Foundation licenses this file to you under the MIT license.

using System.Collections.Frozen;
using System.Collections.Immutable;
using System.Collections.ObjectModel;
using System.Diagnostics;
using System.Security;
using System.Text.Json;
using System.Text.Json.Serialization;
using System.Text.RegularExpressions;
using System.Xml;
using Microsoft.Build.Construction;
using Microsoft.Build.Definition;
using Microsoft.Build.Evaluation;
using Microsoft.Build.Execution;
using Microsoft.Build.Framework;
using Microsoft.Build.Logging;
using Microsoft.CodeAnalysis;
using Microsoft.CodeAnalysis.CSharp;
using Microsoft.CodeAnalysis.CSharp.Syntax;
using Microsoft.CodeAnalysis.Text;
using Microsoft.DotNet.Cli.Commands.Clean.FileBasedAppArtifacts;
using Microsoft.DotNet.Cli.Commands.Restore;
using Microsoft.DotNet.Cli.Utils;
using Microsoft.DotNet.Cli.Utils.Extensions;

namespace Microsoft.DotNet.Cli.Commands.Run;

/// <summary>
/// Used to build a virtual project file in memory to support <c>dotnet run file.cs</c>.
/// </summary>
internal sealed class VirtualProjectBuildingCommand : CommandBase
{
    /// <summary>
    /// A file put into the artifacts directory when build starts.
    /// It contains full path to the original source file to allow tracking down the input corresponding to the output.
    /// It is also used to check whether the previous build has failed (when it is newer than the <see cref="BuildSuccessCacheFileName"/>).
    /// </summary>
    private const string BuildStartCacheFileName = "build-start.cache";

    /// <summary>
    /// A file written in the artifacts directory on successful builds used to determine whether a re-build is needed.
    /// </summary>
    private const string BuildSuccessCacheFileName = "build-success.cache";

    /// <summary>
    /// <c>IsMSBuildFile</c> is <see langword="true"/> if the presence of the implicit build file (even if there are no <see cref="CSharpDirective"/>s)
    /// implies that CSC is not enough and MSBuild is needed to build the project, i.e., the file alone can affect MSBuild props or targets.
    /// </summary>
    /// <remarks>
    /// For example, the simple programs our CSC optimized path handles do not need NuGet restore, hence we can ignore NuGet config files.
    /// </remarks>
    private static readonly ImmutableArray<(string Name, bool IsMSBuildFile)> s_implicitBuildFiles =
    [
        ("global.json", false),

        // All these casings are recognized on case-sensitive platforms:
        // https://github.com/NuGet/NuGet.Client/blob/ab6b96fd9ba07ed3bf629ee389799ca4fb9a20fb/src/NuGet.Core/NuGet.Configuration/Settings/Settings.cs#L32-L37
        ("nuget.config", false),
        ("NuGet.config", false),
        ("NuGet.Config", false),

        ("Directory.Build.props", true),
        ("Directory.Build.targets", true),
        ("Directory.Packages.props", true),
        ("Directory.Build.rsp", true),
        ("MSBuild.rsp", true),
    ];

    /// <remarks>
    /// Kept in sync with the default <c>dotnet new console</c> project file (enforced by <c>DotnetProjectAddTests.SameAsTemplate</c>).
    /// </remarks>
    private static readonly FrozenDictionary<string, string> s_defaultProperties = FrozenDictionary.Create<string, string>(StringComparer.OrdinalIgnoreCase,
    [
        new("OutputType", "Exe"),
        new("TargetFramework", $"net{TargetFrameworkVersion}"),
        new("ImplicitUsings", "enable"),
        new("Nullable", "enable"),
        new("PublishAot", "true"),
    ]);

    /// <summary>
    /// For purposes of determining whether CSC is enough to build as opposed to full MSBuild,
    /// we can ignore properties that do not affect the build on their own.
    /// See also the <c>IsMSBuildFile</c> flag in <see cref="s_implicitBuildFiles"/>.
    /// </summary>
    /// <remarks>
    /// This is an <see cref="IEnumerable{T}"/> rather than <see cref="ImmutableArray{T}"/> to avoid boxing at the use site.
    /// </remarks>
    private static readonly IEnumerable<string> s_ignorableProperties =
    [
        // This is set by default by `dotnet run`, so it must be ignored otherwise the CSC optimization would not kick in by default.
        "NuGetInteractive",
    ];

<<<<<<< HEAD
=======
    public static string TargetFrameworkVersion => Product.TargetFrameworkVersion;

    internal static readonly string TargetOverrides = """
          <!--
            Override targets which don't work with project files that are not present on disk.
            See https://github.com/NuGet/Home/issues/14148.
          -->

          <Target Name="_FilterRestoreGraphProjectInputItems"
                  DependsOnTargets="_LoadRestoreGraphEntryPoints">
            <!-- No-op, the original output is not needed by the overwritten targets. -->
          </Target>

          <Target Name="_GetAllRestoreProjectPathItems"
                  DependsOnTargets="_FilterRestoreGraphProjectInputItems;_GenerateRestoreProjectPathWalk"
                  Returns="@(_RestoreProjectPathItems)">
            <!-- Output from dependency _GenerateRestoreProjectPathWalk. -->
          </Target>

          <Target Name="_GenerateRestoreGraph"
                  DependsOnTargets="_FilterRestoreGraphProjectInputItems;_GetAllRestoreProjectPathItems;_GenerateRestoreGraphProjectEntry;_GenerateProjectRestoreGraph"
                  Returns="@(_RestoreGraphEntry)">
            <!-- Output partly from dependency _GenerateRestoreGraphProjectEntry and _GenerateProjectRestoreGraph. -->

            <ItemGroup>
              <_GenerateRestoreGraphProjectEntryInput Include="@(_RestoreProjectPathItems)" Exclude="$(MSBuildProjectFullPath)" />
            </ItemGroup>

            <MSBuild
                BuildInParallel="$(RestoreBuildInParallel)"
                Projects="@(_GenerateRestoreGraphProjectEntryInput)"
                Targets="_GenerateRestoreGraphProjectEntry"
                Properties="$(_GenerateRestoreGraphProjectEntryInputProperties)">

              <Output
                  TaskParameter="TargetOutputs"
                  ItemName="_RestoreGraphEntry" />
            </MSBuild>

            <MSBuild
                BuildInParallel="$(RestoreBuildInParallel)"
                Projects="@(_GenerateRestoreGraphProjectEntryInput)"
                Targets="_GenerateProjectRestoreGraph"
                Properties="$(_GenerateRestoreGraphProjectEntryInputProperties)">

              <Output
                  TaskParameter="TargetOutputs"
                  ItemName="_RestoreGraphEntry" />
            </MSBuild>
          </Target>
        """;

>>>>>>> 682707de
    public VirtualProjectBuildingCommand(
        string entryPointFileFullPath,
        MSBuildArgs msbuildArgs)
    {
        Debug.Assert(Path.IsPathFullyQualified(entryPointFileFullPath));

        EntryPointFileFullPath = entryPointFileFullPath;
        MSBuildArgs = msbuildArgs.CloneWithAdditionalProperties(new Dictionary<string, string>(StringComparer.OrdinalIgnoreCase)
        {
            { "BuildNonexistentProjectsByDefault", bool.TrueString },
            { "RestoreUseSkipNonexistentTargets", bool.FalseString },
        }
        .AsReadOnly());
    }

    public string EntryPointFileFullPath { get; }
    public MSBuildArgs MSBuildArgs { get; }
    public string? CustomArtifactsPath { get; init; }
    public string ArtifactsPath => field ??= CustomArtifactsPath ?? GetArtifactsPath(EntryPointFileFullPath);
    public bool NoRestore { get; init; }

    /// <summary>
    /// If <see langword="true"/>, build markers are not checked and hence MSBuild is always run.
    /// This property does not control whether the build markers are written, use <see cref="NoWriteBuildMarkers"/> for that.
    /// </summary>
    public bool NoCache { get; init; }

    public bool NoBuild { get; init; }
    public BuildLevel LastBuildLevel { get; private set; } = BuildLevel.None;

    /// <summary>
    /// If <see langword="true"/>, no build markers are written
    /// (like <see cref="BuildStartCacheFileName"/> and <see cref="BuildSuccessCacheFileName"/>).
    /// Also skips automatic cleanup.
    /// This property does not control whether the markers are checked, use <see cref="NoCache"/> for that.
    /// </summary>
    public bool NoWriteBuildMarkers { get; init; }

    public ImmutableArray<CSharpDirective> Directives
    {
        get
        {
            if (field.IsDefault)
            {
                var sourceFile = SourceFile.Load(EntryPointFileFullPath);
                field = FindDirectives(sourceFile, reportAllErrors: false, DiagnosticBag.ThrowOnFirst());
                Debug.Assert(!field.IsDefault);
            }

            return field;
        }

        set;
    }

    public override int Execute()
    {
        Debug.Assert(!(NoRestore && NoBuild));
        var verbosity = MSBuildArgs.Verbosity ?? VerbosityOptions.quiet;
        var consoleLogger = TerminalLogger.CreateTerminalOrConsoleLogger([$"--verbosity:{verbosity}", .. MSBuildArgs.OtherMSBuildArgs]);
        var binaryLogger = GetBinaryLogger(MSBuildArgs.OtherMSBuildArgs);

        CacheInfo? cache = null;

        if (!NoBuild)
        {
            if (NoCache)
            {
                cache = ComputeCacheEntry();
                LastBuildLevel = BuildLevel.All;
            }
            else
            {
                var buildLevel = GetBuildLevel(out cache);
                LastBuildLevel = buildLevel;

                if (buildLevel is BuildLevel.None)
                {
                    if (binaryLogger is not null)
                    {
                        Reporter.Output.WriteLine(CliCommandStrings.NoBinaryLogBecauseUpToDate.Yellow());
                    }

                    MarkArtifactsFolderUsed();
                    return 0;
                }

                if (buildLevel is BuildLevel.Csc)
                {
                    if (binaryLogger is not null)
                    {
                        Reporter.Output.WriteLine(CliCommandStrings.NoBinaryLogBecauseRunningJustCsc.Yellow());
                    }

                    MarkBuildStart();

                    // Execute CSC.
                    int result = new CSharpCompilerCommand
                    {
                        EntryPointFileFullPath = EntryPointFileFullPath,
                        ArtifactsPath = ArtifactsPath,
                        // We can reuse auxiliary files if we previously built using csc.
                        CanReuseAuxiliaryFiles = cache.CanReuseAuxiliaryFiles && cache.PreviousEntry?.BuildLevel is BuildLevel.Csc,
                    }
                    .Execute(out bool fallbackToNormalBuild);

                    if (!fallbackToNormalBuild)
                    {
                        if (result == 0)
                        {
                            MarkBuildSuccess(cache);
                        }

                        return result;
                    }

                    Debug.Assert(result != 0);
                }
            }

            MarkBuildStart();
        }
        else
        {
            LastBuildLevel = BuildLevel.None;

            if (!NoWriteBuildMarkers)
            {
                CreateTempSubdirectory(ArtifactsPath);
                MarkArtifactsFolderUsed();
            }
        }

        if (!NoWriteBuildMarkers)
        {
            CleanFileBasedAppArtifactsCommand.StartAutomaticCleanupIfNeeded();
        }

        Dictionary<string, string?> savedEnvironmentVariables = [];
        try
        {
            // Set environment variables.
            foreach (var (key, value) in MSBuildForwardingAppWithoutLogging.GetMSBuildRequiredEnvironmentVariables())
            {
                savedEnvironmentVariables[key] = Environment.GetEnvironmentVariable(key);
                Environment.SetEnvironmentVariable(key, value);
            }

            // Set up MSBuild.
            ReadOnlySpan<ILogger> binaryLoggers = binaryLogger is null ? [] : [binaryLogger.Value];
            IEnumerable<ILogger> loggers = [.. binaryLoggers, consoleLogger];
            var projectCollection = new ProjectCollection(
                MSBuildArgs.GlobalProperties,
                loggers,
                ToolsetDefinitionLocations.Default);
            var parameters = new BuildParameters(projectCollection)
            {
                Loggers = loggers,
                LogTaskInputs = binaryLoggers.Length != 0,
            };

            BuildManager.DefaultBuildManager.BeginBuild(parameters);

            // Do a restore first (equivalent to MSBuild's "implicit restore", i.e., `/restore`).
            // See https://github.com/dotnet/msbuild/blob/a1c2e7402ef0abe36bf493e395b04dd2cb1b3540/src/MSBuild/XMake.cs#L1838
            // and https://github.com/dotnet/msbuild/issues/11519.
            if (!NoRestore)
            {
                var restoreRequest = new BuildRequestData(
                    CreateProjectInstance(projectCollection, addGlobalProperties: AddRestoreGlobalProperties(MSBuildArgs.RestoreGlobalProperties)),
                    targetsToBuild: ["Restore"],
                    hostServices: null,
                    BuildRequestDataFlags.ClearCachesAfterBuild | BuildRequestDataFlags.SkipNonexistentTargets | BuildRequestDataFlags.IgnoreMissingEmptyAndInvalidImports | BuildRequestDataFlags.FailOnUnresolvedSdk);

                var restoreResult = BuildManager.DefaultBuildManager.BuildRequest(restoreRequest);
                if (restoreResult.OverallResult != BuildResultCode.Success)
                {
                    return 1;
                }
            }

            // Then do a build.
            if (!NoBuild)
            {
                var buildRequest = new BuildRequestData(
                    CreateProjectInstance(projectCollection),
                    targetsToBuild: MSBuildArgs.RequestedTargets ?? ["Build"]);

                var buildResult = BuildManager.DefaultBuildManager.BuildRequest(buildRequest);
                if (buildResult.OverallResult != BuildResultCode.Success)
                {
                    return 1;
                }

                Debug.Assert(cache != null);
                MarkBuildSuccess(cache);
            }

            BuildManager.DefaultBuildManager.EndBuild();

            return 0;
        }
        catch (Exception e)
        {
            Console.Error.WriteLine(e.Message);
            return 1;
        }
        finally
        {
            foreach (var (key, value) in savedEnvironmentVariables)
            {
                Environment.SetEnvironmentVariable(key, value);
            }

            binaryLogger?.Value.ReallyShutdown();
            consoleLogger.Shutdown();
        }

        static Action<IDictionary<string, string>> AddRestoreGlobalProperties(ReadOnlyDictionary<string, string>? restoreProperties)
        {
            return globalProperties =>
            {
                globalProperties["MSBuildRestoreSessionId"] = Guid.NewGuid().ToString("D");
                globalProperties["MSBuildIsRestoring"] = bool.TrueString;
                foreach (var (key, value) in RestoringCommand.RestoreOptimizationProperties)
                {
                    globalProperties[key] = value;
                }
                if (restoreProperties is null)
                {
                    return;
                }
                foreach (var (key, value) in restoreProperties)
                {
                    if (value is not null)
                    {
                        globalProperties[key] = value;
                    }
                }
            };
        }

        static Lazy<FacadeLogger>? GetBinaryLogger(IReadOnlyList<string>? args)
        {
            if (args is null) return null;
            // Like in MSBuild, only the last binary logger is used.
            for (int i = args.Count - 1; i >= 0; i--)
            {
                var arg = args[i];
                if (LoggerUtility.IsBinLogArgument(arg))
                {
                    // We don't want to create the binlog file until actually needed, hence we wrap this in a Lazy.
                    return new(() =>
                    {
                        var logger = new BinaryLogger
                        {
                            Parameters = arg.IndexOf(':') is >= 0 and var index
                                ? arg[(index + 1)..]
                                : "msbuild.binlog",
                        };
                        return LoggerUtility.CreateFacadeLogger([logger]);
                    });
                }
            }

            return null;
        }
    }

    /// <summary>
    /// Common info needed by <see cref="ComputeCacheEntry"/> but also later stages.
    /// </summary>
    private sealed class CacheInfo
    {
        public required FileInfo EntryPointFile { get; init; }
        public RunFileBuildCacheEntry? PreviousEntry { get; set; }
        public required RunFileBuildCacheEntry CurrentEntry { get; init; }

        /// <summary>
        /// We cannot reuse auxiliary files like <c>csc.rsp</c> for example when SDK version changes.
        /// </summary>
        public bool CanReuseAuxiliaryFiles { get; set; } = true;
    }

    /// <summary>
    /// Compute current cache entry - we need to do this always:
    /// <list type="bullet">
    /// <item>if we can skip build, we still need to check everything in the cache entry (e.g., implicit build files)</item>
    /// <item>if we have to build, we need to have the cache entry to write it to the success cache file</item>
    /// </list>
    /// </summary>
    private CacheInfo ComputeCacheEntry()
    {
        var cacheEntry = new RunFileBuildCacheEntry(MSBuildArgs.GlobalProperties?.ToDictionary(StringComparer.OrdinalIgnoreCase) ?? new Dictionary<string, string>(StringComparer.OrdinalIgnoreCase))
        {
            AnyDirectives = Directives.Any(static d => d is not CSharpDirective.Shebang),
            SdkVersion = Product.Version,
            RuntimeVersion = CSharpCompilerCommand.RuntimeVersion,
        };

        var entryPointFile = new FileInfo(EntryPointFileFullPath);

        // Collect current implicit build files.
        CollectImplicitBuildFiles(entryPointFile.Directory, cacheEntry.ImplicitBuildFiles, out var exampleMSBuildFile);
        cacheEntry.ExampleMSBuildFile = exampleMSBuildFile;

        return new CacheInfo
        {
            EntryPointFile = entryPointFile,
            CurrentEntry = cacheEntry,
        };
    }

    // internal for testing
    internal static void CollectImplicitBuildFiles(DirectoryInfo? startDirectory, HashSet<string> collectedPaths, out string? exampleMSBuildFile)
    {
        Debug.Assert(startDirectory != null);
        exampleMSBuildFile = null;
        for (DirectoryInfo? directory = startDirectory; directory != null; directory = directory.Parent)
        {
            foreach (var implicitBuildFile in s_implicitBuildFiles)
            {
                string implicitBuildFilePath = Path.Join(directory.FullName, implicitBuildFile.Name);
                if (File.Exists(implicitBuildFilePath))
                {
                    collectedPaths.Add(implicitBuildFilePath);

                    if (implicitBuildFile.IsMSBuildFile && exampleMSBuildFile is null)
                    {
                        exampleMSBuildFile = implicitBuildFilePath;
                    }
                }
            }
        }
    }

    private bool NeedsToBuild(out CacheInfo cache)
    {
        cache = ComputeCacheEntry();

        // Check cache files.

        string artifactsDirectory = ArtifactsPath;
        var successCacheFile = new FileInfo(Path.Join(artifactsDirectory, BuildSuccessCacheFileName));

        if (!successCacheFile.Exists)
        {
            Reporter.Verbose.WriteLine("Building because cache file does not exist: " + successCacheFile.FullName);
            return true;
        }

        var startCacheFile = new FileInfo(Path.Join(artifactsDirectory, BuildStartCacheFileName));
        if (!startCacheFile.Exists)
        {
            Reporter.Verbose.WriteLine("Building because start cache file does not exist: " + startCacheFile.FullName);
            return true;
        }

        DateTime buildTimeUtc = successCacheFile.LastWriteTimeUtc;

        if (startCacheFile.LastWriteTimeUtc > buildTimeUtc)
        {
            Reporter.Verbose.WriteLine("Building because start cache file is newer than success cache file (previous build likely failed): " + startCacheFile.FullName);
            return true;
        }

        var previousCacheEntry = DeserializeCacheEntry(successCacheFile);
        if (previousCacheEntry is null)
        {
            cache.CanReuseAuxiliaryFiles = false;
            Reporter.Verbose.WriteLine("Building because previous cache entry could not be deserialized: " + successCacheFile.FullName);
            return true;
        }

        cache.PreviousEntry = previousCacheEntry;
        var cacheEntry = cache.CurrentEntry;

        // Check that versions match.

        if (previousCacheEntry.SdkVersion != cacheEntry.SdkVersion)
        {
            cache.CanReuseAuxiliaryFiles = false;
            Reporter.Verbose.WriteLine($"""
                Building because previous SDK version ({previousCacheEntry.SdkVersion}) does not match current ({cacheEntry.SdkVersion}): {successCacheFile.FullName}
                """);
            return true;
        }

        if (previousCacheEntry.RuntimeVersion != cacheEntry.RuntimeVersion)
        {
            cache.CanReuseAuxiliaryFiles = false;
            Reporter.Verbose.WriteLine($"""
                Building because previous runtime version ({previousCacheEntry.RuntimeVersion}) does not match current ({cacheEntry.RuntimeVersion}): {successCacheFile.FullName}
                """);
            return true;
        }

        // Check that properties match.

        if (previousCacheEntry.GlobalProperties.Count != cacheEntry.GlobalProperties.Count)
        {
            Reporter.Verbose.WriteLine($"""
                Building because previous global properties count ({previousCacheEntry.GlobalProperties.Count}) does not match current count ({cacheEntry.GlobalProperties.Count}): {successCacheFile.FullName}
                """);
            return true;
        }

        foreach (var (key, value) in cacheEntry.GlobalProperties)
        {
            if (!previousCacheEntry.GlobalProperties.TryGetValue(key, out var otherValue) ||
                value != otherValue)
            {
                Reporter.Verbose.WriteLine($"""
                    Building because previous global property "{key}" ({otherValue}) does not match current ({value}): {successCacheFile.FullName}
                    """);
                return true;
            }
        }

        var entryPointFile = cache.EntryPointFile;

        // If the source file does not exist, we want to build so proper errors are reported.
        if (!entryPointFile.Exists)
        {
            Reporter.Verbose.WriteLine("Building because entry point file is missing: " + entryPointFile.FullName);
            return true;
        }

        // Check that the source file is not modified.
        if (entryPointFile.LastWriteTimeUtc > buildTimeUtc)
        {
            Reporter.Verbose.WriteLine("Compiling because entry point file is modified: " + entryPointFile.FullName);
            return true;
        }

        // Check that implicit build files are not modified.
        foreach (var implicitBuildFilePath in previousCacheEntry.ImplicitBuildFiles)
        {
            var implicitBuildFileInfo = new FileInfo(implicitBuildFilePath);
            if (!implicitBuildFileInfo.Exists || implicitBuildFileInfo.LastWriteTimeUtc > buildTimeUtc)
            {
                Reporter.Verbose.WriteLine("Building because implicit build file is missing or modified: " + implicitBuildFileInfo.FullName);
                return true;
            }
        }

        // Check that no new implicit build files are present.
        foreach (var implicitBuildFilePath in cacheEntry.ImplicitBuildFiles)
        {
            if (!previousCacheEntry.ImplicitBuildFiles.Contains(implicitBuildFilePath))
            {
                Reporter.Verbose.WriteLine("Building because new implicit build file is present: " + implicitBuildFilePath);
                return true;
            }
        }

        return false;

        static RunFileBuildCacheEntry? DeserializeCacheEntry(FileInfo cacheFile)
        {
            try
            {
                using var stream = File.Open(cacheFile.FullName, FileMode.Open, FileAccess.Read, FileShare.Read);
                return JsonSerializer.Deserialize(stream, RunFileJsonSerializerContext.Default.RunFileBuildCacheEntry);
            }
            catch (Exception e)
            {
                Reporter.Verbose.WriteLine($"Failed to deserialize cache entry ({cacheFile.FullName}): {e.GetType().FullName}: {e.Message}");
                return null;
            }
        }
    }

    private BuildLevel GetBuildLevel(out CacheInfo cache)
    {
        if (!NeedsToBuild(out cache))
        {
            return BuildLevel.None;
        }

        // Determine whether we can use CSC only or need to use MSBuild.
        var cacheEntry = cache.CurrentEntry;

        if (cacheEntry.AnyDirectives)
        {
            Reporter.Verbose.WriteLine("Using MSBuild because there are directives in the source file.");
            return BuildLevel.All;
        }

        if (cacheEntry.GlobalProperties.Keys.Except(s_ignorableProperties, cacheEntry.GlobalProperties.Comparer).Any())
        {
            var example = cacheEntry.GlobalProperties.First();
            Reporter.Verbose.WriteLine($"Using MSBuild because there are global properties, for example '{example.Key}={example.Value}'.");
            return BuildLevel.All;
        }

        if (cacheEntry.ExampleMSBuildFile is { } exampleMSBuildFile)
        {
            Reporter.Verbose.WriteLine($"Using MSBuild because there are implicit build files, for example '{exampleMSBuildFile}'.");
            return BuildLevel.All;
        }

        foreach (var filePath in CSharpCompilerCommand.GetPathsOfCscInputsFromNuGetCache())
        {
            if (!File.Exists(filePath))
            {
                Reporter.Verbose.WriteLine($"Using MSBuild because NuGet package file does not exist: {filePath}");
                return BuildLevel.All;
            }
        }

        Reporter.Verbose.WriteLine("Skipping MSBuild and using CSC only.");
        return BuildLevel.Csc;
    }

    /// <summary>
    /// Touching the artifacts folder ensures it's considered as recently used and not cleaned up by <see cref="CleanFileBasedAppArtifactsCommand"/>.
    /// </summary>
    public void MarkArtifactsFolderUsed()
    {
        if (NoWriteBuildMarkers)
        {
            return;
        }

        string directory = ArtifactsPath;

        try
        {
            Directory.SetLastWriteTimeUtc(directory, DateTime.UtcNow);
        }
        catch (Exception ex)
        {
            Reporter.Verbose.WriteLine($"Cannot touch folder '{directory}': {ex}");
        }
    }

    private void MarkBuildStart()
    {
        if (NoWriteBuildMarkers)
        {
            return;
        }

        string directory = ArtifactsPath;

        CreateTempSubdirectory(directory);

        MarkArtifactsFolderUsed();

        File.WriteAllText(Path.Join(directory, BuildStartCacheFileName), EntryPointFileFullPath);
    }

    private void MarkBuildSuccess(CacheInfo cache)
    {
        if (NoWriteBuildMarkers)
        {
            return;
        }

        Debug.Assert(LastBuildLevel != BuildLevel.None);
        cache.CurrentEntry.BuildLevel = LastBuildLevel;

        string successCacheFile = Path.Join(ArtifactsPath, BuildSuccessCacheFileName);
        using var stream = File.Open(successCacheFile, FileMode.Create, FileAccess.Write, FileShare.None);
        JsonSerializer.Serialize(stream, cache.CurrentEntry, RunFileJsonSerializerContext.Default.RunFileBuildCacheEntry);
    }

    public ProjectInstance CreateProjectInstance(ProjectCollection projectCollection)
    {
        return CreateProjectInstance(projectCollection, addGlobalProperties: null);
    }

    private ProjectInstance CreateProjectInstance(
        ProjectCollection projectCollection,
        Action<IDictionary<string, string>>? addGlobalProperties)
    {
        var projectRoot = CreateProjectRootElement(projectCollection);

        var globalProperties = projectCollection.GlobalProperties;
        if (addGlobalProperties is not null)
        {
            globalProperties = new Dictionary<string, string>(projectCollection.GlobalProperties, StringComparer.OrdinalIgnoreCase);
            addGlobalProperties(globalProperties);
        }

        return ProjectInstance.FromProjectRootElement(projectRoot, new ProjectOptions
        {
            ProjectCollection = projectCollection,
            GlobalProperties = globalProperties,
        });

        ProjectRootElement CreateProjectRootElement(ProjectCollection projectCollection)
        {
            var projectFileFullPath = Path.ChangeExtension(EntryPointFileFullPath, ".csproj");
            var projectFileWriter = new StringWriter();
            WriteProjectFile(
                projectFileWriter,
                Directives,
                isVirtualProject: true,
                targetFilePath: EntryPointFileFullPath,
                artifactsPath: ArtifactsPath,
                includeRuntimeConfigInformation: !MSBuildArgs.RequestedTargets?.Contains("Publish") ?? true);
            var projectFileText = projectFileWriter.ToString();

            using var reader = new StringReader(projectFileText);
            using var xmlReader = XmlReader.Create(reader);
            var projectRoot = ProjectRootElement.Create(xmlReader, projectCollection);
            projectRoot.FullPath = projectFileFullPath;
            return projectRoot;
        }
    }

    public static string GetArtifactsPath(string entryPointFileFullPath)
    {
        // Include entry point file name so the directory name is not completely opaque.
        string fileName = Path.GetFileNameWithoutExtension(entryPointFileFullPath);
        string hash = Sha256Hasher.HashWithNormalizedCasing(entryPointFileFullPath);
        string directoryName = $"{fileName}-{hash}";

        return GetTempSubpath(directoryName);
    }

    /// <summary>
    /// Obtains a temporary subdirectory for file-based app artifacts, e.g., <c>/tmp/dotnet/runfile/</c>.
    /// </summary>
    public static string GetTempSubdirectory()
    {
        // We want a location where permissions are expected to be restricted to the current user.
        string directory = RuntimeInformation.IsOSPlatform(OSPlatform.Windows)
            ? Path.GetTempPath()
            : Environment.GetFolderPath(Environment.SpecialFolder.LocalApplicationData);

        return Path.Join(directory, "dotnet", "runfile");
    }

    /// <summary>
    /// Obtains a specific temporary path in a subdirectory for file-based app artifacts, e.g., <c>/tmp/dotnet/runfile/{name}</c>.
    /// </summary>
    public static string GetTempSubpath(string name)
    {
        return Path.Join(GetTempSubdirectory(), name);
    }

    /// <summary>
    /// Creates a temporary subdirectory for file-based apps.
    /// Use <see cref="GetTempSubpath"/> to obtain the path.
    /// </summary>
    public static void CreateTempSubdirectory(string path)
    {
        if (OperatingSystem.IsWindows())
        {
            Directory.CreateDirectory(path);
        }
        else
        {
            // Ensure only the current user has access to the directory to avoid leaking the program to other users.
            // We don't mind that permissions might be different if the directory already exists,
            // since it's under user's local directory and its path should be unique.
            Directory.CreateDirectory(path, UnixFileMode.UserRead | UnixFileMode.UserWrite | UnixFileMode.UserExecute);
        }
    }

    public static void WriteProjectFile(
        TextWriter writer,
        ImmutableArray<CSharpDirective> directives,
        bool isVirtualProject,
        string? targetFilePath = null,
        string? artifactsPath = null,
        bool includeRuntimeConfigInformation = true)
    {
        int processedDirectives = 0;

        var sdkDirectives = directives.OfType<CSharpDirective.Sdk>();
        var propertyDirectives = directives.OfType<CSharpDirective.Property>();
        var packageDirectives = directives.OfType<CSharpDirective.Package>();
        var projectDirectives = directives.OfType<CSharpDirective.Project>();

        string firstSdkName;
        string? firstSdkVersion;

        if (sdkDirectives.FirstOrDefault() is { } firstSdk)
        {
            firstSdkName = firstSdk.Name;
            firstSdkVersion = firstSdk.Version;
            processedDirectives++;
        }
        else
        {
            firstSdkName = "Microsoft.NET.Sdk";
            firstSdkVersion = null;
        }

        if (isVirtualProject)
        {
            Debug.Assert(!string.IsNullOrWhiteSpace(artifactsPath));

            // Note that ArtifactsPath needs to be specified before Sdk.props
            // (usually it's recommended to specify it in Directory.Build.props
            // but importing Sdk.props manually afterwards also works).
            writer.WriteLine($"""
                <Project>

                  <PropertyGroup>
                    <IncludeProjectNameInArtifactsPaths>false</IncludeProjectNameInArtifactsPaths>
                    <ArtifactsPath>{EscapeValue(artifactsPath)}</ArtifactsPath>
                    <PublishDir>artifacts/$(MSBuildProjectName)</PublishDir>
                    <FileBasedProgram>true</FileBasedProgram>
                  </PropertyGroup>

                  <ItemGroup>
                    <Clean Include="{EscapeValue(artifactsPath)}/*" />
                  </ItemGroup>

                  <!-- We need to explicitly import Sdk props/targets so we can override the targets below. -->
                """);

            if (firstSdkVersion is null)
            {
                writer.WriteLine($"""
                      <Import Project="Sdk.props" Sdk="{EscapeValue(firstSdkName)}" />
                    """);
            }
            else
            {
                writer.WriteLine($"""
                      <Import Project="Sdk.props" Sdk="{EscapeValue(firstSdkName)}" Version="{EscapeValue(firstSdkVersion)}" />
                    """);
            }
        }
        else
        {
            string slashDelimited = firstSdkVersion is null
                ? firstSdkName
                : $"{firstSdkName}/{firstSdkVersion}";
            writer.WriteLine($"""
                <Project Sdk="{EscapeValue(slashDelimited)}">

                """);
        }

        foreach (var sdk in sdkDirectives.Skip(1))
        {
            if (isVirtualProject)
            {
                WriteImport(writer, "Sdk.props", sdk);
            }
            else if (sdk.Version is null)
            {
                writer.WriteLine($"""
                      <Sdk Name="{EscapeValue(sdk.Name)}" />
                    """);
            }
            else
            {
                writer.WriteLine($"""
                      <Sdk Name="{EscapeValue(sdk.Name)}" Version="{EscapeValue(sdk.Version)}" />
                    """);
            }

            processedDirectives++;
        }

        if (isVirtualProject || processedDirectives > 1)
        {
            writer.WriteLine();
        }

        // Write default and custom properties.
        {
            writer.WriteLine("""
                  <PropertyGroup>
                """);

            // First write the default properties except those specified by the user.
            var customPropertyNames = propertyDirectives.Select(d => d.Name).ToHashSet(StringComparer.OrdinalIgnoreCase);
            foreach (var (name, value) in s_defaultProperties)
            {
                if (!customPropertyNames.Contains(name))
                {
                    writer.WriteLine($"""
                            <{name}>{EscapeValue(value)}</{name}>
                        """);
                }
            }

            // Write virtual-only properties.
            if (isVirtualProject)
            {
                writer.WriteLine("""
                        <EnableDefaultCompileItems>false</EnableDefaultCompileItems>
                    """);
            }

            // Write custom properties.
            foreach (var property in propertyDirectives)
            {
                writer.WriteLine($"""
                        <{property.Name}>{EscapeValue(property.Value)}</{property.Name}>
                    """);

                processedDirectives++;
            }

            // Write virtual-only properties which cannot be overridden.
            if (isVirtualProject)
            {
                writer.WriteLine("""
                        <Features>$(Features);FileBasedProgram</Features>
                    """);
            }

            writer.WriteLine("""
                  </PropertyGroup>

                """);
        }

        if (packageDirectives.Any())
        {
            writer.WriteLine("""
                  <ItemGroup>
                """);

            foreach (var package in packageDirectives)
            {
                if (package.Version is null)
                {
                    writer.WriteLine($"""
                            <PackageReference Include="{EscapeValue(package.Name)}" />
                        """);
                }
                else
                {
                    writer.WriteLine($"""
                            <PackageReference Include="{EscapeValue(package.Name)}" Version="{EscapeValue(package.Version)}" />
                        """);
                }

                processedDirectives++;
            }

            writer.WriteLine("""
                  </ItemGroup>

                """);
        }

        if (projectDirectives.Any())
        {
            writer.WriteLine("""
                  <ItemGroup>
                """);

            foreach (var projectReference in projectDirectives)
            {
                writer.WriteLine($"""
                        <ProjectReference Include="{EscapeValue(projectReference.Name)}" />
                    """);

                processedDirectives++;
            }

            writer.WriteLine("""
                  </ItemGroup>

                """);
        }

        Debug.Assert(processedDirectives + directives.OfType<CSharpDirective.Shebang>().Count() == directives.Length);

        if (isVirtualProject)
        {
            Debug.Assert(targetFilePath is not null);

            writer.WriteLine($"""
                  <ItemGroup>
                    <Compile Include="{EscapeValue(targetFilePath)}" />
                  </ItemGroup>

                """);

            if (includeRuntimeConfigInformation)
            {
                var targetDirectory = Path.GetDirectoryName(targetFilePath) ?? "";
                writer.WriteLine($"""
                      <ItemGroup>
                        <RuntimeHostConfigurationOption Include="EntryPointFilePath" Value="{EscapeValue(targetFilePath)}" />
                        <RuntimeHostConfigurationOption Include="EntryPointFileDirectoryPath" Value="{EscapeValue(targetDirectory)}" />
                      </ItemGroup>

                    """);
            }

            foreach (var sdk in sdkDirectives)
            {
                WriteImport(writer, "Sdk.targets", sdk);
            }

            if (!sdkDirectives.Any())
            {
                Debug.Assert(firstSdkName == "Microsoft.NET.Sdk" && firstSdkVersion == null);
                writer.WriteLine("""
                      <Import Project="Sdk.targets" Sdk="Microsoft.NET.Sdk" />
                    """);
            }
<<<<<<< HEAD
=======

            writer.WriteLine($"""

                {TargetOverrides}

                """);
>>>>>>> 682707de
        }

        writer.WriteLine("""
            </Project>
            """);

        static string EscapeValue(string value) => SecurityElement.Escape(value);

        static void WriteImport(TextWriter writer, string project, CSharpDirective.Sdk sdk)
        {
            if (sdk.Version is null)
            {
                writer.WriteLine($"""
                      <Import Project="{EscapeValue(project)}" Sdk="{EscapeValue(sdk.Name)}" />
                    """);
            }
            else
            {
                writer.WriteLine($"""
                      <Import Project="{EscapeValue(project)}" Sdk="{EscapeValue(sdk.Name)}" Version="{EscapeValue(sdk.Version)}" />
                    """);
            }
        }
    }

#pragma warning disable RSEXPERIMENTAL003 // 'SyntaxTokenParser' is experimental
    public static SyntaxTokenParser CreateTokenizer(SourceText text)
    {
        return SyntaxFactory.CreateTokenParser(text,
            CSharpParseOptions.Default.WithFeatures([new("FileBasedProgram", "true")]));
    }
#pragma warning restore RSEXPERIMENTAL003 // 'SyntaxTokenParser' is experimental

    /// <param name="reportAllErrors">
    /// If <see langword="true"/>, the whole <paramref name="sourceFile"/> is parsed to find diagnostics about every app directive.
    /// Otherwise, only directives up to the first C# token is checked.
    /// The former is useful for <c>dotnet project convert</c> where we want to report all errors because it would be difficult to fix them up after the conversion.
    /// The latter is useful for <c>dotnet run file.cs</c> where if there are app directives after the first token,
    /// compiler reports <see cref="ErrorCode.ERR_PPIgnoredFollowsToken"/> anyway, so we speed up success scenarios by not parsing the whole file up front in the SDK CLI.
    /// </param>
    public static ImmutableArray<CSharpDirective> FindDirectives(SourceFile sourceFile, bool reportAllErrors, DiagnosticBag diagnostics)
    {
        var deduplicated = new HashSet<CSharpDirective.Named>(NamedDirectiveComparer.Instance);
        var builder = ImmutableArray.CreateBuilder<CSharpDirective>();
        var tokenizer = CreateTokenizer(sourceFile.Text);

        var result = tokenizer.ParseLeadingTrivia();
        TextSpan previousWhiteSpaceSpan = default;
        var triviaList = result.Token.LeadingTrivia;
        foreach (var (index, trivia) in triviaList.Index())
        {
            // Stop when the trivia contains an error (e.g., because it's after #if).
            if (trivia.ContainsDiagnostics)
            {
                break;
            }

            if (trivia.IsKind(SyntaxKind.WhitespaceTrivia))
            {
                Debug.Assert(previousWhiteSpaceSpan.IsEmpty);
                previousWhiteSpaceSpan = trivia.FullSpan;
                continue;
            }

            if (trivia.IsKind(SyntaxKind.ShebangDirectiveTrivia))
            {
                TextSpan span = GetFullSpan(previousWhiteSpaceSpan, trivia);

                var whiteSpace = GetWhiteSpaceInfo(triviaList, index);
                var info = new CSharpDirective.ParseInfo
                {
                    Span = span,
                    LeadingWhiteSpace = whiteSpace.Leading,
                    TrailingWhiteSpace = whiteSpace.Trailing,
                };
                builder.Add(new CSharpDirective.Shebang(info));
            }
            else if (trivia.IsKind(SyntaxKind.IgnoredDirectiveTrivia))
            {
                TextSpan span = GetFullSpan(previousWhiteSpaceSpan, trivia);

                var message = trivia.GetStructure() is IgnoredDirectiveTriviaSyntax { Content: { RawKind: (int)SyntaxKind.StringLiteralToken } content }
                    ? content.Text.AsSpan().Trim()
                    : "";
                var parts = Patterns.Whitespace.EnumerateSplits(message, 2);
                var name = parts.MoveNext() ? message[parts.Current] : default;
                var value = parts.MoveNext() ? message[parts.Current] : default;
                Debug.Assert(!parts.MoveNext());

                var whiteSpace = GetWhiteSpaceInfo(triviaList, index);
                var context = new CSharpDirective.ParseContext
                {
                    Info = new()
                    {
                        Span = span,
                        LeadingWhiteSpace = whiteSpace.Leading,
                        TrailingWhiteSpace = whiteSpace.Trailing,
                    },
                    Diagnostics = diagnostics,
                    SourceFile = sourceFile,
                    DirectiveKind = name.ToString(),
                    DirectiveText = value.ToString()
                };
                if (CSharpDirective.Parse(context) is { } directive)
                {
                    // If the directive is already present, report an error.
                    if (deduplicated.TryGetValue(directive, out var existingDirective))
                    {
                        var typeAndName = $"#:{existingDirective.GetType().Name.ToLowerInvariant()} {existingDirective.Name}";
                        diagnostics.AddError(sourceFile, directive.Info.Span, location => string.Format(CliCommandStrings.DuplicateDirective, typeAndName, location));
                    }
                    else
                    {
                        deduplicated.Add(directive);
                    }

                    builder.Add(directive);
                }
            }

            previousWhiteSpaceSpan = default;
        }

        // In conversion mode, we want to report errors for any invalid directives in the rest of the file
        // so users don't end up with invalid directives in the converted project.
        if (reportAllErrors)
        {
            tokenizer.ResetTo(result);

            do
            {
                result = tokenizer.ParseNextToken();

                foreach (var trivia in result.Token.LeadingTrivia)
                {
                    ReportErrorFor(trivia);
                }

                foreach (var trivia in result.Token.TrailingTrivia)
                {
                    ReportErrorFor(trivia);
                }
            }
            while (!result.Token.IsKind(SyntaxKind.EndOfFileToken));
        }

        // The result should be ordered by source location, RemoveDirectivesFromFile depends on that.
        return builder.ToImmutable();

        static TextSpan GetFullSpan(TextSpan previousWhiteSpaceSpan, SyntaxTrivia trivia)
        {
            // Include the preceding whitespace in the span, i.e., span will be the whole line.
            return previousWhiteSpaceSpan.IsEmpty ? trivia.FullSpan : TextSpan.FromBounds(previousWhiteSpaceSpan.Start, trivia.FullSpan.End);
        }

        void ReportErrorFor(SyntaxTrivia trivia)
        {
            if (trivia.ContainsDiagnostics && trivia.IsKind(SyntaxKind.IgnoredDirectiveTrivia))
            {
                diagnostics.AddError(sourceFile, trivia.Span, location => string.Format(CliCommandStrings.CannotConvertDirective, location));
            }
        }

        static (WhiteSpaceInfo Leading, WhiteSpaceInfo Trailing) GetWhiteSpaceInfo(in SyntaxTriviaList triviaList, int index)
        {
            (WhiteSpaceInfo Leading, WhiteSpaceInfo Trailing) result = default;

            for (int i = index - 1; i >= 0; i--)
            {
                if (!Fill(ref result.Leading, triviaList, i)) break;
            }

            for (int i = index + 1; i < triviaList.Count; i++)
            {
                if (!Fill(ref result.Trailing, triviaList, i)) break;
            }

            return result;

            static bool Fill(ref WhiteSpaceInfo info, in SyntaxTriviaList triviaList, int index)
            {
                var trivia = triviaList[index];
                if (trivia.IsKind(SyntaxKind.EndOfLineTrivia))
                {
                    info.LineBreaks += 1;
                    info.TotalLength += trivia.FullSpan.Length;
                    return true;
                }

                if (trivia.IsKind(SyntaxKind.WhitespaceTrivia))
                {
                    info.TotalLength += trivia.FullSpan.Length;
                    return true;
                }

                return false;
            }
        }
    }

    public static SourceText? RemoveDirectivesFromFile(ImmutableArray<CSharpDirective> directives, SourceText text)
    {
        if (directives.Length == 0)
        {
            return null;
        }

        Debug.Assert(directives.OrderBy(d => d.Info.Span.Start).SequenceEqual(directives), "Directives should be ordered by source location.");

        for (int i = directives.Length - 1; i >= 0; i--)
        {
            var directive = directives[i];
            text = text.Replace(directive.Info.Span, string.Empty);
        }

        return text;
    }

    public static void RemoveDirectivesFromFile(ImmutableArray<CSharpDirective> directives, SourceText text, string filePath)
    {
        if (RemoveDirectivesFromFile(directives, text) is { } modifiedText)
        {
            new SourceFile(filePath, modifiedText).Save();
        }
    }

    public static bool IsValidEntryPointPath(string entryPointFilePath)
    {
        if (!File.Exists(entryPointFilePath))
        {
            return false;
        }

        if (entryPointFilePath.EndsWith(".cs", StringComparison.OrdinalIgnoreCase))
        {
            return true;
        }

        // Check if the first two characters are #!
        try
        {
            using var stream = File.OpenRead(entryPointFilePath);
            int first = stream.ReadByte();
            int second = stream.ReadByte();
            return first == '#' && second == '!';
        }
        catch
        {
            return false;
        }
    }
}

internal readonly record struct SourceFile(string Path, SourceText Text)
{
    public static SourceFile Load(string filePath)
    {
        using var stream = File.OpenRead(filePath);
        return new SourceFile(filePath, SourceText.From(stream, Encoding.UTF8));
    }

    public SourceFile WithText(SourceText newText)
    {
        return new SourceFile(Path, newText);
    }

    public void Save()
    {
        using var stream = File.Open(Path, FileMode.Create, FileAccess.Write);
        using var writer = new StreamWriter(stream, Encoding.UTF8);
        Text.Write(writer);
    }

    public FileLinePositionSpan GetFileLinePositionSpan(TextSpan span)
    {
        return new FileLinePositionSpan(Path, Text.Lines.GetLinePositionSpan(span));
    }

    public string GetLocationString(TextSpan span)
    {
        var positionSpan = GetFileLinePositionSpan(span);
        return $"{positionSpan.Path}:{positionSpan.StartLinePosition.Line + 1}";
    }
}

internal static partial class Patterns
{
    [GeneratedRegex("""\s+""")]
    public static partial Regex Whitespace { get; }

    [GeneratedRegex("""[\s@=/]""")]
    public static partial Regex DisallowedNameCharacters { get; }
}

internal struct WhiteSpaceInfo
{
    public int LineBreaks;
    public int TotalLength;
}

/// <summary>
/// Represents a C# directive starting with <c>#:</c> (a.k.a., "file-level directive").
/// Those are ignored by the language but recognized by us.
/// </summary>
internal abstract class CSharpDirective(in CSharpDirective.ParseInfo info)
{
    public ParseInfo Info { get; } = info;

    public readonly struct ParseInfo
    {
        /// <summary>
        /// Span of the full line including the trailing line break.
        /// </summary>
        public required TextSpan Span { get; init; }
        public required WhiteSpaceInfo LeadingWhiteSpace { get; init; }
        public required WhiteSpaceInfo TrailingWhiteSpace { get; init; }
    }

    public readonly struct ParseContext
    {
        public required ParseInfo Info { get; init; }
        public required DiagnosticBag Diagnostics { get; init; }
        public required SourceFile SourceFile { get; init; }
        public required string DirectiveKind { get; init; }
        public required string DirectiveText { get; init; }
    }

    public static Named? Parse(in ParseContext context)
    {
        return context.DirectiveKind switch
        {
            "sdk" => Sdk.Parse(context),
            "property" => Property.Parse(context),
            "package" => Package.Parse(context),
            "project" => Project.Parse(context),
            var other => context.Diagnostics.AddError<Named>(context.SourceFile, context.Info.Span, location => string.Format(CliCommandStrings.UnrecognizedDirective, other, location)),
        };
    }

    private static (string, string?)? ParseOptionalTwoParts(in ParseContext context, char separator)
    {
        var i = context.DirectiveText.IndexOf(separator, StringComparison.Ordinal);
        var firstPart = (i < 0 ? context.DirectiveText : context.DirectiveText.AsSpan(..i)).TrimEnd();

        string directiveKind = context.DirectiveKind;
        if (firstPart.IsWhiteSpace())
        {
            return context.Diagnostics.AddError<(string, string?)?>(context.SourceFile, context.Info.Span, location => string.Format(CliCommandStrings.MissingDirectiveName, directiveKind, location));
        }

        // If the name contains characters that resemble separators, report an error to avoid any confusion.
        if (Patterns.DisallowedNameCharacters.IsMatch(firstPart))
        {
            return context.Diagnostics.AddError<(string, string?)?>(context.SourceFile, context.Info.Span, location => string.Format(CliCommandStrings.InvalidDirectiveName, directiveKind, separator, location));
        }

        var secondPart = i < 0 ? [] : context.DirectiveText.AsSpan((i + 1)..).TrimStart();
        if (i < 0 || secondPart.IsWhiteSpace())
        {
            return (firstPart.ToString(), null);
        }

        return (firstPart.ToString(), secondPart.ToString());
    }

    public abstract override string ToString();

    /// <summary>
    /// <c>#!</c> directive.
    /// </summary>
    public sealed class Shebang(in ParseInfo info) : CSharpDirective(info)
    {
        public override string ToString() => "#!";
    }

    public abstract class Named(in ParseInfo info) : CSharpDirective(info)
    {
        public required string Name { get; init; }
    }

    /// <summary>
    /// <c>#:sdk</c> directive.
    /// </summary>
    public sealed class Sdk(in ParseInfo info) : Named(info)
    {
        public string? Version { get; init; }

        public static new Sdk? Parse(in ParseContext context)
        {
            if (ParseOptionalTwoParts(context, separator: '@') is not var (sdkName, sdkVersion))
            {
                return null;
            }

            return new Sdk(context.Info)
            {
                Name = sdkName,
                Version = sdkVersion,
            };
        }

        public override string ToString() => Version is null ? $"#:sdk {Name}" : $"#:sdk {Name}@{Version}";
    }

    /// <summary>
    /// <c>#:property</c> directive.
    /// </summary>
    public sealed class Property(in ParseInfo info) : Named(info)
    {
        public required string Value { get; init; }

        public static new Property? Parse(in ParseContext context)
        {
            if (ParseOptionalTwoParts(context, separator: '=') is not var (propertyName, propertyValue))
            {
                return null;
            }

            if (propertyValue is null)
            {
                return context.Diagnostics.AddError<Property?>(context.SourceFile, context.Info.Span, location => string.Format(CliCommandStrings.PropertyDirectiveMissingParts, location));
            }

            try
            {
                propertyName = XmlConvert.VerifyName(propertyName);
            }
            catch (XmlException ex)
            {
                return context.Diagnostics.AddError<Property?>(context.SourceFile, context.Info.Span, location => string.Format(CliCommandStrings.PropertyDirectiveInvalidName, location, ex.Message), ex);
            }

            return new Property(context.Info)
            {
                Name = propertyName,
                Value = propertyValue,
            };
        }

        public override string ToString() => $"#:property {Name}={Value}";
    }

    /// <summary>
    /// <c>#:package</c> directive.
    /// </summary>
    public sealed class Package(in ParseInfo info) : Named(info)
    {
        public string? Version { get; init; }

        public static new Package? Parse(in ParseContext context)
        {
            if (ParseOptionalTwoParts(context, separator: '@') is not var (packageName, packageVersion))
            {
                return null;
            }

            return new Package(context.Info)
            {
                Name = packageName,
                Version = packageVersion,
            };
        }

        public override string ToString() => Version is null ? $"#:package {Name}" : $"#:package {Name}@{Version}";
    }

    /// <summary>
    /// <c>#:project</c> directive.
    /// </summary>
    public sealed class Project(in ParseInfo info) : Named(info)
    {
        public static new Project? Parse(in ParseContext context)
        {
            var directiveText = context.DirectiveText;
            if (directiveText.IsWhiteSpace())
            {
                string directiveKind = context.DirectiveKind;
                return context.Diagnostics.AddError<Project?>(context.SourceFile, context.Info.Span, location => string.Format(CliCommandStrings.MissingDirectiveName, directiveKind, location));
            }

            try
            {
                // If the path is a directory like '../lib', transform it to a project file path like '../lib/lib.csproj'.
                // Also normalize blackslashes to forward slashes to ensure the directive works on all platforms.
                var sourceDirectory = Path.GetDirectoryName(context.SourceFile.Path) ?? ".";
                var resolvedProjectPath = Path.Combine(sourceDirectory, directiveText.Replace('\\', '/'));
                if (Directory.Exists(resolvedProjectPath))
                {
                    var fullFilePath = MsbuildProject.GetProjectFileFromDirectory(resolvedProjectPath).FullName;
                    directiveText = Path.GetRelativePath(relativeTo: sourceDirectory, fullFilePath);
                }
                else if (!File.Exists(resolvedProjectPath))
                {
                    throw new GracefulException(CliStrings.CouldNotFindProjectOrDirectory, resolvedProjectPath);
                }
            }
            catch (GracefulException e)
            {
                context.Diagnostics.AddError(context.SourceFile, context.Info.Span, location => string.Format(CliCommandStrings.InvalidProjectDirective, location, e.Message), e);
            }

            return new Project(context.Info)
            {
                Name = directiveText,
            };
        }

        public override string ToString() => $"#:project {Name}";
    }
}

/// <summary>
/// Used for deduplication - compares directives by their type and name (ignoring case).
/// </summary>
internal sealed class NamedDirectiveComparer : IEqualityComparer<CSharpDirective.Named>
{
    public static readonly NamedDirectiveComparer Instance = new();

    private NamedDirectiveComparer() { }

    public bool Equals(CSharpDirective.Named? x, CSharpDirective.Named? y)
    {
        if (ReferenceEquals(x, y)) return true;

        if (x is null || y is null) return false;

        return x.GetType() == y.GetType() &&
            string.Equals(x.Name, y.Name, StringComparison.OrdinalIgnoreCase);
    }

    public int GetHashCode(CSharpDirective.Named obj)
    {
        return HashCode.Combine(
            obj.GetType().GetHashCode(),
            obj.Name.GetHashCode(StringComparison.OrdinalIgnoreCase));
    }
}

internal sealed class SimpleDiagnostic
{
    public required Position Location { get; init; }
    public required string Message { get; init; }

    /// <summary>
    /// An adapter of <see cref="FileLinePositionSpan"/> that ensures we JSON-serialize only the necessary fields.
    /// </summary>
    public readonly struct Position
    {
        public string Path { get; init; }
        public LinePositionSpan Span { get; init; }

        public static implicit operator Position(FileLinePositionSpan fileLinePositionSpan) => new()
        {
            Path = fileLinePositionSpan.Path,
            Span = fileLinePositionSpan.Span,
        };
    }
}

internal readonly struct DiagnosticBag
{
    public bool IgnoreDiagnostics { get; private init; }

    /// <summary>
    /// If <see langword="null"/> and <see cref="IgnoreDiagnostics"/> is <see langword="false"/>, the first diagnostic is thrown as <see cref="GracefulException"/>.
    /// </summary>
    public ImmutableArray<SimpleDiagnostic>.Builder? Builder { get; private init; }

    public static DiagnosticBag ThrowOnFirst() => default;
    public static DiagnosticBag Collect(out ImmutableArray<SimpleDiagnostic>.Builder builder) => new() { Builder = builder = ImmutableArray.CreateBuilder<SimpleDiagnostic>() };
    public static DiagnosticBag Ignore() => new() { IgnoreDiagnostics = true, Builder = null };

    public void AddError(SourceFile sourceFile, TextSpan span, Func<string, string> messageFactory, Exception? inner = null)
    {
        if (Builder != null)
        {
            Debug.Assert(!IgnoreDiagnostics);
            Builder.Add(new SimpleDiagnostic { Location = sourceFile.GetFileLinePositionSpan(span), Message = messageFactory(sourceFile.GetLocationString(span)) });
        }
        else if (!IgnoreDiagnostics)
        {
            throw new GracefulException(messageFactory(sourceFile.GetLocationString(span)), inner);
        }
    }

    public T? AddError<T>(SourceFile sourceFile, TextSpan span, Func<string, string> messageFactory, Exception? inner = null)
    {
        AddError(sourceFile, span, messageFactory, inner);
        return default;
    }
}

internal sealed class RunFileBuildCacheEntry
{
    private static StringComparer GlobalPropertiesComparer => StringComparer.OrdinalIgnoreCase;

    /// <summary>
    /// We can't know which parts of the path are case insensitive, so we are conservative
    /// to avoid false positives in the cache (saying we are up to date even if we are not).
    /// </summary>
    private static StringComparer FilePathComparer => StringComparer.Ordinal;

    [JsonObjectCreationHandling(JsonObjectCreationHandling.Populate)]
    public Dictionary<string, string> GlobalProperties { get; }

    /// <summary>
    /// Full paths.
    /// </summary>
    [JsonObjectCreationHandling(JsonObjectCreationHandling.Populate)]
    public HashSet<string> ImplicitBuildFiles { get; }

    /// <summary>
    /// Whether there are any <see cref="CSharpDirective"/>s recognized by the SDK (i.e., except shebang).
    /// </summary>
    public bool AnyDirectives { get; set; } // should be required and init-only but https://github.com/dotnet/runtime/issues/92877

    public BuildLevel BuildLevel { get; set; }

    public string? SdkVersion { get; set; } // should be required and init-only but https://github.com/dotnet/runtime/issues/92877

    public string? RuntimeVersion { get; set; } // should be required and init-only but https://github.com/dotnet/runtime/issues/92877

    [JsonIgnore]
    public string? ExampleMSBuildFile { get; set; }

    [JsonConstructor]
    public RunFileBuildCacheEntry()
    {
        GlobalProperties = new(GlobalPropertiesComparer);
        ImplicitBuildFiles = new(FilePathComparer);
    }

    public RunFileBuildCacheEntry(Dictionary<string, string> globalProperties)
    {
        Debug.Assert(globalProperties.Comparer == GlobalPropertiesComparer);
        GlobalProperties = globalProperties;
        ImplicitBuildFiles = new(FilePathComparer);
    }
}

[JsonSerializable(typeof(RunFileBuildCacheEntry))]
[JsonSerializable(typeof(RunFileArtifactsMetadata))]
internal partial class RunFileJsonSerializerContext : JsonSerializerContext;

internal enum BuildLevel
{
    /// <summary>
    /// No build is necessary, build outputs are up to date wrt. inputs.
    /// </summary>
    None,

    /// <summary>
    /// Only C# files are modified and there are no SDK-recognized <see cref="CSharpDirective"/>s.
    /// We can invoke just the C# compiler to get up to date.
    /// </summary>
    Csc,

    /// <summary>
    /// We need to invoke MSBuild to get up to date.
    /// </summary>
    All,
}

[Flags]
internal enum AppKinds
{
    None = 0,
    ProjectBased = 1 << 0,
    FileBased = 1 << 1,
    Any = ProjectBased | FileBased,
}<|MERGE_RESOLUTION|>--- conflicted
+++ resolved
@@ -94,61 +94,8 @@
         "NuGetInteractive",
     ];
 
-<<<<<<< HEAD
-=======
     public static string TargetFrameworkVersion => Product.TargetFrameworkVersion;
 
-    internal static readonly string TargetOverrides = """
-          <!--
-            Override targets which don't work with project files that are not present on disk.
-            See https://github.com/NuGet/Home/issues/14148.
-          -->
-
-          <Target Name="_FilterRestoreGraphProjectInputItems"
-                  DependsOnTargets="_LoadRestoreGraphEntryPoints">
-            <!-- No-op, the original output is not needed by the overwritten targets. -->
-          </Target>
-
-          <Target Name="_GetAllRestoreProjectPathItems"
-                  DependsOnTargets="_FilterRestoreGraphProjectInputItems;_GenerateRestoreProjectPathWalk"
-                  Returns="@(_RestoreProjectPathItems)">
-            <!-- Output from dependency _GenerateRestoreProjectPathWalk. -->
-          </Target>
-
-          <Target Name="_GenerateRestoreGraph"
-                  DependsOnTargets="_FilterRestoreGraphProjectInputItems;_GetAllRestoreProjectPathItems;_GenerateRestoreGraphProjectEntry;_GenerateProjectRestoreGraph"
-                  Returns="@(_RestoreGraphEntry)">
-            <!-- Output partly from dependency _GenerateRestoreGraphProjectEntry and _GenerateProjectRestoreGraph. -->
-
-            <ItemGroup>
-              <_GenerateRestoreGraphProjectEntryInput Include="@(_RestoreProjectPathItems)" Exclude="$(MSBuildProjectFullPath)" />
-            </ItemGroup>
-
-            <MSBuild
-                BuildInParallel="$(RestoreBuildInParallel)"
-                Projects="@(_GenerateRestoreGraphProjectEntryInput)"
-                Targets="_GenerateRestoreGraphProjectEntry"
-                Properties="$(_GenerateRestoreGraphProjectEntryInputProperties)">
-
-              <Output
-                  TaskParameter="TargetOutputs"
-                  ItemName="_RestoreGraphEntry" />
-            </MSBuild>
-
-            <MSBuild
-                BuildInParallel="$(RestoreBuildInParallel)"
-                Projects="@(_GenerateRestoreGraphProjectEntryInput)"
-                Targets="_GenerateProjectRestoreGraph"
-                Properties="$(_GenerateRestoreGraphProjectEntryInputProperties)">
-
-              <Output
-                  TaskParameter="TargetOutputs"
-                  ItemName="_RestoreGraphEntry" />
-            </MSBuild>
-          </Target>
-        """;
-
->>>>>>> 682707de
     public VirtualProjectBuildingCommand(
         string entryPointFileFullPath,
         MSBuildArgs msbuildArgs)
@@ -1055,15 +1002,6 @@
                       <Import Project="Sdk.targets" Sdk="Microsoft.NET.Sdk" />
                     """);
             }
-<<<<<<< HEAD
-=======
-
-            writer.WriteLine($"""
-
-                {TargetOverrides}
-
-                """);
->>>>>>> 682707de
         }
 
         writer.WriteLine("""

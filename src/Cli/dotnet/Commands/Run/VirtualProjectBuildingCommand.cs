﻿// Licensed to the .NET Foundation under one or more agreements.
// The .NET Foundation licenses this file to you under the MIT license.

using System.Buffers;
using System.Collections.Immutable;
using System.Diagnostics;
using System.Security;
using System.Text.Json;
using System.Text.Json.Serialization;
using System.Text.RegularExpressions;
using System.Xml;
using Microsoft.Build.Construction;
using Microsoft.Build.Definition;
using Microsoft.Build.Evaluation;
using Microsoft.Build.Execution;
using Microsoft.Build.Framework;
using Microsoft.Build.Logging;
using Microsoft.CodeAnalysis;
using Microsoft.CodeAnalysis.CSharp;
using Microsoft.CodeAnalysis.CSharp.Syntax;
using Microsoft.CodeAnalysis.Text;
using Microsoft.DotNet.Cli.Utils;
using Microsoft.DotNet.Cli.Utils.Extensions;

namespace Microsoft.DotNet.Cli.Commands.Run;

/// <summary>
/// Used to build a virtual project file in memory to support <c>dotnet run file.cs</c>.
/// </summary>
internal sealed class VirtualProjectBuildingCommand : CommandBase
{
    /// <summary>
    /// A file put into the artifacts directory when build starts.
    /// It contains full path to the original source file to allow tracking down the input corresponding to the output.
    /// It is also used to check whether the previous build has failed (when it is newer than the <see cref="BuildSuccessCacheFileName"/>).
    /// </summary>
    private const string BuildStartCacheFileName = "build-start.cache";

    /// <summary>
    /// A file written in the artifacts directory on successful builds used to determine whether a re-build is needed.
    /// </summary>
    private const string BuildSuccessCacheFileName = "build-success.cache";

    private static readonly ImmutableArray<string> s_implicitBuildFileNames =
    [
        "global.json",

        // All these casings are recognized on case-sensitive platforms:
        // https://github.com/NuGet/NuGet.Client/blob/ab6b96fd9ba07ed3bf629ee389799ca4fb9a20fb/src/NuGet.Core/NuGet.Configuration/Settings/Settings.cs#L32-L37
        "nuget.config",
        "NuGet.config",
        "NuGet.Config",

        "Directory.Build.props",
        "Directory.Build.targets",
        "Directory.Packages.props",
        "Directory.Build.rsp",
        "MSBuild.rsp",
    ];

    internal static readonly string TargetOverrides = """
          <!--
            Override targets which don't work with project files that are not present on disk.
            See https://github.com/NuGet/Home/issues/14148.
          -->

          <Target Name="_FilterRestoreGraphProjectInputItems"
                  DependsOnTargets="_LoadRestoreGraphEntryPoints">
            <!-- No-op, the original output is not needed by the overwritten targets. -->
          </Target>

          <Target Name="_GetAllRestoreProjectPathItems"
                  DependsOnTargets="_FilterRestoreGraphProjectInputItems;_GenerateRestoreProjectPathWalk"
                  Returns="@(_RestoreProjectPathItems)">
            <!-- Output from dependency _GenerateRestoreProjectPathWalk. -->
          </Target>

          <Target Name="_GenerateRestoreGraph"
                  DependsOnTargets="_FilterRestoreGraphProjectInputItems;_GetAllRestoreProjectPathItems;_GenerateRestoreGraphProjectEntry;_GenerateProjectRestoreGraph"
                  Returns="@(_RestoreGraphEntry)">
            <!-- Output partly from dependency _GenerateRestoreGraphProjectEntry and _GenerateProjectRestoreGraph. -->

            <ItemGroup>
              <_GenerateRestoreGraphProjectEntryInput Include="@(_RestoreProjectPathItems)" Exclude="$(MSBuildProjectFullPath)" />
            </ItemGroup>

            <MSBuild
                BuildInParallel="$(RestoreBuildInParallel)"
                Projects="@(_GenerateRestoreGraphProjectEntryInput)"
                Targets="_GenerateRestoreGraphProjectEntry"
                Properties="$(_GenerateRestoreGraphProjectEntryInputProperties)">

              <Output
                  TaskParameter="TargetOutputs"
                  ItemName="_RestoreGraphEntry" />
            </MSBuild>

            <MSBuild
                BuildInParallel="$(RestoreBuildInParallel)"
                Projects="@(_GenerateRestoreGraphProjectEntryInput)"
                Targets="_GenerateProjectRestoreGraph"
                Properties="$(_GenerateRestoreGraphProjectEntryInputProperties)">
        
              <Output
                  TaskParameter="TargetOutputs"
                  ItemName="_RestoreGraphEntry" />
            </MSBuild>
          </Target>
        """;

    public VirtualProjectBuildingCommand(
        string entryPointFileFullPath,
        string[] msbuildArgs)
    {
        Debug.Assert(Path.IsPathFullyQualified(entryPointFileFullPath));

        EntryPointFileFullPath = entryPointFileFullPath;
        GlobalProperties = new(StringComparer.OrdinalIgnoreCase);
        CommonRunHelpers.AddUserPassedProperties(GlobalProperties, msbuildArgs);
        LoggerArgs = msbuildArgs;
    }

    public string EntryPointFileFullPath { get; }
    public Dictionary<string, string> GlobalProperties { get; }
    public string[] LoggerArgs { get; }
    public string? CustomArtifactsPath { get; init; }
    public bool NoRestore { get; init; }
    public bool NoCache { get; init; }
    public bool NoBuild { get; init; }
    public string BuildTarget { get; init; } = "Build";

<<<<<<< HEAD
    public ImmutableArray<CSharpDirective> Directives
    {
        get
        {
            if (field.IsDefault)
            {
                var sourceFile = LoadSourceFile(EntryPointFileFullPath);
                field = FindDirectives(sourceFile, reportAllErrors: false, errors: null);
                Debug.Assert(!field.IsDefault);
            }

            return field;
        }

        init;
    }
=======
    /// <summary>
    /// If <see langword="true"/>, no build markers are written
    /// (like <see cref="BuildStartCacheFileName"/> and <see cref="BuildSuccessCacheFileName"/>).
    /// </summary>
    public bool NoBuildMarkers { get; init; }
>>>>>>> eb9e3b1a

    public override int Execute()
    {
        Debug.Assert(!(NoRestore && NoBuild));
        var consoleLogger = TerminalLogger.CreateTerminalOrConsoleLogger(LoggerArgs);
        var binaryLogger = GetBinaryLogger(LoggerArgs);

        RunFileBuildCacheEntry? cacheEntry = null;

        if (!NoBuild)
        {
            if (NoCache)
            {
                cacheEntry = ComputeCacheEntry(out _);
            }
            else if (!NeedsToBuild(out cacheEntry))
            {
                if (binaryLogger is not null)
                {
                    Reporter.Output.WriteLine(CliCommandStrings.NoBinaryLogBecauseUpToDate.Yellow());
                }

                return 0;
            }

            MarkBuildStart();
        }

        Dictionary<string, string?> savedEnvironmentVariables = [];
        ProjectCollection? projectCollection = null;
        try
        {
            // Set environment variables.
            foreach (var (key, value) in MSBuildForwardingAppWithoutLogging.GetMSBuildRequiredEnvironmentVariables())
            {
                savedEnvironmentVariables[key] = Environment.GetEnvironmentVariable(key);
                Environment.SetEnvironmentVariable(key, value);
            }

            // Set up MSBuild.
            ReadOnlySpan<ILogger> binaryLoggers = binaryLogger is null ? [] : [binaryLogger];
            projectCollection = new ProjectCollection(
                GlobalProperties,
                [.. binaryLoggers, consoleLogger],
                ToolsetDefinitionLocations.Default);
            var parameters = new BuildParameters(projectCollection)
            {
                Loggers = projectCollection.Loggers,
                LogTaskInputs = binaryLoggers.Length != 0,
            };

            // Do a restore first (equivalent to MSBuild's "implicit restore", i.e., `/restore`).
            // See https://github.com/dotnet/msbuild/blob/a1c2e7402ef0abe36bf493e395b04dd2cb1b3540/src/MSBuild/XMake.cs#L1838
            // and https://github.com/dotnet/msbuild/issues/11519.
            if (!NoRestore)
            {
                var restoreRequest = new BuildRequestData(
                    CreateProjectInstance(projectCollection, addGlobalProperties: static (globalProperties) =>
                    {
                        globalProperties["MSBuildRestoreSessionId"] = Guid.NewGuid().ToString("D");
                        globalProperties["MSBuildIsRestoring"] = bool.TrueString;
                    }),
                    targetsToBuild: ["Restore"],
                    hostServices: null,
                    BuildRequestDataFlags.ClearCachesAfterBuild | BuildRequestDataFlags.SkipNonexistentTargets | BuildRequestDataFlags.IgnoreMissingEmptyAndInvalidImports | BuildRequestDataFlags.FailOnUnresolvedSdk);

                BuildManager.DefaultBuildManager.BeginBuild(parameters);

                var restoreResult = BuildManager.DefaultBuildManager.BuildRequest(restoreRequest);
                if (restoreResult.OverallResult != BuildResultCode.Success)
                {
                    return 1;
                }
            }

            // Then do a build.
            if (!NoBuild)
            {
                var buildRequest = new BuildRequestData(
                    CreateProjectInstance(projectCollection),
                    targetsToBuild: [BuildTarget]);

                // For some reason we need to BeginBuild after creating BuildRequestData otherwise the binlog doesn't contain Evaluation.
                if (NoRestore)
                {
                    BuildManager.DefaultBuildManager.BeginBuild(parameters);
                }

                var buildResult = BuildManager.DefaultBuildManager.BuildRequest(buildRequest);
                if (buildResult.OverallResult != BuildResultCode.Success)
                {
                    return 1;
                }

                Debug.Assert(cacheEntry != null);
                MarkBuildSuccess(cacheEntry);
            }

            BuildManager.DefaultBuildManager.EndBuild();

            return 0;
        }
        catch (Exception e)
        {
            Console.Error.WriteLine(e.Message);
            return 1;
        }
        finally
        {
            foreach (var (key, value) in savedEnvironmentVariables)
            {
                Environment.SetEnvironmentVariable(key, value);
            }

            binaryLogger?.Shutdown();
            consoleLogger.Shutdown();
        }

        static ILogger? GetBinaryLogger(IReadOnlyList<string> args)
        {
            // Like in MSBuild, only the last binary logger is used.
            for (int i = args.Count - 1; i >= 0; i--)
            {
                var arg = args[i];
                if (LoggerUtility.IsBinLogArgument(arg))
                {
                    return new BinaryLogger
                    {
                        Parameters = arg.IndexOf(':') is >= 0 and var index
                            ? arg[(index + 1)..]
                            : "msbuild.binlog",
                    };
                }
            }

            return null;
        }
    }

    /// <summary>
    /// Compute current cache entry - we need to do this always:
    /// <list type="bullet">
    /// <item>if we can skip build, we still need to check everything in the cache entry (e.g., implicit build files)</item>
    /// <item>if we have to build, we need to have the cache entry to write it to the success cache file</item>
    /// </list>
    /// </summary>
    private RunFileBuildCacheEntry ComputeCacheEntry(out FileInfo entryPointFileInfo)
    {
        var cacheEntry = new RunFileBuildCacheEntry(GlobalProperties);
        entryPointFileInfo = new FileInfo(EntryPointFileFullPath);

        // Collect current implicit build files.
        DirectoryInfo? directory = entryPointFileInfo.Directory;
        while (directory != null)
        {
            foreach (var implicitBuildFileName in s_implicitBuildFileNames)
            {
                string implicitBuildFilePath = Path.Join(directory.FullName, implicitBuildFileName);
                var implicitBuildFileInfo = new FileInfo(implicitBuildFilePath);
                if (implicitBuildFileInfo.Exists)
                {
                    cacheEntry.ImplicitBuildFiles.Add(implicitBuildFilePath, implicitBuildFileInfo.LastWriteTimeUtc);
                }
            }

            directory = directory.Parent;
        }

        return cacheEntry;
    }

    private bool NeedsToBuild(out RunFileBuildCacheEntry cacheEntry)
    {
        cacheEntry = ComputeCacheEntry(out FileInfo entryPointFileInfo);

        // Check cache files.

        string artifactsDirectory = GetArtifactsPath();
        var successCacheFile = new FileInfo(Path.Join(artifactsDirectory, BuildSuccessCacheFileName));

        if (!successCacheFile.Exists)
        {
            Reporter.Verbose.WriteLine("Building because cache file does not exist: " + successCacheFile.FullName);
            return true;
        }

        var startCacheFile = new FileInfo(Path.Join(artifactsDirectory, BuildStartCacheFileName));
        if (!startCacheFile.Exists)
        {
            Reporter.Verbose.WriteLine("Building because start cache file does not exist: " + startCacheFile.FullName);
            return true;
        }

        if (startCacheFile.LastWriteTimeUtc > successCacheFile.LastWriteTimeUtc)
        {
            Reporter.Verbose.WriteLine("Building because start cache file is newer than success cache file (previous build likely failed): " + startCacheFile.FullName);
            return true;
        }

        var previousCacheEntry = DeserializeCacheEntry(successCacheFile);
        if (previousCacheEntry is null)
        {
            Reporter.Verbose.WriteLine("Building because previous cache entry could not be deserialized: " + successCacheFile.FullName);
            return true;
        }

        // Check that properties match.

        if (previousCacheEntry.GlobalProperties.Count != cacheEntry.GlobalProperties.Count)
        {
            Reporter.Verbose.WriteLine($"""
                Building because previous global properties count ({previousCacheEntry.GlobalProperties.Count}) does not match current count ({cacheEntry.GlobalProperties.Count}): {successCacheFile.FullName}
                """);
            return true;
        }

        foreach (var (key, value) in cacheEntry.GlobalProperties)
        {
            if (!previousCacheEntry.GlobalProperties.TryGetValue(key, out var otherValue) ||
                value != otherValue)
            {
                Reporter.Verbose.WriteLine($"""
                    Building because previous global property "{key}" ({otherValue}) does not match current ({value}): {successCacheFile.FullName}
                    """);
                return true;
            }
        }

        DateTime buildTimeUtc = successCacheFile.LastWriteTimeUtc;

        // Check that the source file is up to date.
        // If it does not exist, we also want to build.
        if (!entryPointFileInfo.Exists || entryPointFileInfo.LastWriteTimeUtc > buildTimeUtc)
        {
            Reporter.Verbose.WriteLine("Building because entry point file is missing or modified: " + entryPointFileInfo.FullName);
            return true;
        }

        // Check that implicit build files are up to date.
        foreach (var implicitBuildFilePath in previousCacheEntry.ImplicitBuildFiles.Keys)
        {
            var implicitBuildFileInfo = new FileInfo(implicitBuildFilePath);
            if (!implicitBuildFileInfo.Exists || implicitBuildFileInfo.LastWriteTimeUtc > buildTimeUtc)
            {
                Reporter.Verbose.WriteLine("Building because implicit build file is missing or modified: " + implicitBuildFileInfo.FullName);
                return true;
            }
        }

        // Check that no new implicit build files are present.
        foreach (var implicitBuildFilePath in cacheEntry.ImplicitBuildFiles.Keys)
        {
            if (!previousCacheEntry.ImplicitBuildFiles.ContainsKey(implicitBuildFilePath))
            {
                Reporter.Verbose.WriteLine("Building because new implicit build file is present: " + implicitBuildFilePath);
                return true;
            }
        }

        return false;

        static RunFileBuildCacheEntry? DeserializeCacheEntry(FileInfo cacheFile)
        {
            try
            {
                using var stream = File.Open(cacheFile.FullName, FileMode.Open, FileAccess.Read, FileShare.Read);
                return JsonSerializer.Deserialize(stream, RunFileJsonSerializerContext.Default.RunFileBuildCacheEntry);
            }
            catch (Exception e)
            {
                Reporter.Verbose.WriteLine($"Failed to deserialize cache entry ({cacheFile.FullName}): {e.GetType().FullName}: {e.Message}");
                return null;
            }
        }
    }

    private void MarkBuildStart()
    {
        if (NoBuildMarkers)
        {
            return;
        }

        string directory = GetArtifactsPath();

        if (OperatingSystem.IsWindows())
        {
            Directory.CreateDirectory(directory);
        }
        else
        {
            // Ensure only the current user has access to the directory to avoid leaking the program to other users.
            // We don't mind that permissions might be different if the directory already exists,
            // since it's under user's local directory and its path should be unique.
            Directory.CreateDirectory(directory, UnixFileMode.UserRead | UnixFileMode.UserWrite | UnixFileMode.UserExecute);
        }

        File.WriteAllText(Path.Join(directory, BuildStartCacheFileName), EntryPointFileFullPath);
    }

    private void MarkBuildSuccess(RunFileBuildCacheEntry cacheEntry)
    {
        if (NoBuildMarkers)
        {
            return;
        }

        string successCacheFile = Path.Join(GetArtifactsPath(), BuildSuccessCacheFileName);
        using var stream = File.Open(successCacheFile, FileMode.Create, FileAccess.Write, FileShare.None);
        JsonSerializer.Serialize(stream, cacheEntry, RunFileJsonSerializerContext.Default.RunFileBuildCacheEntry);
    }

    public ProjectInstance CreateProjectInstance(ProjectCollection projectCollection)
    {
        return CreateProjectInstance(projectCollection, addGlobalProperties: null);
    }

    private ProjectInstance CreateProjectInstance(
        ProjectCollection projectCollection,
        Action<IDictionary<string, string>>? addGlobalProperties)
    {
        var projectRoot = CreateProjectRootElement(projectCollection);

        var globalProperties = projectCollection.GlobalProperties;
        if (addGlobalProperties is not null)
        {
            globalProperties = new Dictionary<string, string>(projectCollection.GlobalProperties, StringComparer.OrdinalIgnoreCase);
            addGlobalProperties(globalProperties);
        }

        return ProjectInstance.FromProjectRootElement(projectRoot, new ProjectOptions
        {
            ProjectCollection = projectCollection,
            GlobalProperties = globalProperties,
        });

        ProjectRootElement CreateProjectRootElement(ProjectCollection projectCollection)
        {
            var projectFileFullPath = Path.ChangeExtension(EntryPointFileFullPath, ".csproj");
            var projectFileWriter = new StringWriter();
            WriteProjectFile(
                projectFileWriter,
                Directives,
                isVirtualProject: true,
                targetFilePath: EntryPointFileFullPath,
                artifactsPath: GetArtifactsPath(),
                includeRuntimeConfigInformation: BuildTarget != "Publish");
            var projectFileText = projectFileWriter.ToString();

            using var reader = new StringReader(projectFileText);
            using var xmlReader = XmlReader.Create(reader);
            var projectRoot = ProjectRootElement.Create(xmlReader, projectCollection);
            projectRoot.FullPath = projectFileFullPath;
            return projectRoot;
        }
    }

    private string GetArtifactsPath() => CustomArtifactsPath ?? GetArtifactsPath(EntryPointFileFullPath);

    // internal for testing
    internal static string GetArtifactsPath(string entryPointFileFullPath)
    {
        // We want a location where permissions are expected to be restricted to the current user.
        string directory = RuntimeInformation.IsOSPlatform(OSPlatform.Windows)
            ? Path.GetTempPath()
            : Environment.GetFolderPath(Environment.SpecialFolder.LocalApplicationData);

        // Include entry point file name so the directory name is not completely opaque.
        string fileName = Path.GetFileNameWithoutExtension(entryPointFileFullPath);
        string hash = Sha256Hasher.HashWithNormalizedCasing(entryPointFileFullPath);
        string directoryName = $"{fileName}-{hash}";

        return Path.Join(directory, "dotnet", "runfile", directoryName);
    }

    public static void WriteProjectFile(
        TextWriter writer,
        ImmutableArray<CSharpDirective> directives,
        bool isVirtualProject,
        string? targetFilePath = null,
        string? artifactsPath = null,
        bool includeRuntimeConfigInformation = true)
    {
        int processedDirectives = 0;

        var sdkDirectives = directives.OfType<CSharpDirective.Sdk>();
        var propertyDirectives = directives.OfType<CSharpDirective.Property>();
        var packageDirectives = directives.OfType<CSharpDirective.Package>();
        var projectDirectives = directives.OfType<CSharpDirective.Project>();

        string sdkValue = "Microsoft.NET.Sdk";

        if (sdkDirectives.FirstOrDefault() is { } firstSdk)
        {
            sdkValue = firstSdk.ToSlashDelimitedString();
            processedDirectives++;
        }

        if (isVirtualProject)
        {
            Debug.Assert(!string.IsNullOrWhiteSpace(artifactsPath));

            // Note that ArtifactsPath needs to be specified before Sdk.props
            // (usually it's recommended to specify it in Directory.Build.props
            // but importing Sdk.props manually afterwards also works).
            writer.WriteLine($"""
                <Project>

                  <PropertyGroup>
                    <IncludeProjectNameInArtifactsPaths>false</IncludeProjectNameInArtifactsPaths>
                    <ArtifactsPath>{EscapeValue(artifactsPath)}</ArtifactsPath>
                    <PublishDir>artifacts/$(MSBuildProjectName)</PublishDir>
                  </PropertyGroup>

                  <ItemGroup>
                    <Clean Include="{EscapeValue(artifactsPath)}/*" />
                  </ItemGroup>

                  <!-- We need to explicitly import Sdk props/targets so we can override the targets below. -->
                  <Import Project="Sdk.props" Sdk="{EscapeValue(sdkValue)}" />
                """);
        }
        else
        {
            writer.WriteLine($"""
                <Project Sdk="{EscapeValue(sdkValue)}">

                """);
        }

        foreach (var sdk in sdkDirectives.Skip(1))
        {
            if (isVirtualProject)
            {
                WriteImport(writer, "Sdk.props", sdk);
            }
            else if (sdk.Version is null)
            {
                writer.WriteLine($"""
                      <Sdk Name="{EscapeValue(sdk.Name)}" />
                    """);
            }
            else
            {
                writer.WriteLine($"""
                      <Sdk Name="{EscapeValue(sdk.Name)}" Version="{EscapeValue(sdk.Version)}" />
                    """);
            }

            processedDirectives++;
        }

        if (isVirtualProject || processedDirectives > 1)
        {
            writer.WriteLine();
        }

        // Kept in sync with the default `dotnet new console` project file (enforced by `DotnetProjectAddTests.SameAsTemplate`).
        writer.WriteLine($"""
              <PropertyGroup>
                <OutputType>Exe</OutputType>
                <TargetFramework>net10.0</TargetFramework>
                <ImplicitUsings>enable</ImplicitUsings>
                <Nullable>enable</Nullable>
                <PublishAot>true</PublishAot>
              </PropertyGroup>
            """);

        if (isVirtualProject)
        {
            writer.WriteLine("""

                  <PropertyGroup>
                    <EnableDefaultCompileItems>false</EnableDefaultCompileItems>
                    <EnableDefaultEmbeddedResourceItems>false</EnableDefaultEmbeddedResourceItems>
                  </PropertyGroup>
                """);
        }

        if (propertyDirectives.Any())
        {
            writer.WriteLine("""

                  <PropertyGroup>
                """);

            foreach (var property in propertyDirectives)
            {
                writer.WriteLine($"""
                        <{property.Name}>{EscapeValue(property.Value)}</{property.Name}>
                    """);

                processedDirectives++;
            }

            writer.WriteLine("  </PropertyGroup>");
        }

        if (isVirtualProject)
        {
            // After `#:property` directives so they don't override this.
            writer.WriteLine("""

                  <PropertyGroup>
                    <Features>$(Features);FileBasedProgram</Features>
                  </PropertyGroup>
                """);
        }

        if (packageDirectives.Any())
        {
            writer.WriteLine("""

                  <ItemGroup>
                """);

            foreach (var package in packageDirectives)
            {
                if (package.Version is null)
                {
                    writer.WriteLine($"""
                            <PackageReference Include="{EscapeValue(package.Name)}" />
                        """);
                }
                else
                {
                    writer.WriteLine($"""
                            <PackageReference Include="{EscapeValue(package.Name)}" Version="{EscapeValue(package.Version)}" />
                        """);
                }

                processedDirectives++;
            }

            writer.WriteLine("  </ItemGroup>");
        }

        if (projectDirectives.Any())
        {
            writer.WriteLine("""

                  <ItemGroup>
                """);

            foreach (var projectReference in projectDirectives)
            {
                writer.WriteLine($"""
                        <ProjectReference Include="{EscapeValue(projectReference.Name)}" />
                    """);

                processedDirectives++;
            }

            writer.WriteLine("  </ItemGroup>");
        }

        Debug.Assert(processedDirectives + directives.OfType<CSharpDirective.Shebang>().Count() == directives.Length);

        if (isVirtualProject)
        {
            Debug.Assert(targetFilePath is not null);

            writer.WriteLine($"""

                  <ItemGroup>
                    <Compile Include="{EscapeValue(targetFilePath)}" />
                  </ItemGroup>

                """);

            if (includeRuntimeConfigInformation)
            {
                var targetDirectory = Path.GetDirectoryName(targetFilePath) ?? "";
                writer.WriteLine($"""
                  <ItemGroup>
                    <RuntimeHostConfigurationOption Include="EntryPointFilePath" Value="{EscapeValue(targetFilePath)}" />
                    <RuntimeHostConfigurationOption Include="EntryPointFileDirectoryPath" Value="{EscapeValue(targetDirectory)}" />
                  </ItemGroup>

                """);
            }

            foreach (var sdk in sdkDirectives)
            {
                WriteImport(writer, "Sdk.targets", sdk);
            }

            if (!sdkDirectives.Any())
            {
                Debug.Assert(sdkValue == "Microsoft.NET.Sdk");
                writer.WriteLine("""
                      <Import Project="Sdk.targets" Sdk="Microsoft.NET.Sdk" />
                    """);
            }

            writer.WriteLine();
            writer.WriteLine(TargetOverrides);
        }

        writer.WriteLine("""

            </Project>
            """);

        static string EscapeValue(string value) => SecurityElement.Escape(value);

        static void WriteImport(TextWriter writer, string project, CSharpDirective.Sdk sdk)
        {
            if (sdk.Version is null)
            {
                writer.WriteLine($"""
                      <Import Project="{EscapeValue(project)}" Sdk="{EscapeValue(sdk.Name)}" />
                    """);
            }
            else
            {
                writer.WriteLine($"""
                      <Import Project="{EscapeValue(project)}" Sdk="{EscapeValue(sdk.Name)}" Version="{EscapeValue(sdk.Version)}" />
                    """);
            }
        }
    }

    /// <param name="reportAllErrors">
    /// If <see langword="true"/>, the whole <paramref name="sourceFile"/> is parsed to find diagnostics about every app directive.
    /// Otherwise, only directives up to the first C# token is checked.
    /// The former is useful for <c>dotnet project convert</c> where we want to report all errors because it would be difficult to fix them up after the conversion.
    /// The latter is useful for <c>dotnet run file.cs</c> where if there are app directives after the first token,
    /// compiler reports <see cref="ErrorCode.ERR_PPIgnoredFollowsToken"/> anyway, so we speed up success scenarios by not parsing the whole file up front in the SDK CLI.
    /// </param>
    /// <param name="errors">
    /// If <see langword="null"/>, the first error is thrown as <see cref="GracefulException"/>.
    /// Otherwise, all errors are put into the list.
    /// Does not have any effect when <paramref name="reportAllErrors"/> is <see langword="false"/>.
    /// </param>
    public static ImmutableArray<CSharpDirective> FindDirectives(SourceFile sourceFile, bool reportAllErrors, ImmutableArray<SimpleDiagnostic>.Builder? errors)
    {
#pragma warning disable RSEXPERIMENTAL003 // 'SyntaxTokenParser' is experimental

        var deduplicated = new HashSet<CSharpDirective.Named>(NamedDirectiveComparer.Instance);
        var builder = ImmutableArray.CreateBuilder<CSharpDirective>();
        SyntaxTokenParser tokenizer = SyntaxFactory.CreateTokenParser(sourceFile.Text,
            CSharpParseOptions.Default.WithFeatures([new("FileBasedProgram", "true")]));

        var result = tokenizer.ParseLeadingTrivia();
        TextSpan previousWhiteSpaceSpan = default;
        foreach (var trivia in result.Token.LeadingTrivia)
        {
            // Stop when the trivia contains an error (e.g., because it's after #if).
            if (trivia.ContainsDiagnostics)
            {
                break;
            }

            if (trivia.IsKind(SyntaxKind.WhitespaceTrivia))
            {
                Debug.Assert(previousWhiteSpaceSpan.IsEmpty);
                previousWhiteSpaceSpan = trivia.FullSpan;
                continue;
            }

            if (trivia.IsKind(SyntaxKind.ShebangDirectiveTrivia))
            {
                TextSpan span = getFullSpan(previousWhiteSpaceSpan, trivia);

                builder.Add(new CSharpDirective.Shebang { Span = span });
            }
            else if (trivia.IsKind(SyntaxKind.IgnoredDirectiveTrivia))
            {
                TextSpan span = getFullSpan(previousWhiteSpaceSpan, trivia);

                var message = trivia.GetStructure() is IgnoredDirectiveTriviaSyntax { Content: { RawKind: (int)SyntaxKind.StringLiteralToken } content }
                    ? content.Text.AsSpan().Trim()
                    : "";
                var parts = Patterns.Whitespace.EnumerateSplits(message, 2);
                var name = parts.MoveNext() ? message[parts.Current] : default;
                var value = parts.MoveNext() ? message[parts.Current] : default;
                Debug.Assert(!parts.MoveNext());

                if (CSharpDirective.Parse(errors, sourceFile, span, name.ToString(), value.ToString()) is { } directive)
                {
                    // If the directive is already present, report an error.
                    if (deduplicated.TryGetValue(directive, out var existingDirective))
                    {
                        var typeAndName = $"#:{existingDirective.GetType().Name.ToLowerInvariant()} {existingDirective.Name}";
                        if (errors != null)
                        {
                            errors.Add(new SimpleDiagnostic
                            {
                                Location = sourceFile.GetFileLinePositionSpan(directive.Span),
                                Message = string.Format(CliCommandStrings.DuplicateDirective, typeAndName, sourceFile.GetLocationString(directive.Span)),
                            });
                        }
                        else
                        {
                            throw new GracefulException(CliCommandStrings.DuplicateDirective, typeAndName, sourceFile.GetLocationString(directive.Span));
                        }
                    }
                    else
                    {
                        deduplicated.Add(directive);
                    }

                    builder.Add(directive);
                }
            }

            previousWhiteSpaceSpan = default;
        }

        // In conversion mode, we want to report errors for any invalid directives in the rest of the file
        // so users don't end up with invalid directives in the converted project.
        if (reportAllErrors)
        {
            tokenizer.ResetTo(result);

            do
            {
                result = tokenizer.ParseNextToken();

                foreach (var trivia in result.Token.LeadingTrivia)
                {
                    reportErrorFor(trivia);
                }

                foreach (var trivia in result.Token.TrailingTrivia)
                {
                    reportErrorFor(trivia);
                }
            }
            while (!result.Token.IsKind(SyntaxKind.EndOfFileToken));
        }

        // The result should be ordered by source location, RemoveDirectivesFromFile depends on that.
        return builder.ToImmutable();

        static TextSpan getFullSpan(TextSpan previousWhiteSpaceSpan, SyntaxTrivia trivia)
        {
            // Include the preceding whitespace in the span, i.e., span will be the whole line.
            return previousWhiteSpaceSpan.IsEmpty ? trivia.FullSpan : TextSpan.FromBounds(previousWhiteSpaceSpan.Start, trivia.FullSpan.End);
        }

        void reportErrorFor(SyntaxTrivia trivia)
        {
            if (trivia.ContainsDiagnostics && trivia.IsKind(SyntaxKind.IgnoredDirectiveTrivia))
            {
                string location = sourceFile.GetLocationString(trivia.Span);
                if (errors != null)
                {
                    errors.Add(new SimpleDiagnostic
                    {
                        Location = sourceFile.GetFileLinePositionSpan(trivia.Span),
                        Message = string.Format(CliCommandStrings.CannotConvertDirective, location),
                    });
                }
                else
                {
                    throw new GracefulException(CliCommandStrings.CannotConvertDirective, location);
                }
            }
        }
#pragma warning restore RSEXPERIMENTAL003 // 'SyntaxTokenParser' is experimental
    }

    public static SourceFile LoadSourceFile(string filePath)
    {
        using var stream = File.OpenRead(filePath);
        return new SourceFile(filePath, SourceText.From(stream, Encoding.UTF8));
    }

    public static SourceText? RemoveDirectivesFromFile(ImmutableArray<CSharpDirective> directives, SourceText text)
    {
        if (directives.Length == 0)
        {
            return null;
        }

        Debug.Assert(directives.OrderBy(d => d.Span.Start).SequenceEqual(directives), "Directives should be ordered by source location.");

        for (int i = directives.Length - 1; i >= 0; i--)
        {
            var directive = directives[i];
            text = text.Replace(directive.Span, string.Empty);
        }

        return text;
    }

    public static void RemoveDirectivesFromFile(ImmutableArray<CSharpDirective> directives, SourceText text, string filePath)
    {
        if (RemoveDirectivesFromFile(directives, text) is { } modifiedText)
        {
            using var stream = File.Open(filePath, FileMode.Create, FileAccess.Write);
            using var writer = new StreamWriter(stream, Encoding.UTF8);
            modifiedText.Write(writer);
        }
    }

    public static bool IsValidEntryPointPath(string entryPointFilePath)
    {
        if (!File.Exists(entryPointFilePath))
        {
            return false;
        }

        if (entryPointFilePath.EndsWith(".cs", StringComparison.OrdinalIgnoreCase))
        {
            return true;
        }

        // Check if the first two characters are #!
        try
        {
            using var stream = File.OpenRead(entryPointFilePath);
            int first = stream.ReadByte();
            int second = stream.ReadByte();
            return first == '#' && second == '!';
        }
        catch
        {
            return false;
        }
    }
}

internal readonly record struct SourceFile(string Path, SourceText Text)
{
    public FileLinePositionSpan GetFileLinePositionSpan(TextSpan span)
    {
        return new FileLinePositionSpan(Path, Text.Lines.GetLinePositionSpan(span));
    }

    public string GetLocationString(TextSpan span)
    {
        var positionSpan = GetFileLinePositionSpan(span);
        return $"{positionSpan.Path}:{positionSpan.StartLinePosition.Line + 1}";
    }
}

internal static partial class Patterns
{
    [GeneratedRegex("""\s+""")]
    public static partial Regex Whitespace { get; }

    [GeneratedRegex("""[\s@=/]""")]
    public static partial Regex DisallowedNameCharacters { get; }
}

/// <summary>
/// Represents a C# directive starting with <c>#:</c> (a.k.a., "file-level directive").
/// Those are ignored by the language but recognized by us.
/// </summary>
internal abstract class CSharpDirective
{
    private CSharpDirective() { }

    /// <summary>
    /// Span of the full line including the trailing line break.
    /// </summary>
    public required TextSpan Span { get; init; }

    public static Named? Parse(ImmutableArray<SimpleDiagnostic>.Builder? errors, SourceFile sourceFile, TextSpan span, string directiveKind, string directiveText)
    {
        return directiveKind switch
        {
            "sdk" => Sdk.Parse(errors, sourceFile, span, directiveKind, directiveText),
            "property" => Property.Parse(errors, sourceFile, span, directiveKind, directiveText),
            "package" => Package.Parse(errors, sourceFile, span, directiveKind, directiveText),
            "project" => Project.Parse(errors, sourceFile, span, directiveText),
            _ => ReportError<Named>(errors, sourceFile, span, string.Format(CliCommandStrings.UnrecognizedDirective, directiveKind, sourceFile.GetLocationString(span))),
        };
    }

    private static T? ReportError<T>(ImmutableArray<SimpleDiagnostic>.Builder? errors, SourceFile sourceFile, TextSpan span, string message, Exception? inner = null)
    {
        ReportError(errors, sourceFile, span, message, inner);
        return default;
    }

    private static void ReportError(ImmutableArray<SimpleDiagnostic>.Builder? errors, SourceFile sourceFile, TextSpan span, string message, Exception? inner = null)
    {
        if (errors != null)
        {
            errors.Add(new SimpleDiagnostic { Location = sourceFile.GetFileLinePositionSpan(span), Message = message });
        }
        else
        {
            throw new GracefulException(message, inner);
        }
    }

    private static (string, string?)? ParseOptionalTwoParts(ImmutableArray<SimpleDiagnostic>.Builder? errors, SourceFile sourceFile, TextSpan span, string directiveKind, string directiveText, char separator)
    {
        var i = directiveText.IndexOf(separator, StringComparison.Ordinal);
        var firstPart = (i < 0 ? directiveText : directiveText.AsSpan(..i)).TrimEnd();

        if (firstPart.IsWhiteSpace())
        {
            return ReportError<(string, string?)?>(errors, sourceFile, span, string.Format(CliCommandStrings.MissingDirectiveName, directiveKind, sourceFile.GetLocationString(span)));
        }

        // If the name contains characters that resemble separators, report an error to avoid any confusion.
        if (Patterns.DisallowedNameCharacters.IsMatch(firstPart))
        {
            return ReportError<(string, string?)?>(errors, sourceFile, span, string.Format(CliCommandStrings.InvalidDirectiveName, directiveKind, separator, sourceFile.GetLocationString(span)));
        }

        var secondPart = i < 0 ? [] : directiveText.AsSpan((i + 1)..).TrimStart();
        if (i < 0 || secondPart.IsWhiteSpace())
        {
            return (firstPart.ToString(), null);
        }

        return (firstPart.ToString(), secondPart.ToString());
    }

    /// <summary>
    /// <c>#!</c> directive.
    /// </summary>
    public sealed class Shebang : CSharpDirective;

    public abstract class Named : CSharpDirective
    {
        public required string Name { get; init; }
    }

    /// <summary>
    /// <c>#:sdk</c> directive.
    /// </summary>
    public sealed class Sdk : Named
    {
        private Sdk() { }

        public string? Version { get; init; }

        public static new Sdk? Parse(ImmutableArray<SimpleDiagnostic>.Builder? errors, SourceFile sourceFile, TextSpan span, string directiveKind, string directiveText)
        {
            if (ParseOptionalTwoParts(errors, sourceFile, span, directiveKind, directiveText, separator: '@') is not var (sdkName, sdkVersion))
            {
                return null;
            }

            return new Sdk
            {
                Span = span,
                Name = sdkName,
                Version = sdkVersion,
            };
        }

        public string ToSlashDelimitedString()
        {
            return Version is null ? Name : $"{Name}/{Version}";
        }
    }

    /// <summary>
    /// <c>#:property</c> directive.
    /// </summary>
    public sealed class Property : Named
    {
        private Property() { }

        public required string Value { get; init; }

        public static new Property? Parse(ImmutableArray<SimpleDiagnostic>.Builder? errors, SourceFile sourceFile, TextSpan span, string directiveKind, string directiveText)
        {
            if (ParseOptionalTwoParts(errors, sourceFile, span, directiveKind, directiveText, separator: '=') is not var (propertyName, propertyValue))
            {
                return null;
            }

            if (propertyValue is null)
            {
                return ReportError<Property?>(errors, sourceFile, span, string.Format(CliCommandStrings.PropertyDirectiveMissingParts, sourceFile.GetLocationString(span)));
            }

            try
            {
                propertyName = XmlConvert.VerifyName(propertyName);
            }
            catch (XmlException ex)
            {
                return ReportError<Property?>(errors, sourceFile, span, string.Format(CliCommandStrings.PropertyDirectiveInvalidName, sourceFile.GetLocationString(span), ex.Message), ex);
            }

            return new Property
            {
                Span = span,
                Name = propertyName,
                Value = propertyValue,
            };
        }
    }

    /// <summary>
    /// <c>#:package</c> directive.
    /// </summary>
    public sealed class Package : Named
    {
        private Package() { }

        public string? Version { get; init; }

        public static new Package? Parse(ImmutableArray<SimpleDiagnostic>.Builder? errors, SourceFile sourceFile, TextSpan span, string directiveKind, string directiveText)
        {
            if (ParseOptionalTwoParts(errors, sourceFile, span, directiveKind, directiveText, separator: '@') is not var (packageName, packageVersion))
            {
                return null;
            }

            return new Package
            {
                Span = span,
                Name = packageName,
                Version = packageVersion,
            };
        }
    }

    /// <summary>
    /// <c>#:project</c> directive.
    /// </summary>
    public sealed class Project : Named
    {
        private Project() { }

        public static Project Parse(ImmutableArray<SimpleDiagnostic>.Builder? errors, SourceFile sourceFile, TextSpan span, string directiveText)
        {
            try
            {
                // If the path is a directory like '../lib', transform it to a project file path like '../lib/lib.csproj'.
                // Also normalize blackslashes to forward slashes to ensure the directive works on all platforms.
                var sourceDirectory = Path.GetDirectoryName(sourceFile.Path) ?? ".";
                var resolvedProjectPath = Path.Combine(sourceDirectory, directiveText.Replace('\\', '/'));
                if (Directory.Exists(resolvedProjectPath))
                {
                    var fullFilePath = MsbuildProject.GetProjectFileFromDirectory(resolvedProjectPath).FullName;
                    directiveText = Path.GetRelativePath(relativeTo: sourceDirectory, fullFilePath);
                }
                else if (!File.Exists(resolvedProjectPath))
                {
                    throw new GracefulException(CliStrings.CouldNotFindProjectOrDirectory, resolvedProjectPath);
                }
            }
            catch (GracefulException e)
            {
                ReportError(errors, sourceFile, span, string.Format(CliCommandStrings.InvalidProjectDirective, sourceFile.GetLocationString(span), e.Message), e);
            }

            return new Project
            {
                Span = span,
                Name = directiveText,
            };
        }
    }
}

/// <summary>
/// Used for deduplication - compares directives by their type and name (ignoring case).
/// </summary>
internal sealed class NamedDirectiveComparer : IEqualityComparer<CSharpDirective.Named>
{
    public static readonly NamedDirectiveComparer Instance = new();

    private NamedDirectiveComparer() { }

    public bool Equals(CSharpDirective.Named? x, CSharpDirective.Named? y)
    {
        if (ReferenceEquals(x, y)) return true;

        if (x is null || y is null) return false;

        return x.GetType() == y.GetType() &&
            string.Equals(x.Name, y.Name, StringComparison.OrdinalIgnoreCase);
    }

    public int GetHashCode(CSharpDirective.Named obj)
    {
        return HashCode.Combine(
            obj.GetType().GetHashCode(),
            obj.Name.GetHashCode(StringComparison.OrdinalIgnoreCase));
    }
}

internal sealed class SimpleDiagnostic
{
    public required Position Location { get; init; }
    public required string Message { get; init; }

    /// <summary>
    /// An adapter of <see cref="FileLinePositionSpan"/> that ensures we JSON-serialize only the necessary fields.
    /// </summary>
    public readonly struct Position
    {
        public string Path { get; init; }
        public LinePositionSpan Span { get; init; }

        public static implicit operator Position(FileLinePositionSpan fileLinePositionSpan) => new()
        {
            Path = fileLinePositionSpan.Path,
            Span = fileLinePositionSpan.Span,
        };
    }
}

internal sealed class RunFileBuildCacheEntry
{
    private static StringComparer GlobalPropertiesComparer => StringComparer.OrdinalIgnoreCase;
    private static StringComparer ImplicitBuildFilesComparer => StringComparer.Ordinal;

    [JsonObjectCreationHandling(JsonObjectCreationHandling.Populate)]
    public Dictionary<string, string> GlobalProperties { get; }

    /// <summary>
    /// Maps full path to <see cref="FileSystemInfo.LastWriteTimeUtc"/>.
    /// </summary>
    [JsonObjectCreationHandling(JsonObjectCreationHandling.Populate)]
    public Dictionary<string, DateTime> ImplicitBuildFiles { get; }

    [JsonConstructor]
    public RunFileBuildCacheEntry()
    {
        GlobalProperties = new(GlobalPropertiesComparer);
        ImplicitBuildFiles = new(ImplicitBuildFilesComparer);
    }

    public RunFileBuildCacheEntry(Dictionary<string, string> globalProperties)
    {
        Debug.Assert(globalProperties.Comparer == GlobalPropertiesComparer);
        GlobalProperties = globalProperties;
        ImplicitBuildFiles = new(ImplicitBuildFilesComparer);
    }
}

[JsonSerializable(typeof(RunFileBuildCacheEntry))]
internal partial class RunFileJsonSerializerContext : JsonSerializerContext;<|MERGE_RESOLUTION|>--- conflicted
+++ resolved
@@ -100,7 +100,7 @@
                 Projects="@(_GenerateRestoreGraphProjectEntryInput)"
                 Targets="_GenerateProjectRestoreGraph"
                 Properties="$(_GenerateRestoreGraphProjectEntryInputProperties)">
-        
+
               <Output
                   TaskParameter="TargetOutputs"
                   ItemName="_RestoreGraphEntry" />
@@ -129,30 +129,28 @@
     public bool NoBuild { get; init; }
     public string BuildTarget { get; init; } = "Build";
 
-<<<<<<< HEAD
-    public ImmutableArray<CSharpDirective> Directives
-    {
-        get
-        {
-            if (field.IsDefault)
-            {
-                var sourceFile = LoadSourceFile(EntryPointFileFullPath);
-                field = FindDirectives(sourceFile, reportAllErrors: false, errors: null);
-                Debug.Assert(!field.IsDefault);
-            }
-
-            return field;
-        }
-
-        init;
-    }
-=======
     /// <summary>
     /// If <see langword="true"/>, no build markers are written
     /// (like <see cref="BuildStartCacheFileName"/> and <see cref="BuildSuccessCacheFileName"/>).
     /// </summary>
     public bool NoBuildMarkers { get; init; }
->>>>>>> eb9e3b1a
+
+    public ImmutableArray<CSharpDirective> Directives
+    {
+        get
+        {
+            if (field.IsDefault)
+            {
+                var sourceFile = LoadSourceFile(EntryPointFileFullPath);
+                field = FindDirectives(sourceFile, reportAllErrors: false, errors: null);
+                Debug.Assert(!field.IsDefault);
+            }
+
+            return field;
+        }
+
+        init;
+    }
 
     public override int Execute()
     {

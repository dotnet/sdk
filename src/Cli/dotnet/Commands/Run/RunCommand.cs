﻿// Licensed to the .NET Foundation under one or more agreements.
// The .NET Foundation licenses this file to you under the MIT license.

using System.Collections.Immutable;
using System.Collections.ObjectModel;
using System.CommandLine;
using System.CommandLine.Parsing;
using System.Diagnostics;
using System.Diagnostics.CodeAnalysis;
using Microsoft.Build.Evaluation;
using Microsoft.Build.Exceptions;
using Microsoft.Build.Execution;
using Microsoft.Build.Framework;
using Microsoft.DotNet.Cli.CommandFactory;
using Microsoft.DotNet.Cli.CommandLine;
using Microsoft.DotNet.Cli.Commands.Restore;
<<<<<<< HEAD
using Microsoft.DotNet.Cli.Commands.Run.LaunchSettings;
=======
>>>>>>> faed16db
using Microsoft.DotNet.Cli.Extensions;
using Microsoft.DotNet.Cli.Utils;
using Microsoft.DotNet.Cli.Utils.Extensions;
using Microsoft.DotNet.FileBasedPrograms;
using Microsoft.DotNet.ProjectTools;
using Microsoft.DotNet.Utilities;

namespace Microsoft.DotNet.Cli.Commands.Run;

public class RunCommand
{
    public bool NoBuild { get; }

    /// <summary>
    /// Full path to a project file to run.
    /// <see langword="null"/> if running without a project file
    /// (then <see cref="EntryPointFileFullPath"/> is not <see langword="null"/>).
    /// </summary>
    public string? ProjectFileFullPath { get; }

    /// <summary>
    /// Full path to an entry-point <c>.cs</c> file to run without a project file.
    /// </summary>
    public string? EntryPointFileFullPath { get; }

    public string ProjectOrEntryPointPath =>
        ProjectFileFullPath ?? EntryPointFileFullPath!;

    /// <summary>
    /// Whether <c>dotnet run -</c> is being executed.
    /// In that case, <see cref="EntryPointFileFullPath"/> points to a temporary file
    /// containing all text read from the standard input.
    /// </summary>
    public bool ReadCodeFromStdin { get; }

    public ReadOnlyDictionary<string, string>? RestoreProperties { get; }

    /// <summary>
    /// unparsed/arbitrary CLI tokens to be passed to the running application
    /// </summary>
    public string[] ApplicationArgs { get; set; }
    public bool NoRestore { get; }
    public bool NoCache { get; }

    /// <summary>
    /// Parsed structure representing the MSBuild arguments that will be used to build the project.
    ///
    /// Note: This property has a private setter and is mutated within the class when framework selection modifies it.
    /// This mutability is necessary to allow the command to update MSBuild arguments after construction based on framework selection.
    /// </summary>
    public MSBuildArgs MSBuildArgs { get; private set; }
    public bool Interactive { get; }

    /// <summary>
    /// Environment variables specified on command line via -e option.
    /// </summary>
    public IReadOnlyDictionary<string, string> EnvironmentVariables { get; }

    private bool ShouldBuild => !NoBuild;

    public string? LaunchProfile { get; }
    public bool NoLaunchProfile { get; }

    /// <summary>
    /// The verbosity of the run-portion of this command specifically. If implicit builds are performed, they will always happen
    /// at a quiet verbosity by default, but it's important that we enable separate verbosity for the run command itself.
    /// </summary>
    public VerbosityOptions RunCommandVerbosity { get; private set; }

    /// <summary>
    /// True to ignore command line arguments specified by launch profile.
    /// </summary>
    public bool NoLaunchProfileArguments { get; }

    /// <summary>
    /// Device identifier to use for running the application.
    /// </summary>
    public string? Device { get; }

    /// <summary>
    /// Whether to list available devices and exit.
    /// </summary>
    public bool ListDevices { get; }

    /// <summary>
    /// Tracks whether restore was performed during device selection phase.
    /// If true, we should skip restore in the build phase to avoid redundant work.
    /// </summary>
    private bool _restoreDoneForDeviceSelection;

    /// <param name="applicationArgs">unparsed/arbitrary CLI tokens to be passed to the running application</param>
    public RunCommand(
        bool noBuild,
        string? projectFileFullPath,
        string? entryPointFileFullPath,
        string? launchProfile,
        bool noLaunchProfile,
        bool noLaunchProfileArguments,
        string? device,
        bool listDevices,
        bool noRestore,
        bool noCache,
        bool interactive,
        MSBuildArgs msbuildArgs,
        string[] applicationArgs,
        bool readCodeFromStdin,
        IReadOnlyDictionary<string, string> environmentVariables,
        ReadOnlyDictionary<string, string>? msbuildRestoreProperties)
    {
        Debug.Assert(projectFileFullPath is null ^ entryPointFileFullPath is null);
        Debug.Assert(!readCodeFromStdin || entryPointFileFullPath is not null);

        NoBuild = noBuild;
        ProjectFileFullPath = projectFileFullPath;
        EntryPointFileFullPath = entryPointFileFullPath;
        ReadCodeFromStdin = readCodeFromStdin;
        LaunchProfile = launchProfile;
        NoLaunchProfile = noLaunchProfile;
        NoLaunchProfileArguments = noLaunchProfileArguments;
        Device = device;
        ListDevices = listDevices;
        ApplicationArgs = applicationArgs;
        Interactive = interactive;
        NoRestore = noRestore;
        NoCache = noCache;
        MSBuildArgs = SetupSilentBuildArgs(msbuildArgs);
        EnvironmentVariables = environmentVariables;
        RestoreProperties = msbuildRestoreProperties;
    }

    public int Execute()
    {
        if (NoBuild && NoCache)
        {
            throw new GracefulException(CliCommandStrings.CannotCombineOptions, RunCommandDefinition.NoCacheOption.Name, RunCommandDefinition.NoBuildOption.Name);
        }

<<<<<<< HEAD
        // Create a single logger for all MSBuild operations (device selection + build/run)
        // File-based runs (.cs files) don't support device selection and should use the existing logger behavior
        FacadeLogger? logger = ProjectFileFullPath is not null 
            ? LoggerUtility.DetermineBinlogger([.. MSBuildArgs.OtherMSBuildArgs], "dotnet-run")
            : null;
        try
        {
            // Pre-run evaluation: Handle target framework and device selection for project-based scenarios
            if (ProjectFileFullPath is not null && !TrySelectTargetFrameworkAndDeviceIfNeeded(logger))
=======
        // Pre-run evaluation: Handle target framework selection for multi-targeted projects
        if (ProjectFileFullPath is not null && !TrySelectTargetFrameworkIfNeeded())
        {
            return 1;
        }

        // For file-based projects, check for multi-targeting before building
        if (EntryPointFileFullPath is not null && !TrySelectTargetFrameworkForFileBasedProject())
        {
            return 1;
        }

        var launchProfileParseResult = ReadLaunchProfileSettings();
        if (launchProfileParseResult.FailureReason != null)
        {
            Reporter.Error.WriteLine(string.Format(CliCommandStrings.RunCommandExceptionCouldNotApplyLaunchSettings, LaunchProfileParser.GetLaunchProfileDisplayName(LaunchProfile), launchProfileParseResult.FailureReason).Bold().Red());
        }

        Func<ProjectCollection, ProjectInstance>? projectFactory = null;
        RunProperties? cachedRunProperties = null;
        VirtualProjectBuildingCommand? projectBuilder = null;
        if (ShouldBuild)
        {
            if (launchProfileParseResult.Profile?.DotNetRunMessages == true)
>>>>>>> faed16db
            {
                // If --list-devices was specified, this is a successful exit
                return ListDevices ? 0 : 1;
            }

<<<<<<< HEAD
            // For file-based projects, check for multi-targeting before building
            if (EntryPointFileFullPath is not null && !TrySelectTargetFrameworkForFileBasedProject())
            {
                return 1;
            }

            Func<ProjectCollection, ProjectInstance>? projectFactory = null;
            RunProperties? cachedRunProperties = null;
            VirtualProjectBuildingCommand? virtualCommand = null;
            if (ShouldBuild)
            {
                if (string.Equals("true", launchSettings?.DotNetRunMessages, StringComparison.OrdinalIgnoreCase))
                {
                    Reporter.Output.WriteLine(CliCommandStrings.RunCommandBuilding);
                }

                EnsureProjectIsBuilt(out projectFactory, out cachedRunProperties, out virtualCommand);
            }
            else
            {
                if (NoCache)
                {
                    throw new GracefulException(CliCommandStrings.CannotCombineOptions, RunCommandParser.NoCacheOption.Name, RunCommandParser.NoBuildOption.Name);
                }

                if (EntryPointFileFullPath is not null)
                {
                    Debug.Assert(!ReadCodeFromStdin);
                    virtualCommand = CreateVirtualCommand();
                    virtualCommand.MarkArtifactsFolderUsed();

                    var cacheEntry = virtualCommand.GetPreviousCacheEntry();
                    projectFactory = CanUseRunPropertiesForCscBuiltProgram(BuildLevel.None, cacheEntry) ? null : virtualCommand.CreateProjectInstance;
                    cachedRunProperties = cacheEntry?.Run;
                }
            }

            ICommand targetCommand = GetTargetCommand(projectFactory, cachedRunProperties, logger);
            ApplyLaunchSettingsProfileToCommand(targetCommand, launchSettings);
=======
            EnsureProjectIsBuilt(out projectFactory, out cachedRunProperties, out projectBuilder);
        }
        else if (EntryPointFileFullPath is not null && launchProfileParseResult.Profile is not ExecutableLaunchProfile)
        {
            // The entry-point is not used to run the application if the launch profile specifies Executable command. 

            Debug.Assert(!ReadCodeFromStdin);
            projectBuilder = CreateProjectBuilder();
            projectBuilder.MarkArtifactsFolderUsed();

            var cacheEntry = projectBuilder.GetPreviousCacheEntry();
            projectFactory = CanUseRunPropertiesForCscBuiltProgram(BuildLevel.None, cacheEntry) ? null : projectBuilder.CreateProjectInstance;
            cachedRunProperties = cacheEntry?.Run;
        }

        var targetCommand = GetTargetCommand(launchProfileParseResult.Profile, projectFactory, cachedRunProperties);
>>>>>>> faed16db

        // Send telemetry about the run operation
        SendRunTelemetry(launchProfileParseResult.Profile, projectBuilder);

        // Ignore Ctrl-C for the remainder of the command's execution
        Console.CancelKeyPress += (sender, e) => { e.Cancel = true; };

        return targetCommand.Execute().ExitCode;
    }

    internal ICommand GetTargetCommand(LaunchProfile? launchSettings, Func<ProjectCollection, ProjectInstance>? projectFactory, RunProperties? cachedRunProperties)
        => launchSettings switch
        {
<<<<<<< HEAD
            throw new GracefulException(
                string.Format(CliCommandStrings.RunCommandSpecifiedFileIsNotAValidProject, ProjectFileFullPath),
                e);
        }
        finally
        {
            logger?.ReallyShutdown();
        }
    }
=======
            null => GetTargetCommandForProject(launchSettings: null, projectFactory, cachedRunProperties),
            ProjectLaunchProfile projectSettings => GetTargetCommandForProject(projectSettings, projectFactory, cachedRunProperties),
            ExecutableLaunchProfile executableSettings => GetTargetCommandForExecutable(executableSettings),
            _ => throw new InvalidOperationException()
        };
>>>>>>> faed16db

    /// <summary>
    /// Checks if target framework selection and device selection are needed.
    /// Uses a single RunCommandSelector instance for both operations, re-evaluating
    /// the project after framework selection to get the correct device list.
    /// </summary>
    /// <param name="logger">Optional logger for MSBuild operations (device selection)</param>
    /// <returns>True if we can continue, false if we should exit</returns>
    private bool TrySelectTargetFrameworkAndDeviceIfNeeded(FacadeLogger? logger)
    {
        Debug.Assert(ProjectFileFullPath is not null);

        var globalProperties = CommonRunHelpers.GetGlobalPropertiesFromArgs(MSBuildArgs);
        
        // If user specified --device on command line, add it to global properties and MSBuildArgs
        if (!string.IsNullOrWhiteSpace(Device))
        {
            globalProperties["Device"] = Device;
            var properties = new Dictionary<string, string> { { "Device", Device } };
            var additionalProperties = new ReadOnlyDictionary<string, string>(properties);
            MSBuildArgs = MSBuildArgs.CloneWithAdditionalProperties(additionalProperties);
        }

        // Optimization: If BOTH framework AND device are already specified (and we're not listing devices), 
        // we can skip both framework selection and device selection entirely
        bool hasFramework = globalProperties.TryGetValue("TargetFramework", out var existingFramework) && !string.IsNullOrWhiteSpace(existingFramework);
        bool hasDevice = globalProperties.TryGetValue("Device", out var preSpecifiedDevice) && !string.IsNullOrWhiteSpace(preSpecifiedDevice);
        
        if (!ListDevices && hasFramework && hasDevice)
        {
            // Both framework and device are pre-specified, no need to create selector or logger
            return true;
        }

        // Create a single selector for both framework and device selection
        using var selector = new RunCommandSelector(ProjectFileFullPath, globalProperties, Interactive, MSBuildArgs, logger);
        
        // Step 1: Select target framework if needed
        if (!selector.TrySelectTargetFramework(out string? selectedFramework))
        {
            return false;
        }

        if (selectedFramework is not null)
        {
            ApplySelectedFramework(selectedFramework);
            
            // Re-evaluate project with the selected framework so device selection sees the right devices
            var properties = CommonRunHelpers.GetGlobalPropertiesFromArgs(MSBuildArgs);
            selector.InvalidateGlobalProperties(properties);
        }

        // Step 2: Check if device is now pre-specified after framework selection
        if (!ListDevices && hasDevice)
        {
            // Device was pre-specified, we can skip device selection
            return true;
        }

        // Step 3: Select device if needed
        if (selector.TrySelectDevice(
            ListDevices,
            NoRestore,
            out string? selectedDevice,
            out string? runtimeIdentifier,
            out _restoreDoneForDeviceSelection))
        {
            // If a device was selected (either by user or by prompt), apply it to MSBuildArgs
            if (selectedDevice is not null)
            {
                var properties = new Dictionary<string, string> { { "Device", selectedDevice } };

                // If the device provided a RuntimeIdentifier, add it too
                if (!string.IsNullOrEmpty(runtimeIdentifier))
                {
                    properties["RuntimeIdentifier"] = runtimeIdentifier;

                    // If the device added a RuntimeIdentifier, we need to re-restore with that RID
                    // because the previous restore (if any) didn't include it
                    _restoreDoneForDeviceSelection = false;
                }

                var additionalProperties = new ReadOnlyDictionary<string, string>(properties);
                MSBuildArgs = MSBuildArgs.CloneWithAdditionalProperties(additionalProperties);
            }

            // If ListDevices was set, we return true but the caller will exit after listing
            return !ListDevices;
        }

        return false;
    }

    /// <summary>
    /// Checks if target framework selection is needed for file-based projects.
    /// Parses directives from the source file to detect multi-targeting.
    /// </summary>
    /// <returns>True if we can continue, false if we should exit</returns>
    private bool TrySelectTargetFrameworkForFileBasedProject()
    {
        Debug.Assert(EntryPointFileFullPath is not null);

        var globalProperties = CommonRunHelpers.GetGlobalPropertiesFromArgs(MSBuildArgs);
        
        // If a framework is already specified via --framework, no need to check
        if (globalProperties.TryGetValue("TargetFramework", out var existingFramework) && !string.IsNullOrWhiteSpace(existingFramework))
        {
            return true;
        }

        // Get frameworks from source file directives
        var frameworks = GetTargetFrameworksFromSourceFile(EntryPointFileFullPath);
        if (frameworks is null || frameworks.Length == 0)
        {
            return true; // Not multi-targeted
        }

        // Use RunCommandSelector to handle multi-target selection (or single framework selection)
        if (RunCommandSelector.TrySelectTargetFramework(frameworks, Interactive, out string? selectedFramework))
        {
            ApplySelectedFramework(selectedFramework);
            return true;
        }

        return false;
    }

    /// <summary>
    /// Parses a source file to extract target frameworks from directives.
    /// </summary>
    /// <returns>Array of frameworks if TargetFrameworks is specified, null otherwise</returns>
    private static string[]? GetTargetFrameworksFromSourceFile(string sourceFilePath)
    {
        var sourceFile = SourceFile.Load(sourceFilePath);
        var directives = FileLevelDirectiveHelpers.FindDirectives(sourceFile, reportAllErrors: false, ErrorReporters.IgnoringReporter);
        
        var targetFrameworksDirective = directives.OfType<CSharpDirective.Property>()
            .FirstOrDefault(p => string.Equals(p.Name, "TargetFrameworks", StringComparison.OrdinalIgnoreCase));
        
        if (targetFrameworksDirective is null)
        {
            return null;
        }

        return targetFrameworksDirective.Value.Split(';', StringSplitOptions.RemoveEmptyEntries | StringSplitOptions.TrimEntries);
    }

    /// <summary>
    /// Applies the selected target framework to MSBuildArgs if a framework was provided.
    /// </summary>
    /// <param name="selectedFramework">The framework to apply, or null if no framework selection was needed</param>
    private void ApplySelectedFramework(string? selectedFramework)
    {
        // If selectedFramework is null, it means no framework selection was needed
        // (e.g., user already specified --framework, or single-target project)
        if (selectedFramework is not null)
        {
            var additionalProperties = new ReadOnlyDictionary<string, string>(
                new Dictionary<string, string> { { "TargetFramework", selectedFramework } });
            MSBuildArgs = MSBuildArgs.CloneWithAdditionalProperties(additionalProperties);
        }
    }

    private ICommand GetTargetCommandForExecutable(ExecutableLaunchProfile launchSettings)
    {
        var workingDirectory = launchSettings.WorkingDirectory ?? Path.GetDirectoryName(ProjectOrEntryPointPath);

        var commandArgs = (NoLaunchProfileArguments || ApplicationArgs is not [])
            ? ArgumentEscaper.EscapeAndConcatenateArgArrayForProcessStart(ApplicationArgs)
            : launchSettings.CommandLineArgs ?? "";

        var commandSpec = new CommandSpec(launchSettings.ExecutablePath, commandArgs);
        var command = CommandFactoryUsingResolver.Create(commandSpec)
            .WorkingDirectory(workingDirectory);

        SetEnvironmentVariables(command, launchSettings);

        return command;
    }

    private void SetEnvironmentVariables(ICommand command, LaunchProfile? launchSettings)
    {
        // Handle Project-specific settings
        if (launchSettings is ProjectLaunchProfile projectSettings)
        {
            if (!string.IsNullOrEmpty(projectSettings.ApplicationUrl))
            {
                command.EnvironmentVariable("ASPNETCORE_URLS", projectSettings.ApplicationUrl);
            }
        }

        if (launchSettings != null)
        {
            command.EnvironmentVariable("DOTNET_LAUNCH_PROFILE", launchSettings.LaunchProfileName);

            foreach (var entry in launchSettings.EnvironmentVariables)
            {
                command.EnvironmentVariable(entry.Key, entry.Value);
            }
        }

        // Env variables specified on command line override those specified in launch profile:
        foreach (var (name, value) in EnvironmentVariables)
        {
            command.EnvironmentVariable(name, value);
        }
    }

    internal LaunchProfileParseResult ReadLaunchProfileSettings()
    {
        if (NoLaunchProfile)
        {
            return LaunchProfileParseResult.Success(model: null);
        }

        var launchSettingsPath = ReadCodeFromStdin
            ? null
            : LaunchSettings.TryFindLaunchSettingsFile(
                projectOrEntryPointFilePath: ProjectFileFullPath ?? EntryPointFileFullPath!,
                launchProfile: LaunchProfile,
                static (message, isError) => (isError ? Reporter.Error : Reporter.Output).WriteLine(message));

        if (launchSettingsPath is null)
        {
            return LaunchProfileParseResult.Success(model: null);
        }

        if (!RunCommandVerbosity.IsQuiet())
        {
            Reporter.Output.WriteLine(string.Format(CliCommandStrings.UsingLaunchSettingsFromMessage, launchSettingsPath));
        }

        return LaunchSettings.ReadProfileSettingsFromFile(launchSettingsPath, LaunchProfile);
    }

    private void EnsureProjectIsBuilt(out Func<ProjectCollection, ProjectInstance>? projectFactory, out RunProperties? cachedRunProperties, out VirtualProjectBuildingCommand? projectBuilder)
    {
        int buildResult;
        if (EntryPointFileFullPath is not null)
        {
            projectBuilder = CreateProjectBuilder();
            buildResult = projectBuilder.Execute();
            projectFactory = CanUseRunPropertiesForCscBuiltProgram(projectBuilder.LastBuild.Level, projectBuilder.LastBuild.Cache?.PreviousEntry) ? null : projectBuilder.CreateProjectInstance;
            cachedRunProperties = projectBuilder.LastBuild.Cache?.CurrentEntry.Run;
        }
        else
        {
            Debug.Assert(ProjectFileFullPath is not null);

            projectFactory = null;
            cachedRunProperties = null;
            projectBuilder = null;
            buildResult = new RestoringCommand(
                MSBuildArgs.CloneWithExplicitArgs([ProjectFileFullPath, .. MSBuildArgs.OtherMSBuildArgs]),
                NoRestore || _restoreDoneForDeviceSelection,
                advertiseWorkloadUpdates: false
            ).Execute();
        }

        if (buildResult != 0)
        {
            Reporter.Error.WriteLine();
            throw new GracefulException(CliCommandStrings.RunCommandException);
        }
    }

    private static bool CanUseRunPropertiesForCscBuiltProgram(BuildLevel level, RunFileBuildCacheEntry? previousCache)
    {
        return level == BuildLevel.Csc ||
            (level == BuildLevel.None && previousCache?.BuildLevel == BuildLevel.Csc);
    }

    private VirtualProjectBuildingCommand CreateProjectBuilder()
    {
        Debug.Assert(EntryPointFileFullPath != null);

        var args = MSBuildArgs.RequestedTargets is null or []
            ? MSBuildArgs.CloneWithAdditionalTargets(Constants.Build, Constants.ComputeRunArguments, Constants.CoreCompile)
            : MSBuildArgs.CloneWithAdditionalTargets(Constants.ComputeRunArguments, Constants.CoreCompile);

        return new(
            entryPointFileFullPath: EntryPointFileFullPath,
            msbuildArgs: args)
        {
            NoRestore = NoRestore,
            NoCache = NoCache,
        };
    }

    /// <summary>
    /// Applies run-specific customization to the MSBuild arguments
    /// that will be used to build the project. `run` wants to operate silently if possible,
    /// so we disable as much MSBuild output as possible, unless we're forced to be interactive.
    /// </summary>
    private MSBuildArgs SetupSilentBuildArgs(MSBuildArgs msbuildArgs)
    {
        msbuildArgs = msbuildArgs.CloneWithNoLogo(true);

        if (msbuildArgs.Verbosity is VerbosityOptions userVerbosity)
        {
            // if the user had a desired verbosity, we use that for the run command
            RunCommandVerbosity = userVerbosity;
            return msbuildArgs;
        }
        else
        {
            // Apply defaults if the user didn't expressly set the verbosity.
            // Setting RunCommandVerbosity to minimal ensures that we keep the previous launchsettings
            // and related diagnostics messages on by default.
            RunCommandVerbosity = VerbosityOptions.minimal;
            return msbuildArgs.CloneWithVerbosity(VerbosityOptions.quiet);
        }
    }

<<<<<<< HEAD
    internal ICommand GetTargetCommand(Func<ProjectCollection, ProjectInstance>? projectFactory, RunProperties? cachedRunProperties, FacadeLogger? logger)
=======
    private ICommand GetTargetCommandForProject(ProjectLaunchProfile? launchSettings, Func<ProjectCollection, ProjectInstance>? projectFactory, RunProperties? cachedRunProperties)
>>>>>>> faed16db
    {
        ICommand command;
        if (cachedRunProperties != null)
        {
            // We can skip project evaluation if we already evaluated the project during virtual build
            // or we have cached run properties in previous run (and this is a --no-build or skip-msbuild run).
            Reporter.Verbose.WriteLine("Getting target command: from cache.");
            command = CreateCommandFromRunProperties(cachedRunProperties.WithApplicationArguments(ApplicationArgs));
        }
        else if (projectFactory is null && ProjectFileFullPath is null)
        {
            // If we are running a file-based app and projectFactory is null, it means csc was used instead of full msbuild.
            // So we can skip project evaluation to continue the optimized path.
            Debug.Assert(EntryPointFileFullPath is not null);
            Reporter.Verbose.WriteLine("Getting target command: for csc-built program.");
            command = CreateCommandForCscBuiltProgram(EntryPointFileFullPath, ApplicationArgs);
        }
        else
        {
            Reporter.Verbose.WriteLine("Getting target command: evaluating project.");
            FacadeLogger? logger = LoggerUtility.DetermineBinlogger([.. MSBuildArgs.OtherMSBuildArgs], "dotnet-run");

            ProjectInstance project;
            try
            {
                project = EvaluateProject(ProjectFileFullPath, projectFactory, MSBuildArgs, logger);
                ValidatePreconditions(project);
                InvokeRunArgumentsTarget(project, NoBuild, logger, MSBuildArgs);
            }
            finally
            {
                logger?.ReallyShutdown();
            }

            var runProperties = RunProperties.FromProject(project).WithApplicationArguments(ApplicationArgs);
            command = CreateCommandFromRunProperties(runProperties);
        }

        SetEnvironmentVariables(command, launchSettings);

        if (!NoLaunchProfileArguments && string.IsNullOrEmpty(command.CommandArgs) && launchSettings?.CommandLineArgs != null)
        {
            command.SetCommandArgs(launchSettings.CommandLineArgs);
        }

<<<<<<< HEAD
        Reporter.Verbose.WriteLine("Getting target command: evaluating project.");
        var project = EvaluateProject(ProjectFileFullPath, projectFactory, MSBuildArgs, logger);
        ValidatePreconditions(project);
        InvokeRunArgumentsTarget(project, NoBuild, logger, MSBuildArgs);
        var runProperties = RunProperties.FromProject(project).WithApplicationArguments(ApplicationArgs);
        var command = CreateCommandFromRunProperties(runProperties);
=======
>>>>>>> faed16db
        return command;

        static ProjectInstance EvaluateProject(string? projectFilePath, Func<ProjectCollection, ProjectInstance>? projectFactory, MSBuildArgs msbuildArgs, ILogger? binaryLogger)
        {
            var globalProperties = CommonRunHelpers.GetGlobalPropertiesFromArgs(msbuildArgs);
            var collection = new ProjectCollection(globalProperties: globalProperties, loggers: binaryLogger is null ? null : [binaryLogger], toolsetDefinitionLocations: ToolsetDefinitionLocations.Default);

            if (projectFactory != null)
            {
                return projectFactory(collection);
            }

            try
            {
                return collection.LoadProject(projectFilePath).CreateProjectInstance();
            }
            catch (InvalidProjectFileException e)
            {
                throw new GracefulException(string.Format(CliCommandStrings.RunCommandSpecifiedFileIsNotAValidProject, projectFilePath), e);
            }
        }

        static void ValidatePreconditions(ProjectInstance project)
        {
            // there must be some kind of TFM available to run a project
            if (string.IsNullOrWhiteSpace(project.GetPropertyValue("TargetFramework")) && string.IsNullOrEmpty(project.GetPropertyValue("TargetFrameworks")))
            {
                ThrowUnableToRunError(project);
            }
        }

        static ICommand CreateCommandFromRunProperties(RunProperties runProperties)
        {
            CommandSpec commandSpec = new(runProperties.Command, runProperties.Arguments);

            var command = CommandFactoryUsingResolver.Create(commandSpec)
                .WorkingDirectory(runProperties.WorkingDirectory);

            SetRootVariableName(
                command,
                runtimeIdentifier: runProperties.RuntimeIdentifier,
                defaultAppHostRuntimeIdentifier: runProperties.DefaultAppHostRuntimeIdentifier,
                targetFrameworkVersion: runProperties.TargetFrameworkVersion);

            return command;
        }

        static void SetRootVariableName(ICommand command, string runtimeIdentifier, string defaultAppHostRuntimeIdentifier, string targetFrameworkVersion)
        {
            var rootVariableName = EnvironmentVariableNames.TryGetDotNetRootVariableName(
                runtimeIdentifier,
                defaultAppHostRuntimeIdentifier,
                targetFrameworkVersion);
            if (rootVariableName != null && string.IsNullOrEmpty(Environment.GetEnvironmentVariable(rootVariableName)))
            {
                command.EnvironmentVariable(rootVariableName, Path.GetDirectoryName(new Muxer().MuxerPath));
            }
        }

        static ICommand CreateCommandForCscBuiltProgram(string entryPointFileFullPath, string[] args)
        {
            var artifactsPath = VirtualProjectBuilder.GetArtifactsPath(entryPointFileFullPath);
            var exePath = Path.Join(artifactsPath, "bin", "debug", Path.GetFileNameWithoutExtension(entryPointFileFullPath) + FileNameSuffixes.CurrentPlatform.Exe);
            var commandSpec = new CommandSpec(path: exePath, args: ArgumentEscaper.EscapeAndConcatenateArgArrayForProcessStart(args));
            var command = CommandFactoryUsingResolver.Create(commandSpec);

            SetRootVariableName(
                command,
                runtimeIdentifier: RuntimeInformation.RuntimeIdentifier,
                defaultAppHostRuntimeIdentifier: RuntimeInformation.RuntimeIdentifier,
                targetFrameworkVersion: $"v{VirtualProjectBuildingCommand.TargetFrameworkVersion}");

            return command;
        }

        static void InvokeRunArgumentsTarget(ProjectInstance project, bool noBuild, FacadeLogger? binaryLogger, MSBuildArgs buildArgs)
        {
            List<ILogger> loggersForBuild = [
                CommonRunHelpers.GetConsoleLogger(
                    buildArgs.CloneWithExplicitArgs([$"--verbosity:{LoggerVerbosity.Quiet.ToString().ToLowerInvariant()}", ..buildArgs.OtherMSBuildArgs])
                )
            ];
            if (binaryLogger is not null)
            {
                loggersForBuild.Add(binaryLogger);
            }

            if (!project.Build([Constants.ComputeRunArguments], loggers: loggersForBuild, remoteLoggers: null, out _))
            {
                throw new GracefulException(CliCommandStrings.RunCommandEvaluationExceptionBuildFailed, Constants.ComputeRunArguments);
            }
        }
    }

    [DoesNotReturn]
    internal static void ThrowUnableToRunError(ProjectInstance project)
    {
        throw new GracefulException(
                string.Format(
                    CliCommandStrings.RunCommandExceptionUnableToRun,
                    project.GetPropertyValue("MSBuildProjectFullPath"),
                    Product.TargetFrameworkVersion,
                    project.GetPropertyValue("OutputType")));
    }

    private static string? DiscoverProjectFilePath(string? filePath, string? projectFileOrDirectoryPath, bool readCodeFromStdin, ref string[] args, out string? entryPointFilePath)
    {
        // If `--file` is explicitly specified, just use that.
        if (filePath != null)
        {
            Debug.Assert(projectFileOrDirectoryPath == null);
            entryPointFilePath = Path.GetFullPath(filePath);
            return null;
        }

        bool emptyProjectOption = false;
        if (string.IsNullOrWhiteSpace(projectFileOrDirectoryPath))
        {
            emptyProjectOption = true;
            projectFileOrDirectoryPath = Directory.GetCurrentDirectory();
        }

        // Normalize path separators to handle Windows-style paths on non-Windows platforms.
        // This is supported for backward compatibility in 'dotnet run' only, not for all CLI commands.
        // Converting backslashes to forward slashes allows PowerShell scripts using Windows-style paths
        // to work cross-platform, maintaining compatibility with .NET 9 behavior.
        if (Path.DirectorySeparatorChar != '\\')
        {
            projectFileOrDirectoryPath = projectFileOrDirectoryPath.Replace('\\', '/');
        }

        string? projectFilePath = Directory.Exists(projectFileOrDirectoryPath)
            ? TryFindSingleProjectInDirectory(projectFileOrDirectoryPath)
            : projectFileOrDirectoryPath;

        // Check if the project file actually exists when it's specified as a direct file path
        if (projectFilePath is not null && !emptyProjectOption && !File.Exists(projectFilePath))
        {
            throw new GracefulException(CliCommandStrings.CmdNonExistentFileErrorDescription, projectFilePath);
        }

        // If no project exists in the directory and no --project was given,
        // try to resolve an entry-point file instead.
        entryPointFilePath = projectFilePath is null && emptyProjectOption
            ? TryFindEntryPointFilePath(readCodeFromStdin, ref args)
            : null;

        if (entryPointFilePath is null && projectFilePath is null)
        {
            throw new GracefulException(CliCommandStrings.RunCommandExceptionNoProjects, projectFileOrDirectoryPath, "--project");
        }

        return projectFilePath;

        static string? TryFindSingleProjectInDirectory(string directory)
        {
            string[] projectFiles = Directory.GetFiles(directory, "*.*proj");

            if (projectFiles.Length == 0)
            {
                return null;
            }

            if (projectFiles.Length > 1)
            {
                throw new GracefulException(CliCommandStrings.RunCommandExceptionMultipleProjects, directory);
            }

            return projectFiles[0];
        }

        static string? TryFindEntryPointFilePath(bool readCodeFromStdin, ref string[] args)
        {
            if (args is not [{ } arg, ..])
            {
                return null;
            }

            if (!readCodeFromStdin)
            {
                if (VirtualProjectBuilder.IsValidEntryPointPath(arg))
                {
                    arg = Path.GetFullPath(arg);
                }
                else
                {
                    return null;
                }
            }

            args = args[1..];
            return arg;
        }
    }

    public static RunCommand FromArgs(string[] args)
    {
        var parseResult = Parser.Parse(["dotnet", "run", .. args]);
        return FromParseResult(parseResult);
    }

    public static RunCommand FromParseResult(ParseResult parseResult)
    {
        if (parseResult.UsingRunCommandShorthandProjectOption())
        {
            Reporter.Output.WriteLine(CliCommandStrings.RunCommandProjectAbbreviationDeprecated.Yellow());
            parseResult = ModifyParseResultForShorthandProjectOption(parseResult);
        }

        // if the application arguments contain any binlog args then we need to remove them from the application arguments and apply
        // them to the restore args.
        // this is because we can't model the binlog command structure in MSbuild in the System.CommandLine parser, but we need
        // bl information to synchronize the restore and build logger configurations
        var applicationArguments = parseResult.GetValue(RunCommandDefinition.ApplicationArguments)?.ToList();

        LoggerUtility.SeparateBinLogArguments(applicationArguments, out var binLogArgs, out var nonBinLogArgs);

        var msbuildProperties = parseResult.OptionValuesToBeForwarded(RunCommandParser.GetCommand()).ToList();
        if (binLogArgs.Count > 0)
        {
            msbuildProperties.AddRange(binLogArgs);
        }

        // Only consider `-` to mean "read code from stdin" if it is before double dash `--`
        // (otherwise it should be forwarded to the target application as its command-line argument).
        bool readCodeFromStdin = nonBinLogArgs is ["-", ..] &&
            parseResult.Tokens.TakeWhile(static t => t.Type != TokenType.DoubleDash)
                .Any(static t => t is { Type: TokenType.Argument, Value: "-" });

        string? projectOption = parseResult.GetValue(RunCommandDefinition.ProjectOption);
        string? fileOption = parseResult.GetValue(RunCommandDefinition.FileOption);

        if (projectOption != null && fileOption != null)
        {
            throw new GracefulException(CliCommandStrings.CannotCombineOptions, RunCommandDefinition.ProjectOption.Name, RunCommandDefinition.FileOption.Name);
        }

        string[] args = [.. nonBinLogArgs];
        string? projectFilePath = DiscoverProjectFilePath(
            filePath: fileOption,
            projectFileOrDirectoryPath: projectOption,
            readCodeFromStdin: readCodeFromStdin,
            ref args,
            out string? entryPointFilePath);

        bool noBuild = parseResult.HasOption(RunCommandDefinition.NoBuildOption);
        string launchProfile = parseResult.GetValue(RunCommandDefinition.LaunchProfileOption) ?? string.Empty;

        if (readCodeFromStdin && entryPointFilePath != null)
        {
            Debug.Assert(projectFilePath is null && entryPointFilePath is "-");

            if (noBuild)
            {
                throw new GracefulException(CliCommandStrings.InvalidOptionForStdin, RunCommandDefinition.NoBuildOption.Name);
            }

            if (!string.IsNullOrWhiteSpace(launchProfile))
            {
                throw new GracefulException(CliCommandStrings.InvalidOptionForStdin, RunCommandDefinition.LaunchProfileOption.Name);
            }

            // If '-' is specified as the input file, read all text from stdin into a temporary file and use that as the entry point.
            // We create a new directory for each file so other files are not included in the compilation.
            // We fail if the file already exists to avoid reusing the same file for multiple stdin runs (in case the random name is duplicate).
            string directory = VirtualProjectBuilder.GetTempSubpath(Path.GetRandomFileName());
            VirtualProjectBuildingCommand.CreateTempSubdirectory(directory);
            entryPointFilePath = Path.Join(directory, "app.cs");
            using (var stdinStream = Console.OpenStandardInput())
            using (var fileStream = new FileStream(entryPointFilePath, FileMode.CreateNew, FileAccess.Write, FileShare.None))
            {
                stdinStream.CopyTo(fileStream);
            }

            Debug.Assert(nonBinLogArgs[0] == "-");
            nonBinLogArgs[0] = entryPointFilePath;
        }

        var msbuildArgs = MSBuildArgs.AnalyzeMSBuildArguments(msbuildProperties, CommonOptions.PropertiesOption, CommonOptions.RestorePropertiesOption, CommonOptions.MSBuildTargetOption(), RunCommandDefinition.VerbosityOption);

        var command = new RunCommand(
            noBuild: noBuild,
            projectFileFullPath: projectFilePath,
            entryPointFileFullPath: entryPointFilePath,
            launchProfile: launchProfile,
<<<<<<< HEAD
            noLaunchProfile: parseResult.HasOption(RunCommandParser.NoLaunchProfileOption),
            noLaunchProfileArguments: parseResult.HasOption(RunCommandParser.NoLaunchProfileArgumentsOption),
            device: parseResult.GetValue(RunCommandParser.DeviceOption),
            listDevices: parseResult.HasOption(RunCommandParser.ListDevicesOption),
            noRestore: parseResult.HasOption(RunCommandParser.NoRestoreOption) || parseResult.HasOption(RunCommandParser.NoBuildOption),
            noCache: parseResult.HasOption(RunCommandParser.NoCacheOption),
            interactive: parseResult.GetValue(RunCommandParser.InteractiveOption),
=======
            noLaunchProfile: parseResult.HasOption(RunCommandDefinition.NoLaunchProfileOption),
            noLaunchProfileArguments: parseResult.HasOption(RunCommandDefinition.NoLaunchProfileArgumentsOption),
            noRestore: parseResult.HasOption(RunCommandDefinition.NoRestoreOption) || parseResult.HasOption(RunCommandDefinition.NoBuildOption),
            noCache: parseResult.HasOption(RunCommandDefinition.NoCacheOption),
            interactive: parseResult.GetValue(RunCommandDefinition.InteractiveOption),
>>>>>>> faed16db
            msbuildArgs: msbuildArgs,
            applicationArgs: args,
            readCodeFromStdin: readCodeFromStdin,
            environmentVariables: parseResult.GetValue(CommonOptions.EnvOption) ?? ImmutableDictionary<string, string>.Empty,
            msbuildRestoreProperties: parseResult.GetValue(CommonOptions.RestorePropertiesOption)
        );

        return command;
    }

    public static int Run(ParseResult parseResult)
    {
        parseResult.HandleDebugSwitch();

        return FromParseResult(parseResult).Execute();
    }

    public static ParseResult ModifyParseResultForShorthandProjectOption(ParseResult parseResult)
    {
        // we know the project is going to be one of the following forms:
        //   -p:project
        //   -p project
        // so try to find those and filter them out of the arguments array
        var possibleProject = parseResult.GetRunCommandShorthandProjectValues()!.FirstOrDefault()!; // ! are ok because of precondition check in method called before this.
        var tokensMinusProject = new List<string>();
        var nextTokenMayBeProject = false;
        foreach (var token in parseResult.Tokens)
        {
            if (token.Value == "-p")
            {
                // skip this token, if the next token _is_ the project then we'll skip that too
                // if the next token _isn't_ the project then we'll backfill
                nextTokenMayBeProject = true;
                continue;
            }
            else if (token.Value == possibleProject && nextTokenMayBeProject)
            {
                // skip, we've successfully stripped this option and value entirely
                nextTokenMayBeProject = false;
                continue;
            }
            else if (token.Value.StartsWith("-p") && token.Value.EndsWith(possibleProject))
            {
                // both option and value in the same token, skip and carry on
            }
            else
            {
                if (nextTokenMayBeProject)
                {
                    //we skipped a -p, so backfill it
                    tokensMinusProject.Add("-p");
                }
                nextTokenMayBeProject = false;
            }

            tokensMinusProject.Add(token.Value);
        }

        tokensMinusProject.Add("--project");
        tokensMinusProject.Add(possibleProject);

        var tokensToParse = tokensMinusProject.ToArray();
        var newParseResult = Parser.Parse(tokensToParse);
        return newParseResult;
    }

    /// <summary>
    /// Sends telemetry about the run operation.
    /// </summary>
    private void SendRunTelemetry(
        LaunchProfile? launchSettings,
        VirtualProjectBuildingCommand? projectBuilder)
    {
        try
        {
            if (projectBuilder != null)
            {
                SendFileBasedTelemetry(launchSettings, projectBuilder);
            }
            else
            {
                SendProjectBasedTelemetry(launchSettings);
            }
        }
        catch (Exception ex)
        {
            // Silently ignore telemetry errors to not affect the run operation
            if (CommandLoggingContext.IsVerbose)
            {
                Reporter.Verbose.WriteLine($"Failed to send run telemetry: {ex}");
            }
        }
    }

    /// <summary>
    /// Builds and sends telemetry data for file-based app runs.
    /// </summary>
    private void SendFileBasedTelemetry(
        LaunchProfile? launchSettings,
        VirtualProjectBuildingCommand projectBuilder)
    {
        Debug.Assert(EntryPointFileFullPath != null);
        var projectIdentifier = RunTelemetry.GetFileBasedIdentifier(EntryPointFileFullPath, Sha256Hasher.Hash);

        var directives = projectBuilder.Directives;
        var sdkCount = RunTelemetry.CountSdks(directives);
        var packageReferenceCount = RunTelemetry.CountPackageReferences(directives);
        var projectReferenceCount = RunTelemetry.CountProjectReferences(directives);
        var additionalPropertiesCount = RunTelemetry.CountAdditionalProperties(directives);

        RunTelemetry.TrackRunEvent(
            isFileBased: true,
            projectIdentifier: projectIdentifier,
            launchProfile: LaunchProfile,
            noLaunchProfile: NoLaunchProfile,
            launchSettings: launchSettings,
            sdkCount: sdkCount,
            packageReferenceCount: packageReferenceCount,
            projectReferenceCount: projectReferenceCount,
            additionalPropertiesCount: additionalPropertiesCount,
            usedMSBuild: projectBuilder.LastBuild.Level is BuildLevel.All,
            usedRoslynCompiler: projectBuilder.LastBuild.Level is BuildLevel.Csc);
    }

    /// <summary>
    /// Builds and sends telemetry data for project-based app runs.
    /// </summary>
    private void SendProjectBasedTelemetry(LaunchProfile? launchSettings)
    {
        Debug.Assert(ProjectFileFullPath != null);
        var projectIdentifier = RunTelemetry.GetProjectBasedIdentifier(ProjectFileFullPath, GetRepositoryRoot(), Sha256Hasher.Hash);

        // Get package and project reference counts for project-based apps
        int packageReferenceCount = 0;
        int projectReferenceCount = 0;

        // Try to get project information for telemetry if we built the project
        if (ShouldBuild)
        {
            try
            {
                var globalProperties = MSBuildArgs.GlobalProperties?.ToDictionary() ?? new Dictionary<string, string>(StringComparer.OrdinalIgnoreCase);
                globalProperties[Constants.EnableDefaultItems] = "false";
                globalProperties[Constants.MSBuildExtensionsPath] = AppContext.BaseDirectory;

                using var collection = new ProjectCollection(globalProperties: globalProperties);
                var project = collection.LoadProject(ProjectFileFullPath).CreateProjectInstance();

                packageReferenceCount = RunTelemetry.CountPackageReferences(project);
                projectReferenceCount = RunTelemetry.CountProjectReferences(project);
            }
            catch
            {
                // If project evaluation fails for telemetry, use defaults
                // We don't want telemetry collection to affect the run operation
            }
        }

        RunTelemetry.TrackRunEvent(
            isFileBased: false,
            projectIdentifier: projectIdentifier,
            launchProfile: LaunchProfile,
            noLaunchProfile: NoLaunchProfile,
            launchSettings: launchSettings,
            packageReferenceCount: packageReferenceCount,
            projectReferenceCount: projectReferenceCount);
    }

    /// <summary>
    /// Attempts to find the repository root directory.
    /// </summary>
    /// <returns>Repository root path if found, null otherwise</returns>
    private string? GetRepositoryRoot()
    {
        try
        {
            var currentDir = ProjectFileFullPath != null
                ? Path.GetDirectoryName(ProjectFileFullPath)
                : Directory.GetCurrentDirectory();

            while (currentDir != null)
            {
                if (Directory.Exists(Path.Combine(currentDir, ".git")))
                {
                    return currentDir;
                }
                currentDir = Directory.GetParent(currentDir)?.FullName;
            }
        }
        catch
        {
            // Ignore errors when trying to find repo root
        }

        return null;
    }
}<|MERGE_RESOLUTION|>--- conflicted
+++ resolved
@@ -14,10 +14,6 @@
 using Microsoft.DotNet.Cli.CommandFactory;
 using Microsoft.DotNet.Cli.CommandLine;
 using Microsoft.DotNet.Cli.Commands.Restore;
-<<<<<<< HEAD
-using Microsoft.DotNet.Cli.Commands.Run.LaunchSettings;
-=======
->>>>>>> faed16db
 using Microsoft.DotNet.Cli.Extensions;
 using Microsoft.DotNet.Cli.Utils;
 using Microsoft.DotNet.Cli.Utils.Extensions;
@@ -155,7 +151,6 @@
             throw new GracefulException(CliCommandStrings.CannotCombineOptions, RunCommandDefinition.NoCacheOption.Name, RunCommandDefinition.NoBuildOption.Name);
         }
 
-<<<<<<< HEAD
         // Create a single logger for all MSBuild operations (device selection + build/run)
         // File-based runs (.cs files) don't support device selection and should use the existing logger behavior
         FacadeLogger? logger = ProjectFileFullPath is not null 
@@ -165,109 +160,60 @@
         {
             // Pre-run evaluation: Handle target framework and device selection for project-based scenarios
             if (ProjectFileFullPath is not null && !TrySelectTargetFrameworkAndDeviceIfNeeded(logger))
-=======
-        // Pre-run evaluation: Handle target framework selection for multi-targeted projects
-        if (ProjectFileFullPath is not null && !TrySelectTargetFrameworkIfNeeded())
-        {
-            return 1;
-        }
-
-        // For file-based projects, check for multi-targeting before building
-        if (EntryPointFileFullPath is not null && !TrySelectTargetFrameworkForFileBasedProject())
-        {
-            return 1;
-        }
-
-        var launchProfileParseResult = ReadLaunchProfileSettings();
-        if (launchProfileParseResult.FailureReason != null)
-        {
-            Reporter.Error.WriteLine(string.Format(CliCommandStrings.RunCommandExceptionCouldNotApplyLaunchSettings, LaunchProfileParser.GetLaunchProfileDisplayName(LaunchProfile), launchProfileParseResult.FailureReason).Bold().Red());
-        }
-
-        Func<ProjectCollection, ProjectInstance>? projectFactory = null;
-        RunProperties? cachedRunProperties = null;
-        VirtualProjectBuildingCommand? projectBuilder = null;
-        if (ShouldBuild)
-        {
-            if (launchProfileParseResult.Profile?.DotNetRunMessages == true)
->>>>>>> faed16db
             {
                 // If --list-devices was specified, this is a successful exit
                 return ListDevices ? 0 : 1;
             }
 
-<<<<<<< HEAD
             // For file-based projects, check for multi-targeting before building
             if (EntryPointFileFullPath is not null && !TrySelectTargetFrameworkForFileBasedProject())
             {
                 return 1;
             }
 
+            var launchProfileParseResult = ReadLaunchProfileSettings();
+            if (launchProfileParseResult.FailureReason != null)
+            {
+                Reporter.Error.WriteLine(string.Format(CliCommandStrings.RunCommandExceptionCouldNotApplyLaunchSettings, LaunchProfileParser.GetLaunchProfileDisplayName(LaunchProfile), launchProfileParseResult.FailureReason).Bold().Red());
+            }
+
             Func<ProjectCollection, ProjectInstance>? projectFactory = null;
             RunProperties? cachedRunProperties = null;
-            VirtualProjectBuildingCommand? virtualCommand = null;
+            VirtualProjectBuildingCommand? projectBuilder = null;
             if (ShouldBuild)
             {
-                if (string.Equals("true", launchSettings?.DotNetRunMessages, StringComparison.OrdinalIgnoreCase))
+                if (launchProfileParseResult.Profile?.DotNetRunMessages == true)
                 {
                     Reporter.Output.WriteLine(CliCommandStrings.RunCommandBuilding);
                 }
 
-                EnsureProjectIsBuilt(out projectFactory, out cachedRunProperties, out virtualCommand);
-            }
-            else
-            {
-                if (NoCache)
-                {
-                    throw new GracefulException(CliCommandStrings.CannotCombineOptions, RunCommandParser.NoCacheOption.Name, RunCommandParser.NoBuildOption.Name);
-                }
-
-                if (EntryPointFileFullPath is not null)
-                {
-                    Debug.Assert(!ReadCodeFromStdin);
-                    virtualCommand = CreateVirtualCommand();
-                    virtualCommand.MarkArtifactsFolderUsed();
-
-                    var cacheEntry = virtualCommand.GetPreviousCacheEntry();
-                    projectFactory = CanUseRunPropertiesForCscBuiltProgram(BuildLevel.None, cacheEntry) ? null : virtualCommand.CreateProjectInstance;
-                    cachedRunProperties = cacheEntry?.Run;
-                }
-            }
-
-            ICommand targetCommand = GetTargetCommand(projectFactory, cachedRunProperties, logger);
-            ApplyLaunchSettingsProfileToCommand(targetCommand, launchSettings);
-=======
-            EnsureProjectIsBuilt(out projectFactory, out cachedRunProperties, out projectBuilder);
-        }
-        else if (EntryPointFileFullPath is not null && launchProfileParseResult.Profile is not ExecutableLaunchProfile)
-        {
-            // The entry-point is not used to run the application if the launch profile specifies Executable command. 
-
-            Debug.Assert(!ReadCodeFromStdin);
-            projectBuilder = CreateProjectBuilder();
-            projectBuilder.MarkArtifactsFolderUsed();
-
-            var cacheEntry = projectBuilder.GetPreviousCacheEntry();
-            projectFactory = CanUseRunPropertiesForCscBuiltProgram(BuildLevel.None, cacheEntry) ? null : projectBuilder.CreateProjectInstance;
-            cachedRunProperties = cacheEntry?.Run;
-        }
-
-        var targetCommand = GetTargetCommand(launchProfileParseResult.Profile, projectFactory, cachedRunProperties);
->>>>>>> faed16db
-
-        // Send telemetry about the run operation
-        SendRunTelemetry(launchProfileParseResult.Profile, projectBuilder);
-
-        // Ignore Ctrl-C for the remainder of the command's execution
-        Console.CancelKeyPress += (sender, e) => { e.Cancel = true; };
-
-        return targetCommand.Execute().ExitCode;
-    }
-
-    internal ICommand GetTargetCommand(LaunchProfile? launchSettings, Func<ProjectCollection, ProjectInstance>? projectFactory, RunProperties? cachedRunProperties)
-        => launchSettings switch
-        {
-<<<<<<< HEAD
+                EnsureProjectIsBuilt(out projectFactory, out cachedRunProperties, out projectBuilder);
+            }
+            else if (EntryPointFileFullPath is not null && launchProfileParseResult.Profile is not ExecutableLaunchProfile)
+            {
+                // The entry-point is not used to run the application if the launch profile specifies Executable command. 
+
+                Debug.Assert(!ReadCodeFromStdin);
+                projectBuilder = CreateProjectBuilder();
+                projectBuilder.MarkArtifactsFolderUsed();
+
+                var cacheEntry = projectBuilder.GetPreviousCacheEntry();
+                projectFactory = CanUseRunPropertiesForCscBuiltProgram(BuildLevel.None, cacheEntry) ? null : projectBuilder.CreateProjectInstance;
+                cachedRunProperties = cacheEntry?.Run;
+            }
+
+            var targetCommand = GetTargetCommand(launchProfileParseResult.Profile, projectFactory, cachedRunProperties, logger);
+
+            // Send telemetry about the run operation
+            SendRunTelemetry(launchProfileParseResult.Profile, projectBuilder);
+
+            // Ignore Ctrl-C for the remainder of the command's execution
+            Console.CancelKeyPress += (sender, e) => { e.Cancel = true; };
+
+            return targetCommand.Execute().ExitCode;
+        }
+        catch (InvalidProjectFileException e)
+        {
             throw new GracefulException(
                 string.Format(CliCommandStrings.RunCommandSpecifiedFileIsNotAValidProject, ProjectFileFullPath),
                 e);
@@ -277,13 +223,15 @@
             logger?.ReallyShutdown();
         }
     }
-=======
-            null => GetTargetCommandForProject(launchSettings: null, projectFactory, cachedRunProperties),
-            ProjectLaunchProfile projectSettings => GetTargetCommandForProject(projectSettings, projectFactory, cachedRunProperties),
+
+    internal ICommand GetTargetCommand(LaunchProfile? launchSettings, Func<ProjectCollection, ProjectInstance>? projectFactory, RunProperties? cachedRunProperties, FacadeLogger? logger)
+        => launchSettings switch
+        {
+            null => GetTargetCommandForProject(launchSettings: null, projectFactory, cachedRunProperties, logger),
+            ProjectLaunchProfile projectSettings => GetTargetCommandForProject(projectSettings, projectFactory, cachedRunProperties, logger),
             ExecutableLaunchProfile executableSettings => GetTargetCommandForExecutable(executableSettings),
             _ => throw new InvalidOperationException()
         };
->>>>>>> faed16db
 
     /// <summary>
     /// Checks if target framework selection and device selection are needed.
@@ -598,11 +546,7 @@
         }
     }
 
-<<<<<<< HEAD
-    internal ICommand GetTargetCommand(Func<ProjectCollection, ProjectInstance>? projectFactory, RunProperties? cachedRunProperties, FacadeLogger? logger)
-=======
-    private ICommand GetTargetCommandForProject(ProjectLaunchProfile? launchSettings, Func<ProjectCollection, ProjectInstance>? projectFactory, RunProperties? cachedRunProperties)
->>>>>>> faed16db
+    private ICommand GetTargetCommandForProject(ProjectLaunchProfile? launchSettings, Func<ProjectCollection, ProjectInstance>? projectFactory, RunProperties? cachedRunProperties, FacadeLogger? logger)
     {
         ICommand command;
         if (cachedRunProperties != null)
@@ -623,8 +567,7 @@
         else
         {
             Reporter.Verbose.WriteLine("Getting target command: evaluating project.");
-            FacadeLogger? logger = LoggerUtility.DetermineBinlogger([.. MSBuildArgs.OtherMSBuildArgs], "dotnet-run");
-
+    
             ProjectInstance project;
             try
             {
@@ -634,8 +577,7 @@
             }
             finally
             {
-                logger?.ReallyShutdown();
-            }
+                    }
 
             var runProperties = RunProperties.FromProject(project).WithApplicationArguments(ApplicationArgs);
             command = CreateCommandFromRunProperties(runProperties);
@@ -648,15 +590,6 @@
             command.SetCommandArgs(launchSettings.CommandLineArgs);
         }
 
-<<<<<<< HEAD
-        Reporter.Verbose.WriteLine("Getting target command: evaluating project.");
-        var project = EvaluateProject(ProjectFileFullPath, projectFactory, MSBuildArgs, logger);
-        ValidatePreconditions(project);
-        InvokeRunArgumentsTarget(project, NoBuild, logger, MSBuildArgs);
-        var runProperties = RunProperties.FromProject(project).WithApplicationArguments(ApplicationArgs);
-        var command = CreateCommandFromRunProperties(runProperties);
-=======
->>>>>>> faed16db
         return command;
 
         static ProjectInstance EvaluateProject(string? projectFilePath, Func<ProjectCollection, ProjectInstance>? projectFactory, MSBuildArgs msbuildArgs, ILogger? binaryLogger)
@@ -942,21 +875,13 @@
             projectFileFullPath: projectFilePath,
             entryPointFileFullPath: entryPointFilePath,
             launchProfile: launchProfile,
-<<<<<<< HEAD
-            noLaunchProfile: parseResult.HasOption(RunCommandParser.NoLaunchProfileOption),
-            noLaunchProfileArguments: parseResult.HasOption(RunCommandParser.NoLaunchProfileArgumentsOption),
-            device: parseResult.GetValue(RunCommandParser.DeviceOption),
-            listDevices: parseResult.HasOption(RunCommandParser.ListDevicesOption),
-            noRestore: parseResult.HasOption(RunCommandParser.NoRestoreOption) || parseResult.HasOption(RunCommandParser.NoBuildOption),
-            noCache: parseResult.HasOption(RunCommandParser.NoCacheOption),
-            interactive: parseResult.GetValue(RunCommandParser.InteractiveOption),
-=======
             noLaunchProfile: parseResult.HasOption(RunCommandDefinition.NoLaunchProfileOption),
             noLaunchProfileArguments: parseResult.HasOption(RunCommandDefinition.NoLaunchProfileArgumentsOption),
+            device: parseResult.GetValue(RunCommandDefinition.DeviceOption),
+            listDevices: parseResult.HasOption(RunCommandDefinition.ListDevicesOption),
             noRestore: parseResult.HasOption(RunCommandDefinition.NoRestoreOption) || parseResult.HasOption(RunCommandDefinition.NoBuildOption),
             noCache: parseResult.HasOption(RunCommandDefinition.NoCacheOption),
             interactive: parseResult.GetValue(RunCommandDefinition.InteractiveOption),
->>>>>>> faed16db
             msbuildArgs: msbuildArgs,
             applicationArgs: args,
             readCodeFromStdin: readCodeFromStdin,

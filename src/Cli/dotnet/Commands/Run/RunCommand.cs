--- conflicted
+++ resolved
@@ -387,7 +387,6 @@
             return CreateCommandForCscBuiltProgram(EntryPointFileFullPath);
         }
 
-<<<<<<< HEAD
         if (cachedRunProperties != null)
         {
             // We can also skip project evaluation if we already evaluated the project during virtual build
@@ -397,8 +396,6 @@
         }
 
         Reporter.Verbose.WriteLine("Getting target command: evaluating project.");
-=======
->>>>>>> a2a85989
         FacadeLogger? logger = LoggerUtility.DetermineBinlogger([.. MSBuildArgs.OtherMSBuildArgs], "dotnet-run");
         var project = EvaluateProject(ProjectFileFullPath, projectFactory, MSBuildArgs, logger);
         ValidatePreconditions(project);
@@ -499,25 +496,7 @@
 
     static readonly string ComputeRunArgumentsTarget = "ComputeRunArguments";
 
-<<<<<<< HEAD
-    private static LoggerVerbosity ToLoggerVerbosity(VerbosityOptions? verbosity)
-    {
-        // map all cases of VerbosityOptions enum to the matching LoggerVerbosity enum
-        return verbosity switch
-        {
-            VerbosityOptions.quiet | VerbosityOptions.q => LoggerVerbosity.Quiet,
-            VerbosityOptions.minimal | VerbosityOptions.m => LoggerVerbosity.Minimal,
-            VerbosityOptions.normal | VerbosityOptions.n => LoggerVerbosity.Normal,
-            VerbosityOptions.detailed | VerbosityOptions.d => LoggerVerbosity.Detailed,
-            VerbosityOptions.diagnostic | VerbosityOptions.diag => LoggerVerbosity.Diagnostic,
-            _ => LoggerVerbosity.Quiet // default to quiet because run should be invisible if possible
-        };
-    }
-
     internal static void ThrowUnableToRunError(ProjectInstance project)
-=======
-    private static void ThrowUnableToRunError(ProjectInstance project)
->>>>>>> a2a85989
     {
         string targetFrameworks = project.GetPropertyValue("TargetFrameworks");
         if (!string.IsNullOrEmpty(targetFrameworks))

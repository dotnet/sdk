// Licensed to the .NET Foundation under one or more agreements.
// The .NET Foundation licenses this file to you under the MIT license.

using System.CommandLine;
using System.Diagnostics.CodeAnalysis;
using Microsoft.Build.Evaluation;
using Microsoft.DotNet.Cli.Commands.Run;
using Microsoft.DotNet.Cli.Utils;
using Microsoft.TemplateEngine.Cli.Commands;

namespace Microsoft.DotNet.Cli.Commands.Project.Convert;

internal sealed class ProjectConvertCommand(ParseResult parseResult) : CommandBase(parseResult)
{
    private readonly string _file = parseResult.GetValue(ProjectConvertCommandParser.FileArgument) ?? string.Empty;
    private readonly string? _outputDirectory = parseResult.GetValue(SharedOptions.OutputOption)?.FullName;
    private readonly bool _force = parseResult.GetValue(ProjectConvertCommandParser.ForceOption);

    public override int Execute()
    {
        // Check the entry point file path.
        string file = Path.GetFullPath(_file);
        if (!VirtualProjectBuildingCommand.IsValidEntryPointPath(file))
        {
            throw new GracefulException(CliCommandStrings.InvalidFilePath, file);
        }

        string targetDirectory = DetermineOutputDirectory(file);

        // Find directives (this can fail, so do this before creating the target directory).
        var sourceFile = SourceFile.Load(file);
        var directives = VirtualProjectBuildingCommand.FindDirectives(sourceFile, reportAllErrors: !_force, DiagnosticBag.ThrowOnFirst());

        // Create a project instance for evaluation.
        var projectCollection = new ProjectCollection();
        var command = new VirtualProjectBuildingCommand(
            entryPointFileFullPath: file,
            msbuildArgs: MSBuildArgs.FromOtherArgs([]))
        {
            Directives = directives,
        };
        var projectInstance = command.CreateProjectInstance(projectCollection);

        // Find other items to copy over, e.g., default Content items like JSON files in Web apps.
        var includeItems = FindIncludedItems().ToList();

        bool dryRun = _parseResult.GetValue(ProjectConvertCommandParser.DryRunOption);

        CreateDirectory(targetDirectory);

        var targetFile = Path.Join(targetDirectory, Path.GetFileName(file));

        // Process the entry point file.
        if (dryRun)
        {
            Reporter.Output.WriteLine(CliCommandStrings.ProjectConvertWouldCopyFile, file, targetFile);
            Reporter.Output.WriteLine(CliCommandStrings.ProjectConvertWouldConvertFile, targetFile);
        }
        else
        {
            VirtualProjectBuildingCommand.RemoveDirectivesFromFile(directives, sourceFile.Text, targetFile);
        }

        // Create project file.
        string projectFile = Path.Join(targetDirectory, Path.GetFileNameWithoutExtension(file) + ".csproj");
        if (dryRun)
        {
            Reporter.Output.WriteLine(CliCommandStrings.ProjectConvertWouldCreateFile, projectFile);
        }
        else
        {
            using var stream = File.Open(projectFile, FileMode.Create, FileAccess.Write);
            using var writer = new StreamWriter(stream, Encoding.UTF8);
            VirtualProjectBuildingCommand.WriteProjectFile(writer, directives, isVirtualProject: false,
<<<<<<< HEAD
                excludeDefaultProperties: FindDefaultPropertiesToExclude());
=======
                userSecretsId: DetermineUserSecretsId());
>>>>>>> 8f0b6356
        }

        // Copy or move over included items.
        foreach (var item in includeItems)
        {
            string targetItemFullPath = Path.Combine(targetDirectory, item.RelativePath);

            // Ignore already-copied files.
            if (File.Exists(targetItemFullPath))
            {
                continue;
            }

            string targetItemDirectory = Path.GetDirectoryName(targetItemFullPath)!;
            CreateDirectory(targetItemDirectory);
            CopyFile(item.FullPath, targetItemFullPath);
        }

        return 0;

        void CreateDirectory(string path)
        {
            if (dryRun)
            {
                if (!Directory.Exists(path))
                {
                    Reporter.Output.WriteLine(CliCommandStrings.ProjectConvertWouldCreateDirectory, path);
                }
            }
            else
            {
                Directory.CreateDirectory(path);
            }
        }

        void CopyFile(string source, string target)
        {
            if (dryRun)
            {
                Reporter.Output.WriteLine(CliCommandStrings.ProjectConvertWouldCopyFile, source, target);
            }
            else
            {
                File.Copy(source, target);
            }
        }

        IEnumerable<(string FullPath, string RelativePath)> FindIncludedItems()
        {
            string entryPointFileDirectory = PathUtility.EnsureTrailingSlash(Path.GetDirectoryName(file)!);

            // Include only items we know are files.
            string[] itemTypes = ["Content", "None", "Compile", "EmbeddedResource"];
            var items = itemTypes.SelectMany(t => projectInstance.GetItems(t));

            foreach (var item in items)
            {
                // Escape hatch - exclude items that have metadata `ExcludeFromFileBasedAppConversion` set to `true`.
                string include = item.GetMetadataValue("ExcludeFromFileBasedAppConversion");
                if (string.Equals(include, bool.TrueString, StringComparison.OrdinalIgnoreCase))
                {
                    continue;
                }

                // Exclude items that are not contained within the entry point file directory.
                string itemFullPath = Path.GetFullPath(path: item.GetMetadataValue("FullPath"), basePath: entryPointFileDirectory);
                if (!itemFullPath.StartsWith(entryPointFileDirectory, StringComparison.OrdinalIgnoreCase))
                {
                    continue;
                }

                // Exclude items that do not exist.
                if (!File.Exists(itemFullPath))
                {
                    continue;
                }

                string itemRelativePath = Path.GetRelativePath(relativeTo: entryPointFileDirectory, path: itemFullPath);
                yield return (FullPath: itemFullPath, RelativePath: itemRelativePath);
            }
        }

<<<<<<< HEAD
        IEnumerable<string> FindDefaultPropertiesToExclude()
        {
            foreach (var (name, defaultValue) in VirtualProjectBuildingCommand.DefaultProperties)
            {
                string projectValue = projectInstance.GetPropertyValue(name);
                if (!string.Equals(projectValue, defaultValue, StringComparison.OrdinalIgnoreCase))
                {
                    yield return name;
                }
            }
=======
        string? DetermineUserSecretsId()
        {
            var implicitValue = projectInstance.GetPropertyValue("_ImplicitFileBasedProgramUserSecretsId");
            var actualValue = projectInstance.GetPropertyValue("UserSecretsId");
            return implicitValue == actualValue ? actualValue : null;
>>>>>>> 8f0b6356
        }
    }

    private string DetermineOutputDirectory(string file)
    {
        string defaultValue = Path.ChangeExtension(file, null);
        string defaultValueRelative = Path.GetRelativePath(relativeTo: Environment.CurrentDirectory, defaultValue);
        string targetDirectory = _outputDirectory
            ?? TryAskForOutputDirectory(defaultValueRelative)
            ?? defaultValue;
        if (Directory.Exists(targetDirectory))
        {
            throw new GracefulException(CliCommandStrings.DirectoryAlreadyExists, targetDirectory);
        }

        return targetDirectory;
    }

    private string? TryAskForOutputDirectory(string defaultValueRelative)
    {
        return InteractiveConsole.Ask<string?>(
            string.Format(CliCommandStrings.ProjectConvertAskForOutputDirectory, defaultValueRelative),
            _parseResult,
            (path, out result, [NotNullWhen(returnValue: false)] out error) =>
            {
                if (Directory.Exists(path))
                {
                    result = null;
                    error = string.Format(CliCommandStrings.DirectoryAlreadyExists, Path.GetFullPath(path));
                    return false;
                }

                result = path is null ? null : Path.GetFullPath(path);
                error = null;
                return true;
            },
            out var result)
            ? result
            : null;
    }
}<|MERGE_RESOLUTION|>--- conflicted
+++ resolved
@@ -72,11 +72,8 @@
             using var stream = File.Open(projectFile, FileMode.Create, FileAccess.Write);
             using var writer = new StreamWriter(stream, Encoding.UTF8);
             VirtualProjectBuildingCommand.WriteProjectFile(writer, directives, isVirtualProject: false,
-<<<<<<< HEAD
+                userSecretsId: DetermineUserSecretsId(),
                 excludeDefaultProperties: FindDefaultPropertiesToExclude());
-=======
-                userSecretsId: DetermineUserSecretsId());
->>>>>>> 8f0b6356
         }
 
         // Copy or move over included items.
@@ -159,24 +156,23 @@
             }
         }
 
-<<<<<<< HEAD
-        IEnumerable<string> FindDefaultPropertiesToExclude()
-        {
-            foreach (var (name, defaultValue) in VirtualProjectBuildingCommand.DefaultProperties)
-            {
-                string projectValue = projectInstance.GetPropertyValue(name);
-                if (!string.Equals(projectValue, defaultValue, StringComparison.OrdinalIgnoreCase))
-                {
-                    yield return name;
-                }
-            }
-=======
         string? DetermineUserSecretsId()
         {
             var implicitValue = projectInstance.GetPropertyValue("_ImplicitFileBasedProgramUserSecretsId");
             var actualValue = projectInstance.GetPropertyValue("UserSecretsId");
             return implicitValue == actualValue ? actualValue : null;
->>>>>>> 8f0b6356
+        }
+
+        IEnumerable<string> FindDefaultPropertiesToExclude()
+        {
+            foreach (var (name, defaultValue) in VirtualProjectBuildingCommand.DefaultProperties)
+            {
+                string projectValue = projectInstance.GetPropertyValue(name);
+                if (!string.Equals(projectValue, defaultValue, StringComparison.OrdinalIgnoreCase))
+                {
+                    yield return name;
+                }
+            }
         }
     }
 

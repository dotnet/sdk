// Licensed to the .NET Foundation under one or more agreements.
// The .NET Foundation licenses this file to you under the MIT license.

using System.Collections.Immutable;
using System.CommandLine;
using System.Diagnostics.CodeAnalysis;
using Microsoft.Build.Evaluation;
using Microsoft.DotNet.Cli.Commands.Run;
using Microsoft.DotNet.Cli.Utils;
using Microsoft.TemplateEngine.Cli.Commands;

namespace Microsoft.DotNet.Cli.Commands.Project.Convert;

internal sealed class ProjectConvertCommand(ParseResult parseResult) : CommandBase(parseResult)
{
    private readonly string _file = parseResult.GetValue(ProjectConvertCommandParser.FileArgument) ?? string.Empty;
    private readonly string? _outputDirectory = parseResult.GetValue(SharedOptions.OutputOption)?.FullName;
    private readonly bool _force = parseResult.GetValue(ProjectConvertCommandParser.ForceOption);

    public override int Execute()
    {
        // Check the entry point file path.
        string file = Path.GetFullPath(_file);
        if (!VirtualProjectBuildingCommand.IsValidEntryPointPath(file))
        {
            throw new GracefulException(CliCommandStrings.InvalidFilePath, file);
        }

        string targetDirectory = DetermineOutputDirectory(file);

        // Find directives (this can fail, so do this before creating the target directory).
        var sourceFile = SourceFile.Load(file);
        var directives = VirtualProjectBuildingCommand.FindDirectives(sourceFile, reportAllErrors: !_force, DiagnosticBag.ThrowOnFirst());

        // Create a project instance for evaluation.
        var projectCollection = new ProjectCollection();
        var command = new VirtualProjectBuildingCommand(
            entryPointFileFullPath: file,
            msbuildArgs: MSBuildArgs.FromOtherArgs([]))
        {
            Directives = directives,
        };
        var projectInstance = command.CreateProjectInstance(projectCollection);

        // Find other items to copy over, e.g., default Content items like JSON files in Web apps.
        var includeItems = FindIncludedItems().ToList();

        bool dryRun = _parseResult.GetValue(ProjectConvertCommandParser.DryRunOption);

        CreateDirectory(targetDirectory);

        var targetFile = Path.Join(targetDirectory, Path.GetFileName(file));

        // Process the entry point file.
        if (dryRun)
        {
            Reporter.Output.WriteLine(CliCommandStrings.ProjectConvertWouldCopyFile, file, targetFile);
            Reporter.Output.WriteLine(CliCommandStrings.ProjectConvertWouldConvertFile, targetFile);
        }
        else
        {
            VirtualProjectBuildingCommand.RemoveDirectivesFromFile(directives, sourceFile.Text, targetFile);
        }

        // Create project file.
        string projectFile = Path.Join(targetDirectory, Path.GetFileNameWithoutExtension(file) + ".csproj");
        if (dryRun)
        {
            Reporter.Output.WriteLine(CliCommandStrings.ProjectConvertWouldCreateFile, projectFile);
        }
        else
        {
            using var stream = File.Open(projectFile, FileMode.Create, FileAccess.Write);
            using var writer = new StreamWriter(stream, Encoding.UTF8);
<<<<<<< HEAD
            VirtualProjectBuildingCommand.WriteProjectFile(writer, UpdateDirectives(directives), isVirtualProject: false);
=======
            VirtualProjectBuildingCommand.WriteProjectFile(writer, directives, isVirtualProject: false,
                userSecretsId: DetermineUserSecretsId());
>>>>>>> 8f0b6356
        }

        // Copy or move over included items.
        foreach (var item in includeItems)
        {
            string targetItemFullPath = Path.Combine(targetDirectory, item.RelativePath);

            // Ignore already-copied files.
            if (File.Exists(targetItemFullPath))
            {
                continue;
            }

            string targetItemDirectory = Path.GetDirectoryName(targetItemFullPath)!;
            CreateDirectory(targetItemDirectory);
            CopyFile(item.FullPath, targetItemFullPath);
        }

        return 0;

        void CreateDirectory(string path)
        {
            if (dryRun)
            {
                if (!Directory.Exists(path))
                {
                    Reporter.Output.WriteLine(CliCommandStrings.ProjectConvertWouldCreateDirectory, path);
                }
            }
            else
            {
                Directory.CreateDirectory(path);
            }
        }

        void CopyFile(string source, string target)
        {
            if (dryRun)
            {
                Reporter.Output.WriteLine(CliCommandStrings.ProjectConvertWouldCopyFile, source, target);
            }
            else
            {
                File.Copy(source, target);
            }
        }

        IEnumerable<(string FullPath, string RelativePath)> FindIncludedItems()
        {
            string entryPointFileDirectory = PathUtility.EnsureTrailingSlash(Path.GetDirectoryName(file)!);

            // Include only items we know are files.
            string[] itemTypes = ["Content", "None", "Compile", "EmbeddedResource"];
            var items = itemTypes.SelectMany(t => projectInstance.GetItems(t));

            foreach (var item in items)
            {
                // Escape hatch - exclude items that have metadata `ExcludeFromFileBasedAppConversion` set to `true`.
                string include = item.GetMetadataValue("ExcludeFromFileBasedAppConversion");
                if (string.Equals(include, bool.TrueString, StringComparison.OrdinalIgnoreCase))
                {
                    continue;
                }

                // Exclude items that are not contained within the entry point file directory.
                string itemFullPath = Path.GetFullPath(path: item.GetMetadataValue("FullPath"), basePath: entryPointFileDirectory);
                if (!itemFullPath.StartsWith(entryPointFileDirectory, StringComparison.OrdinalIgnoreCase))
                {
                    continue;
                }

                // Exclude items that do not exist.
                if (!File.Exists(itemFullPath))
                {
                    continue;
                }

                string itemRelativePath = Path.GetRelativePath(relativeTo: entryPointFileDirectory, path: itemFullPath);
                yield return (FullPath: itemFullPath, RelativePath: itemRelativePath);
            }
        }

<<<<<<< HEAD
        ImmutableArray<CSharpDirective> UpdateDirectives(ImmutableArray<CSharpDirective> directives)
        {
            var result = ImmutableArray.CreateBuilder<CSharpDirective>(directives.Length);

            foreach (var directive in directives)
            {
                // Fixup relative project reference paths (they need to be relative to the output directory instead of the source directory).
                if (directive is CSharpDirective.Project project &&
                    !Path.IsPathFullyQualified(project.Name))
                {
                    var modified = project.WithName(Path.GetRelativePath(relativeTo: targetDirectory, path: project.Name));
                    result.Add(modified);
                }
                else
                {
                    result.Add(directive);
                }
            }

            return result.DrainToImmutable();
=======
        string? DetermineUserSecretsId()
        {
            var implicitValue = projectInstance.GetPropertyValue("_ImplicitFileBasedProgramUserSecretsId");
            var actualValue = projectInstance.GetPropertyValue("UserSecretsId");
            return implicitValue == actualValue ? actualValue : null;
>>>>>>> 8f0b6356
        }
    }

    private string DetermineOutputDirectory(string file)
    {
        string defaultValue = Path.ChangeExtension(file, null);
        string defaultValueRelative = Path.GetRelativePath(relativeTo: Environment.CurrentDirectory, defaultValue);
        string targetDirectory = _outputDirectory
            ?? TryAskForOutputDirectory(defaultValueRelative)
            ?? defaultValue;
        if (Directory.Exists(targetDirectory))
        {
            throw new GracefulException(CliCommandStrings.DirectoryAlreadyExists, targetDirectory);
        }

        return targetDirectory;
    }

    private string? TryAskForOutputDirectory(string defaultValueRelative)
    {
        return InteractiveConsole.Ask<string?>(
            string.Format(CliCommandStrings.ProjectConvertAskForOutputDirectory, defaultValueRelative),
            _parseResult,
            (path, out result, [NotNullWhen(returnValue: false)] out error) =>
            {
                if (Directory.Exists(path))
                {
                    result = null;
                    error = string.Format(CliCommandStrings.DirectoryAlreadyExists, Path.GetFullPath(path));
                    return false;
                }

                result = path is null ? null : Path.GetFullPath(path);
                error = null;
                return true;
            },
            out var result)
            ? result
            : null;
    }
}<|MERGE_RESOLUTION|>--- conflicted
+++ resolved
@@ -72,12 +72,8 @@
         {
             using var stream = File.Open(projectFile, FileMode.Create, FileAccess.Write);
             using var writer = new StreamWriter(stream, Encoding.UTF8);
-<<<<<<< HEAD
-            VirtualProjectBuildingCommand.WriteProjectFile(writer, UpdateDirectives(directives), isVirtualProject: false);
-=======
-            VirtualProjectBuildingCommand.WriteProjectFile(writer, directives, isVirtualProject: false,
+            VirtualProjectBuildingCommand.WriteProjectFile(writer, UpdateDirectives(directives), isVirtualProject: false,
                 userSecretsId: DetermineUserSecretsId());
->>>>>>> 8f0b6356
         }
 
         // Copy or move over included items.
@@ -160,7 +156,13 @@
             }
         }
 
-<<<<<<< HEAD
+        string? DetermineUserSecretsId()
+        {
+            var implicitValue = projectInstance.GetPropertyValue("_ImplicitFileBasedProgramUserSecretsId");
+            var actualValue = projectInstance.GetPropertyValue("UserSecretsId");
+            return implicitValue == actualValue ? actualValue : null;
+        }
+
         ImmutableArray<CSharpDirective> UpdateDirectives(ImmutableArray<CSharpDirective> directives)
         {
             var result = ImmutableArray.CreateBuilder<CSharpDirective>(directives.Length);
@@ -181,13 +183,6 @@
             }
 
             return result.DrainToImmutable();
-=======
-        string? DetermineUserSecretsId()
-        {
-            var implicitValue = projectInstance.GetPropertyValue("_ImplicitFileBasedProgramUserSecretsId");
-            var actualValue = projectInstance.GetPropertyValue("UserSecretsId");
-            return implicitValue == actualValue ? actualValue : null;
->>>>>>> 8f0b6356
         }
     }
 

// Licensed to the .NET Foundation under one or more agreements.
// The .NET Foundation licenses this file to you under the MIT license.

#nullable enable

using System.CommandLine;
<<<<<<< HEAD
using Microsoft.DotNet.Cli;
=======
using Microsoft.DotNet.Cli.Commands.Run;
>>>>>>> 569fffca
using Microsoft.DotNet.Cli.Utils;
using Microsoft.TemplateEngine.Cli.Commands;

namespace Microsoft.DotNet.Cli.Commands.Project.Convert;

internal sealed class ProjectConvertCommand(ParseResult parseResult) : CommandBase(parseResult)
{
<<<<<<< HEAD
    private readonly string _file;
    private readonly string? _outputDirectory;
    private readonly bool _force;

    public ProjectConvertCommand(ParseResult parseResult) : base(parseResult)
    {
        _file = parseResult.GetValue(ProjectConvertCommandParser.FileArgument) ?? string.Empty;
        _outputDirectory = parseResult.GetValue(SharedOptions.OutputOption)?.FullName;
        _force = parseResult.GetValue(ProjectConvertCommandParser.ForceOption);
    }
=======
    private readonly string _file = parseResult.GetValue(ProjectConvertCommandParser.FileArgument) ?? string.Empty;
    private readonly string? _outputDirectory = parseResult.GetValue(SharedOptions.OutputOption)?.FullName;
>>>>>>> 569fffca

    public override int Execute()
    {
        string file = Path.GetFullPath(_file);
        if (!VirtualProjectBuildingCommand.IsValidEntryPointPath(file))
        {
            throw new GracefulException(CliCommandStrings.InvalidFilePath, file);
        }

        string targetDirectory = _outputDirectory ?? Path.ChangeExtension(file, null);
        if (Directory.Exists(targetDirectory))
        {
            throw new GracefulException(CliCommandStrings.DirectoryAlreadyExists, targetDirectory);
        }

        // Find directives (this can fail, so do this before creating the target directory).
        var sourceFile = VirtualProjectBuildingCommand.LoadSourceFile(file);
        var directives = VirtualProjectBuildingCommand.FindDirectivesForConversion(sourceFile, force: _force);

        Directory.CreateDirectory(targetDirectory);

        var targetFile = Path.Join(targetDirectory, Path.GetFileName(file));

        // If there were any directives, remove them from the file.
        if (directives.Length != 0)
        {
            VirtualProjectBuildingCommand.RemoveDirectivesFromFile(directives, sourceFile.Text, targetFile);
            File.Delete(file);
        }
        else
        {
            File.Move(file, targetFile);
        }

        string projectFile = Path.Join(targetDirectory, Path.GetFileNameWithoutExtension(file) + ".csproj");
        using var stream = File.Open(projectFile, FileMode.Create, FileAccess.Write);
        using var writer = new StreamWriter(stream, Encoding.UTF8);
        VirtualProjectBuildingCommand.WriteProjectFile(writer, directives);

        return 0;
    }
}<|MERGE_RESOLUTION|>--- conflicted
+++ resolved
@@ -4,11 +4,7 @@
 #nullable enable
 
 using System.CommandLine;
-<<<<<<< HEAD
-using Microsoft.DotNet.Cli;
-=======
 using Microsoft.DotNet.Cli.Commands.Run;
->>>>>>> 569fffca
 using Microsoft.DotNet.Cli.Utils;
 using Microsoft.TemplateEngine.Cli.Commands;
 
@@ -16,21 +12,9 @@
 
 internal sealed class ProjectConvertCommand(ParseResult parseResult) : CommandBase(parseResult)
 {
-<<<<<<< HEAD
-    private readonly string _file;
-    private readonly string? _outputDirectory;
-    private readonly bool _force;
-
-    public ProjectConvertCommand(ParseResult parseResult) : base(parseResult)
-    {
-        _file = parseResult.GetValue(ProjectConvertCommandParser.FileArgument) ?? string.Empty;
-        _outputDirectory = parseResult.GetValue(SharedOptions.OutputOption)?.FullName;
-        _force = parseResult.GetValue(ProjectConvertCommandParser.ForceOption);
-    }
-=======
     private readonly string _file = parseResult.GetValue(ProjectConvertCommandParser.FileArgument) ?? string.Empty;
     private readonly string? _outputDirectory = parseResult.GetValue(SharedOptions.OutputOption)?.FullName;
->>>>>>> 569fffca
+    private readonly bool _force = parseResult.GetValue(ProjectConvertCommandParser.ForceOption);
 
     public override int Execute()
     {

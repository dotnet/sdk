﻿// Licensed to the .NET Foundation under one or more agreements.
// The .NET Foundation licenses this file to you under the MIT license.

using System.Collections.ObjectModel;
using System.CommandLine;
using System.CommandLine.Parsing;
using System.Configuration;
using Microsoft.DotNet.Cli.Commands.Build;
using Microsoft.DotNet.Cli.Commands.Restore;
using Microsoft.DotNet.Cli.Commands.Run;
using Microsoft.DotNet.Cli.Extensions;
using Microsoft.DotNet.Cli.NuGetPackageDownloader;
using Microsoft.DotNet.Cli.Utils;
using NuGet.Commands;
using NuGet.Common;
using NuGet.Packaging;
using NuGet.Packaging.Core;

namespace Microsoft.DotNet.Cli.Commands.Pack;

public class PackCommand(
    MSBuildArgs msbuildArgs,
    bool noRestore,
    string? msbuildPath = null
    ) : RestoringCommand(msbuildArgs, noRestore, msbuildPath: msbuildPath)
{
    public static CommandBase FromArgs(string[] args, string? msbuildPath = null)
    {
        var parseResult = Parser.Parse(["dotnet", "pack", ..args]);
        return FromParseResult(parseResult, msbuildPath);
    }

    public static CommandBase FromParseResult(ParseResult parseResult, string? msbuildPath = null)
    {
<<<<<<< HEAD
        parseResult.ShowHelpOrErrorIfAppropriate();

        var args = parseResult.GetValue(PackCommandParser.SlnOrProjectOrFileArgument) ?? [];

        LoggerUtility.SeparateBinLogArguments(args, out var binLogArgs, out var nonBinLogArgs);

        bool noBuild = parseResult.HasOption(PackCommandParser.NoBuildOption);

        bool noRestore = noBuild || parseResult.HasOption(PackCommandParser.NoRestoreOption);

        return CommandFactory.CreateVirtualOrPhysicalCommand(
            PackCommandParser.GetCommand(),
            PackCommandParser.SlnOrProjectOrFileArgument,
            (msbuildArgs, appFilePath) => new VirtualProjectBuildingCommand(
                entryPointFileFullPath: Path.GetFullPath(appFilePath),
                msbuildArgs: msbuildArgs)
            {
                NoBuild = noBuild,
                NoRestore = noRestore,
                NoCache = true,
            },
            (msbuildArgs, msbuildPath) =>
            {
                ReleasePropertyProjectLocator projectLocator = new(parseResult, MSBuildPropertyNames.PACK_RELEASE,
                    new ReleasePropertyProjectLocator.DependentCommandOptions(
                            nonBinLogArgs,
                            parseResult.HasOption(PackCommandParser.ConfigurationOption) ? parseResult.GetValue(PackCommandParser.ConfigurationOption) : null
                        )
                );
                return new PackCommand(
                    msbuildArgs.CloneWithAdditionalProperties(projectLocator.GetCustomDefaultConfigurationValueIfSpecified()),
                    noRestore,
                    msbuildPath);
            },
            optionsToUseWhenParsingMSBuildFlags:
            [
                CommonOptions.PropertiesOption,
                CommonOptions.RestorePropertiesOption,
                PackCommandParser.TargetOption,
                PackCommandParser.VerbosityOption,
            ],
            parseResult,
=======
        var msbuildArgs = parseResult.OptionValuesToBeForwarded(PackCommandParser.GetCommand()).Concat(parseResult.GetValue(PackCommandParser.SlnOrProjectArgument) ?? []);

        ReleasePropertyProjectLocator projectLocator = new(parseResult, MSBuildPropertyNames.PACK_RELEASE,
            new ReleasePropertyProjectLocator.DependentCommandOptions(
                    parseResult.GetValue(PackCommandParser.SlnOrProjectArgument),
                    parseResult.HasOption(PackCommandParser.ConfigurationOption) ? parseResult.GetValue(PackCommandParser.ConfigurationOption) : null
                )
        );

        bool noRestore = parseResult.HasOption(PackCommandParser.NoRestoreOption) || parseResult.HasOption(PackCommandParser.NoBuildOption);
        var parsedMSBuildArgs = MSBuildArgs.AnalyzeMSBuildArguments(
            msbuildArgs,
            CommonOptions.PropertiesOption,
            CommonOptions.RestorePropertiesOption,
            PackCommandParser.TargetOption,
            PackCommandParser.VerbosityOption);
        return new PackCommand(
            parsedMSBuildArgs.CloneWithAdditionalProperties(projectLocator.GetCustomDefaultConfigurationValueIfSpecified()),
            noRestore,
>>>>>>> 67696686
            msbuildPath);
    }

    private static LogLevel MappingVerbosityToNugetLogLevel(VerbosityOptions? verbosity)
    {
        return verbosity switch
        {
            VerbosityOptions.diagnostic or VerbosityOptions.diag => LogLevel.Debug,
            VerbosityOptions.minimal or VerbosityOptions.m => LogLevel.Minimal,
            VerbosityOptions.normal or VerbosityOptions.n => LogLevel.Information,
            VerbosityOptions.detailed or VerbosityOptions.d => LogLevel.Verbose,
            _ => LogLevel.Minimal
        };
    }

    public static int RunPackCommand(ParseResult parseResult)
    {
        var args = parseResult.GetValue(PackCommandParser.SlnOrProjectArgument)?.ToList() ?? new List<string>();

        if (args.Count != 1)
        {
            Console.Error.WriteLine(CliStrings.PackCmd_OneNuspecAllowed); 
            return 1;
        }

        var nuspecPath = args[0];

        var packArgs = new PackArgs()
        { 
            Logger = new NuGetConsoleLogger(),
            Exclude = new List<string>(),
            OutputDirectory = parseResult.GetValue(PackCommandParser.OutputOption),
            LogLevel = MappingVerbosityToNugetLogLevel(parseResult.GetValue(BuildCommandParser.VerbosityOption)),
            Arguments = [nuspecPath]
        };

        packArgs.Path = PackCommandRunner.GetInputFile(packArgs);
        packArgs.BasePath = Path.GetDirectoryName(packArgs.Path);
        PackCommandRunner.SetupCurrentDirectory(packArgs);

        var globalProperties = parseResult.GetResult("--property") is OptionResult propResult ? propResult.GetValueOrDefault<ReadOnlyDictionary<string, string>?>() : null;
        if (globalProperties != null)
            packArgs.Properties.AddRange(globalProperties);

        var version = parseResult.GetValue(PackCommandParser.VersionOption);
        if (version != null)
            packArgs.Version = version.ToNormalizedString();

        var configuration = parseResult.GetValue(PackCommandParser.ConfigurationOption) ?? "Debug";
        packArgs.Properties["configuration"] = configuration;

        var packCommandRunner = new PackCommandRunner(packArgs, null);
        if (!packCommandRunner.RunPackageBuild())
            return 1;
        return 0;
    }

    public static int Run(ParseResult parseResult)
    {
        parseResult.HandleDebugSwitch();
        parseResult.ShowHelpOrErrorIfAppropriate();

        var args = parseResult.GetValue(PackCommandParser.SlnOrProjectArgument)?.ToList() ?? new List<string>();

        if (args.Count > 0 && Path.GetExtension(args[0]).Equals(".nuspec", StringComparison.OrdinalIgnoreCase))
        {
            return RunPackCommand(parseResult);
        }

        // Fallback to MSBuild-based packing
        return FromParseResult(parseResult).Execute();
    }
}<|MERGE_RESOLUTION|>--- conflicted
+++ resolved
@@ -32,9 +32,6 @@
 
     public static CommandBase FromParseResult(ParseResult parseResult, string? msbuildPath = null)
     {
-<<<<<<< HEAD
-        parseResult.ShowHelpOrErrorIfAppropriate();
-
         var args = parseResult.GetValue(PackCommandParser.SlnOrProjectOrFileArgument) ?? [];
 
         LoggerUtility.SeparateBinLogArguments(args, out var binLogArgs, out var nonBinLogArgs);
@@ -75,27 +72,6 @@
                 PackCommandParser.VerbosityOption,
             ],
             parseResult,
-=======
-        var msbuildArgs = parseResult.OptionValuesToBeForwarded(PackCommandParser.GetCommand()).Concat(parseResult.GetValue(PackCommandParser.SlnOrProjectArgument) ?? []);
-
-        ReleasePropertyProjectLocator projectLocator = new(parseResult, MSBuildPropertyNames.PACK_RELEASE,
-            new ReleasePropertyProjectLocator.DependentCommandOptions(
-                    parseResult.GetValue(PackCommandParser.SlnOrProjectArgument),
-                    parseResult.HasOption(PackCommandParser.ConfigurationOption) ? parseResult.GetValue(PackCommandParser.ConfigurationOption) : null
-                )
-        );
-
-        bool noRestore = parseResult.HasOption(PackCommandParser.NoRestoreOption) || parseResult.HasOption(PackCommandParser.NoBuildOption);
-        var parsedMSBuildArgs = MSBuildArgs.AnalyzeMSBuildArguments(
-            msbuildArgs,
-            CommonOptions.PropertiesOption,
-            CommonOptions.RestorePropertiesOption,
-            PackCommandParser.TargetOption,
-            PackCommandParser.VerbosityOption);
-        return new PackCommand(
-            parsedMSBuildArgs.CloneWithAdditionalProperties(projectLocator.GetCustomDefaultConfigurationValueIfSpecified()),
-            noRestore,
->>>>>>> 67696686
             msbuildPath);
     }
 

// Licensed to the .NET Foundation under one or more agreements.
// The .NET Foundation licenses this file to you under the MIT license.

#nullable disable

using System.CommandLine;
using System.CommandLine.Invocation;
using Microsoft.DotNet.Cli.Commands.Workload.Clean;
using Microsoft.DotNet.Cli.Commands.Workload.Config;
using Microsoft.DotNet.Cli.Commands.Workload.Elevate;
using Microsoft.DotNet.Cli.Commands.Workload.History;
using Microsoft.DotNet.Cli.Commands.Workload.Install;
using Microsoft.DotNet.Cli.Commands.Workload.List;
using Microsoft.DotNet.Cli.Commands.Workload.Repair;
using Microsoft.DotNet.Cli.Commands.Workload.Restore;
using Microsoft.DotNet.Cli.Commands.Workload.Search;
using Microsoft.DotNet.Cli.Commands.Workload.Uninstall;
using Microsoft.DotNet.Cli.Commands.Workload.Update;
using Microsoft.DotNet.Cli.Extensions;
using Microsoft.DotNet.Cli.Utils;
using Microsoft.NET.Sdk.WorkloadManifestReader;
using Microsoft.TemplateEngine.Cli.Commands;
using IReporter = Microsoft.DotNet.Cli.Utils.IReporter;
using Command = System.CommandLine.Command;

namespace Microsoft.DotNet.Cli.Commands.Workload;

internal static class WorkloadCommandParser
{
    public static readonly string DocsLink = "https://aka.ms/dotnet-workload";
    public static readonly Option<bool> InfoOption = new("--info")
    {
        Description = CliCommandStrings.WorkloadInfoDescription,
        Arity = ArgumentArity.Zero,
        Action = new ShowWorkloadsInfoAction()
    };

    public static readonly Option<bool> VersionOption = new("--version")
    {
        Description = CliCommandStrings.WorkloadVersionDescription,
        Arity = ArgumentArity.Zero,
        Action = new ShowWorkloadsVersionOption()
    };

    public static Command GetCommand()
    {
        return Command;
    }

    private static readonly Command Command = ConstructCommand();

    internal static string GetWorkloadsVersion(WorkloadInfoHelper workloadInfoHelper = null)
    {
        workloadInfoHelper ??= new WorkloadInfoHelper(false);

        var versionInfo = workloadInfoHelper.ManifestProvider.GetWorkloadVersion();

        // The explicit space here is intentional, as it's easy to miss in localization and crucial for parsing
        return versionInfo.Version + (versionInfo.IsInstalled ? string.Empty : ' ' + CliCommandStrings.WorkloadVersionNotInstalledShort);
    }

    internal static void ShowWorkloadsInfo(ParseResult parseResult = null, WorkloadInfoHelper workloadInfoHelper = null, IReporter reporter = null, string dotnetDir = null, bool showVersion = true)
    {
        workloadInfoHelper ??= new WorkloadInfoHelper(parseResult != null ? parseResult.HasOption(SharedOptions.InteractiveOption) : false);
        reporter ??= Reporter.Output;
        var versionInfo = workloadInfoHelper.ManifestProvider.GetWorkloadVersion();

        void WriteUpdateModeAndAnyError(string indent = "")
        {
            var useWorkloadSets = InstallStateContents.FromPath(Path.Combine(WorkloadInstallType.GetInstallStateFolder(workloadInfoHelper._currentSdkFeatureBand, workloadInfoHelper.UserLocalPath), "default.json")).ShouldUseWorkloadSets();
            var configurationMessage = useWorkloadSets
                ? CliCommandStrings.WorkloadManifestInstallationConfigurationWorkloadSets
                : CliCommandStrings.WorkloadManifestInstallationConfigurationLooseManifests;
            reporter.WriteLine(indent + configurationMessage);

            if (!versionInfo.IsInstalled)
            {
                reporter.WriteLine(indent + string.Format(CliCommandStrings.WorkloadSetFromGlobalJsonNotInstalled, versionInfo.Version, versionInfo.GlobalJsonPath));
            }
            else if (versionInfo.WorkloadSetsEnabledWithoutWorkloadSet)
            {
                reporter.WriteLine(indent + CliCommandStrings.ShouldInstallAWorkloadSet);
            }
        }

        if (showVersion)
        {
            reporter.WriteLine($" Workload version: {GetWorkloadsVersion()}");

            WriteUpdateModeAndAnyError(indent: " ");
            reporter.WriteLine();
        }

        if (versionInfo.IsInstalled)
        {
            IEnumerable<WorkloadId> installedList = workloadInfoHelper.InstalledSdkWorkloadIds;
            InstalledWorkloadsCollection installedWorkloads = workloadInfoHelper.AddInstalledVsWorkloads(installedList);
            string dotnetPath = dotnetDir ?? Path.GetDirectoryName(Environment.ProcessPath);

            if (installedWorkloads.Count == 0)
            {
                reporter.WriteLine(CliCommandStrings.NoWorkloadsInstalledInfoWarning);
            }
            else
            {
                var manifestInfoDict = workloadInfoHelper.WorkloadResolver.GetInstalledManifests().ToDictionary(info => info.Id, StringComparer.OrdinalIgnoreCase);

                foreach (var workload in installedWorkloads.AsEnumerable())
                {
                    var workloadManifest = workloadInfoHelper.WorkloadResolver.GetManifestFromWorkload(new WorkloadId(workload.Key));
                    var workloadFeatureBand = manifestInfoDict[workloadManifest.Id].ManifestFeatureBand;

                    const int align = 10;
                    const string separator = "   ";

                    reporter.WriteLine($" [{workload.Key}]");

                    reporter.Write($"{separator}{CliCommandStrings.WorkloadSourceColumn}:");
                    reporter.WriteLine($" {workload.Value,align}");

                    reporter.Write($"{separator}{CliCommandStrings.WorkloadManifestVersionColumn}:");
                    reporter.WriteLine($"    {workloadManifest.Version + '/' + workloadFeatureBand,align}");

                    reporter.Write($"{separator}{CliCommandStrings.WorkloadManifestPathColumn}:");
                    reporter.WriteLine($"       {workloadManifest.ManifestPath,align}");

                    reporter.Write($"{separator}{CliCommandStrings.WorkloadInstallTypeColumn}:");
                    reporter.WriteLine($"       {WorkloadInstallType.GetWorkloadInstallType(new SdkFeatureBand(Product.Version), dotnetPath).ToString(),align}"
                    );
                    reporter.WriteLine("");
                }
            }
        }

        if (!showVersion)
        {
            WriteUpdateModeAndAnyError();
        }
    }

    private static int ProcessArgs(ParseResult parseResult) => parseResult.HandleMissingCommand();

    private static Command ConstructCommand()
    {
        DocumentedCommand command = new("workload", DocsLink, CliCommandStrings.WorkloadCommandDescription);

        command.Subcommands.Add(WorkloadInstallCommandParser.GetCommand());
        command.Subcommands.Add(WorkloadUpdateCommandParser.GetCommand());
        command.Subcommands.Add(WorkloadListCommandParser.GetCommand());
        command.Subcommands.Add(WorkloadSearchCommandParser.GetCommand());
        command.Subcommands.Add(WorkloadUninstallCommandParser.GetCommand());
        command.Subcommands.Add(WorkloadRepairCommandParser.GetCommand());
        command.Subcommands.Add(WorkloadRestoreCommandParser.GetCommand());
        command.Subcommands.Add(WorkloadCleanCommandParser.GetCommand());
        command.Subcommands.Add(WorkloadElevateCommandParser.GetCommand());
        command.Subcommands.Add(WorkloadConfigCommandParser.GetCommand());
        command.Subcommands.Add(WorkloadHistoryCommandParser.GetCommand());

        command.Options.Add(InfoOption);
        command.Options.Add(VersionOption);

        command.Validators.Add(commandResult =>
        {
            if (commandResult.HasOption(InfoOption) && commandResult.HasOption(VersionOption) && !commandResult.Children.Any(child => child is System.CommandLine.Parsing.CommandResult))
            {
                commandResult.AddError(CliStrings.RequiredCommandNotPassed);
            }
        });

        command.SetAction(ProcessArgs);

        return command;
    }

    private class ShowWorkloadsInfoAction : SynchronousCommandLineAction
    {
<<<<<<< HEAD
        public ShowWorkloadsInfoAction()
        {
        }
=======
        public override bool Terminating => true;
>>>>>>> 807be93c

        public override int Invoke(ParseResult parseResult)
        {
            ShowWorkloadsInfo(parseResult);
            Reporter.Output.WriteLine(string.Empty);
            return 0;
        }
    }

    private class ShowWorkloadsVersionOption : SynchronousCommandLineAction
    {
<<<<<<< HEAD
        public ShowWorkloadsVersionOption()
        {
        }
=======
        public override bool Terminating => true;
>>>>>>> 807be93c

        public override int Invoke(ParseResult parseResult)
        {
            Reporter.Output.WriteLine(GetWorkloadsVersion());
            Reporter.Output.WriteLine(string.Empty);
            return 0;
        }
    }
}<|MERGE_RESOLUTION|>--- conflicted
+++ resolved
@@ -174,13 +174,7 @@
 
     private class ShowWorkloadsInfoAction : SynchronousCommandLineAction
     {
-<<<<<<< HEAD
-        public ShowWorkloadsInfoAction()
-        {
-        }
-=======
         public override bool Terminating => true;
->>>>>>> 807be93c
 
         public override int Invoke(ParseResult parseResult)
         {
@@ -192,13 +186,7 @@
 
     private class ShowWorkloadsVersionOption : SynchronousCommandLineAction
     {
-<<<<<<< HEAD
-        public ShowWorkloadsVersionOption()
-        {
-        }
-=======
         public override bool Terminating => true;
->>>>>>> 807be93c
 
         public override int Invoke(ParseResult parseResult)
         {

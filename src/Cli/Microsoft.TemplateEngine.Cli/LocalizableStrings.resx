<?xml version="1.0" encoding="utf-8"?>
<root>
  <!-- 
    Microsoft ResX Schema 
    
    Version 2.0
    
    The primary goals of this format is to allow a simple XML format 
    that is mostly human readable. The generation and parsing of the 
    various data types are done through the TypeConverter classes 
    associated with the data types.
    
    Example:
    
    ... ado.net/XML headers & schema ...
    <resheader name="resmimetype">text/microsoft-resx</resheader>
    <resheader name="version">2.0</resheader>
    <resheader name="reader">System.Resources.ResXResourceReader, System.Windows.Forms, ...</resheader>
    <resheader name="writer">System.Resources.ResXResourceWriter, System.Windows.Forms, ...</resheader>
    <data name="Name1"><value>this is my long string</value><comment>this is a comment</comment></data>
    <data name="Color1" type="System.Drawing.Color, System.Drawing">Blue</data>
    <data name="Bitmap1" mimetype="application/x-microsoft.net.object.binary.base64">
        <value>[base64 mime encoded serialized .NET Framework object]</value>
    </data>
    <data name="Icon1" type="System.Drawing.Icon, System.Drawing" mimetype="application/x-microsoft.net.object.bytearray.base64">
        <value>[base64 mime encoded string representing a byte array form of the .NET Framework object]</value>
        <comment>This is a comment</comment>
    </data>
                
    There are any number of "resheader" rows that contain simple 
    name/value pairs.
    
    Each data row contains a name, and value. The row also contains a 
    type or mimetype. Type corresponds to a .NET class that support 
    text/value conversion through the TypeConverter architecture. 
    Classes that don't support this are serialized and stored with the 
    mimetype set.
    
    The mimetype is used for serialized objects, and tells the 
    ResXResourceReader how to depersist the object. This is currently not 
    extensible. For a given mimetype the value must be set accordingly:
    
    Note - application/x-microsoft.net.object.binary.base64 is the format 
    that the ResXResourceWriter will generate, however the reader can 
    read any of the formats listed below.
    
    mimetype: application/x-microsoft.net.object.binary.base64
    value   : The object must be serialized with 
            : System.Runtime.Serialization.Formatters.Binary.BinaryFormatter
            : and then encoded with base64 encoding.
    
    mimetype: application/x-microsoft.net.object.soap.base64
    value   : The object must be serialized with 
            : System.Runtime.Serialization.Formatters.Soap.SoapFormatter
            : and then encoded with base64 encoding.

    mimetype: application/x-microsoft.net.object.bytearray.base64
    value   : The object must be serialized into a byte array 
            : using a System.ComponentModel.TypeConverter
            : and then encoded with base64 encoding.
    -->
  <xsd:schema id="root" xmlns="" xmlns:xsd="http://www.w3.org/2001/XMLSchema" xmlns:msdata="urn:schemas-microsoft-com:xml-msdata">
    <xsd:import namespace="http://www.w3.org/XML/1998/namespace" />
    <xsd:element name="root" msdata:IsDataSet="true">
      <xsd:complexType>
        <xsd:choice maxOccurs="unbounded">
          <xsd:element name="metadata">
            <xsd:complexType>
              <xsd:sequence>
                <xsd:element name="value" type="xsd:string" minOccurs="0" />
              </xsd:sequence>
              <xsd:attribute name="name" use="required" type="xsd:string" />
              <xsd:attribute name="type" type="xsd:string" />
              <xsd:attribute name="mimetype" type="xsd:string" />
              <xsd:attribute ref="xml:space" />
            </xsd:complexType>
          </xsd:element>
          <xsd:element name="assembly">
            <xsd:complexType>
              <xsd:attribute name="alias" type="xsd:string" />
              <xsd:attribute name="name" type="xsd:string" />
            </xsd:complexType>
          </xsd:element>
          <xsd:element name="data">
            <xsd:complexType>
              <xsd:sequence>
                <xsd:element name="value" type="xsd:string" minOccurs="0" msdata:Ordinal="1" />
                <xsd:element name="comment" type="xsd:string" minOccurs="0" msdata:Ordinal="2" />
              </xsd:sequence>
              <xsd:attribute name="name" type="xsd:string" use="required" msdata:Ordinal="1" />
              <xsd:attribute name="type" type="xsd:string" msdata:Ordinal="3" />
              <xsd:attribute name="mimetype" type="xsd:string" msdata:Ordinal="4" />
              <xsd:attribute ref="xml:space" />
            </xsd:complexType>
          </xsd:element>
          <xsd:element name="resheader">
            <xsd:complexType>
              <xsd:sequence>
                <xsd:element name="value" type="xsd:string" minOccurs="0" msdata:Ordinal="1" />
              </xsd:sequence>
              <xsd:attribute name="name" type="xsd:string" use="required" />
            </xsd:complexType>
          </xsd:element>
        </xsd:choice>
      </xsd:complexType>
    </xsd:element>
  </xsd:schema>
  <resheader name="resmimetype">
    <value>text/microsoft-resx</value>
  </resheader>
  <resheader name="version">
    <value>2.0</value>
  </resheader>
  <resheader name="reader">
    <value>System.Resources.ResXResourceReader, System.Windows.Forms, Version=4.0.0.0, Culture=neutral, PublicKeyToken=b77a5c561934e089</value>
  </resheader>
  <resheader name="writer">
    <value>System.Resources.ResXResourceWriter, System.Windows.Forms, Version=4.0.0.0, Culture=neutral, PublicKeyToken=b77a5c561934e089</value>
  </resheader>
  <data name="AliasCreated" xml:space="preserve">
    <value>Successfully created alias named '{0}' with value '{1}'</value>
  </data>
  <data name="ArgsFileNotFound" xml:space="preserve">
    <value>The specified extra args file does not exist: {0}.</value>
  </data>
  <data name="ArgsFileWrongFormat" xml:space="preserve">
    <value>Extra args file {0} is not formatted properly.</value>
  </data>
  <data name="Assembly" xml:space="preserve">
    <value>Assembly</value>
  </data>
  <data name="Change" xml:space="preserve">
    <value>Change</value>
  </data>
  <data name="ConfiguredValue" xml:space="preserve">
    <value>Configured Value: {0}</value>
  </data>
  <data name="CreateFailed" xml:space="preserve">
    <value>Template "{0}" could not be created.
{1}</value>
  </data>
  <data name="CreateSuccessful" xml:space="preserve">
    <value>The template "{0}" was created successfully.</value>
  </data>
  <data name="CurrentConfiguration" xml:space="preserve">
    <value>Current configuration:</value>
  </data>
  <data name="Delete" xml:space="preserve">
    <value>Delete</value>
  </data>
  <data name="DestructiveChangesNotification" xml:space="preserve">
    <value>Creating this template will make changes to existing files:</value>
  </data>
  <data name="DisplaysHelp" xml:space="preserve">
    <value>Displays help for this command.</value>
  </data>
  <data name="Generators" xml:space="preserve">
    <value>Generators</value>
  </data>
  <data name="InvalidParameterDetail" xml:space="preserve">
    <value>'{1}' is not a valid value for {0}.</value>
  </data>
  <data name="InvalidCommandOptions" xml:space="preserve">
    <value>Error: Invalid option(s):</value>
  </data>
  <data name="ColumnNameLanguage" xml:space="preserve">
    <value>Language</value>
  </data>
  <data name="MissingRequiredParameter" xml:space="preserve">
    <value>Missing mandatory option(s) for the template '{1}': {0}.</value>
    <comment>{0} - comma-separated list of missing options, each option is quoted.</comment>
  </data>
  <data name="MountPointFactories" xml:space="preserve">
    <value>Mount Point Factories</value>
  </data>
  <data name="NoItems" xml:space="preserve">
    <value>(No Items)</value>
  </data>
  <data name="NoParameters" xml:space="preserve">
    <value>    (No Parameters)</value>
  </data>
  <data name="Generic_Info_NoMatchingTemplates" xml:space="preserve">
    <value>No templates found matching: {0}.</value>
  </data>
  <data name="OptionalWorkloadsSyncFailed" xml:space="preserve">
    <value>Error during synchronization with the Optional SDK Workloads.</value>
  </data>
  <data name="Options" xml:space="preserve">
    <value>Options:</value>
  </data>
  <data name="Overwrite" xml:space="preserve">
    <value>Overwrite</value>
  </data>
  <data name="RerunCommandAndPassForceToCreateAnyway" xml:space="preserve">
    <value>To create the template anyway, run the command with '{0}' option:</value>
    <comment>{0} - additional option name (--force)</comment>
  </data>
  <data name="RunHelpForInformationAboutAcceptedParameters" xml:space="preserve">
    <value>For usage information, run: </value>
  </data>
  <data name="ColumnNameShortName" xml:space="preserve">
    <value>Short Name</value>
  </data>
  <data name="ShowsAllTemplates" xml:space="preserve">
    <value>Shows all templates.</value>
  </data>
  <data name="ColumnNameTags" xml:space="preserve">
    <value>Tags</value>
  </data>
  <data name="Templates" xml:space="preserve">
    <value>Templates</value>
  </data>
  <data name="TemplatesFoundMatchingInputParameters" xml:space="preserve">
    <value>These templates matched your input: {0}</value>
  </data>
  <data name="Type" xml:space="preserve">
    <value>Type</value>
  </data>
  <data name="UnknownChangeKind" xml:space="preserve">
    <value>Unknown Change</value>
  </data>
  <data name="TemplatePackageCoordinator_Update_Info_UpdateAvailable" xml:space="preserve">
    <value>An update for template package '{0}' is available.</value>
  </data>
  <data name="CommandFailed" xml:space="preserve">
    <value>Command failed.</value>
  </data>
  <data name="CommandOutput" xml:space="preserve">
    <value>Output from command:</value>
  </data>
  <data name="CommandSucceeded" xml:space="preserve">
    <value>Command succeeded.</value>
  </data>
  <data name="RunningCommand" xml:space="preserve">
    <value>Running command '{0}'...</value>
  </data>
  <data name="PostActionInvalidInputRePrompt" xml:space="preserve">
    <value>Invalid input "{0}". Please enter one of [{1}(yes)|{2}(no)].</value>
  </data>
  <data name="PostActionPromptHeader" xml:space="preserve">
    <value>Template is configured to run the following action:</value>
  </data>
  <data name="PostActionPromptRequest" xml:space="preserve">
    <value>Do you want to run this action [{0}(yes)|{1}(no)]?</value>
  </data>
  <data name="ProcessingPostActions" xml:space="preserve">
    <value>Processing post-creation actions...</value>
  </data>
  <data name="AllowScriptsNoChoice" xml:space="preserve">
    <value>Do not allow scripts to run</value>
  </data>
  <data name="AllowScriptsPromptChoice" xml:space="preserve">
    <value>Ask before running each script</value>
  </data>
  <data name="AllowScriptsYesChoice" xml:space="preserve">
    <value>Allow scripts to run</value>
  </data>
  <data name="PostActionCommand" xml:space="preserve">
    <value>Actual command: {0}</value>
  </data>
  <data name="PostActionDescription" xml:space="preserve">
    <value>Description: {0}</value>
  </data>
  <data name="PostActionInstructions" xml:space="preserve">
    <value>Manual instructions: {0}</value>
  </data>
  <data name="ThirdPartyNotices" xml:space="preserve">
    <value>This template contains technologies from parties other than Microsoft, see {0} for details.</value>
  </data>
  <data name="TemplatePackageCoordinator_Uninstall_Error_GenericError" xml:space="preserve">
    <value>Failed to uninstall {0}, reason: {1}.</value>
  </data>
  <data name="InvalidParameterDefault" xml:space="preserve">
    <value>The default value '{1}' is not a valid value for {0}.</value>
  </data>
  <data name="PostActionFailedInstructionHeader" xml:space="preserve">
    <value>Post action failed.</value>
  </data>
  <data name="AliasName" xml:space="preserve">
    <value>Alias Name</value>
  </data>
  <data name="AliasValue" xml:space="preserve">
    <value>Alias Value</value>
  </data>
  <data name="AliasNameContainsInvalidCharacters" xml:space="preserve">
    <value>Alias names can only contain letters, numbers, underscores, and periods.</value>
  </data>
  <data name="AliasCannotBeShortName" xml:space="preserve">
    <value>Alias '{0}' is a template short name, and therefore cannot be aliased.</value>
  </data>
  <data name="AliasCommandAfterExpansion" xml:space="preserve">
    <value>After expanding aliases, the command is:
    dotnet {0}</value>
  </data>
  <data name="AliasExpandedCommandParseError" xml:space="preserve">
    <value>Command is invalid after expanding aliases.</value>
  </data>
  <data name="AliasExpansionError" xml:space="preserve">
    <value>Error expanding aliases on input params.</value>
  </data>
  <data name="ExtraArgsCommandAfterExpansion" xml:space="preserve">
    <value>After expanding the extra args files, the command is:
    dotnet {0}</value>
  </data>
  <data name="AliasCycleError" xml:space="preserve">
    <value>Alias not created. It would have created an alias cycle, resulting in infinite expansion.</value>
  </data>
  <data name="AliasNotCreatedInvalidInput" xml:space="preserve">
    <value>Alias not created. The input was invalid.</value>
  </data>
  <data name="AliasRemoved" xml:space="preserve">
    <value>Successfully removed alias named '{0}' whose value was '{1}'.</value>
  </data>
  <data name="AliasShowAllAliasesHeader" xml:space="preserve">
    <value>All Aliases:</value>
  </data>
  <data name="AliasShowErrorUnknownAlias" xml:space="preserve">
    <value>Unknown alias name '{0}'.
Run 'dotnet {1} --show-aliases' with no args to show all aliases.</value>
  </data>
  <data name="AliasUpdated" xml:space="preserve">
    <value>Successfully updated alias named '{0}' to value '{1}'.</value>
  </data>
  <data name="AliasValueFirstArgError" xml:space="preserve">
    <value>First argument of an alias value must begin with a letter or digit.</value>
  </data>
  <data name="AliasRemoveNonExistentFailed" xml:space="preserve">
    <value>Unable to remove alias '{0}'. It did not exist.</value>
  </data>
  <data name="UnableToSetPermissions" xml:space="preserve">
    <value>Unable to apply permissions {0} to "{1}".</value>
  </data>
  <data name="PartialTemplateMatchSwitchesNotValidForAllMatches" xml:space="preserve">
    <value>Some partially matched templates may not support these input switches:</value>
  </data>
  <data name="Version" xml:space="preserve">
    <value>Version:</value>
  </data>
  <data name="TemplatePackageCoordinator_Uninstall_Info_InstalledItems" xml:space="preserve">
    <value>Currently installed items:</value>
  </data>
  <data name="SettingsReadError" xml:space="preserve">
    <value>Error reading the installed configuration, file may be corrupted. If this problem persists, try resetting with the `--debug:reinit' flag</value>
  </data>
  <data name="SingleTemplateGroupPartialMatchSwitchesNotValidForAllMatches" xml:space="preserve">
    <value>The following option(s) or their value(s) are not valid in combination with other supplied options or their values:</value>
  </data>
  <data name="Authoring_AmbiguousBestPrecedence" xml:space="preserve">
    <value>Equal highest precedence values among the best template matches prevented unambiguously choosing a template to invoke.</value>
  </data>
  <data name="Authoring_AmbiguousChoiceParameterValue" xml:space="preserve">
    <value>An ambiguous choice parameter value prevented unambiguously choosing a template to invoke.</value>
  </data>
  <data name="ActionWouldHaveBeenTakenAutomatically" xml:space="preserve">
    <value>Action would have been taken automatically:</value>
  </data>
  <data name="FileActionsWouldHaveBeenTaken" xml:space="preserve">
    <value>File actions would have been taken:</value>
  </data>
  <data name="TemplateCreator_Error_TemplateNotFound" xml:space="preserve">
    <value>Unable to locate the specified template content, the template package might be removed or corrupted.</value>
  </data>
  <data name="InvalidNameParameter" xml:space="preserve">
    <value>Name cannot contain any of the following characters {0} or character codes {1}</value>
  </data>
  <data name="TemplatePackageCoordinator_Uninstall_Info_DetailsHeader" xml:space="preserve">
    <value>Details:</value>
  </data>
  <data name="TemplatePackageCoordinator_Uninstall_Info_UninstallCommandHint" xml:space="preserve">
    <value>Uninstall Command:</value>
  </data>
  <data name="TemplatePackageCoordinator_Error_PackageForTemplateNotFound" xml:space="preserve">
    <value>Could not find the template package containing template '{0}'</value>
  </data>
  <data name="CliTemplateSearchCoordinator_Info_SearchInProgress" xml:space="preserve">
    <value>Searching for the templates...</value>
  </data>
  <data name="CliTemplateSearchCoordinator_Info_InstallHelp" xml:space="preserve">
    <value>To use the template, run the following command to install the package:</value>
  </data>
  <data name="CliTemplateSearchCoordinator_Info_MatchesFromSource" xml:space="preserve">
    <value>Matches from template source: {0}</value>
  </data>
  <data name="TemplatesNotValidGivenTheSpecifiedFilter" xml:space="preserve">
    <value>{0} template(s) partially matched, but failed on {1}.</value>
  </data>
  <data name="InvalidParameterTemplateHint" xml:space="preserve">
    <value>For more information, run:</value>
  </data>
  <data name="Generic_CommandHints_List_Template" xml:space="preserve">
    <value>To list installed templates similar to '{0}', run:</value>
  </data>
  <data name="ColumnNameAuthor" xml:space="preserve">
    <value>Author</value>
  </data>
  <data name="ColumnNamePackageNameAndOwners" xml:space="preserve">
    <value>Package Name / Owners</value>
    <comment>information about NuGet package: its name and owner</comment>
  </data>
  <data name="ColumnNamesAreNotSupported" xml:space="preserve">
    <value>The column {0} is/are not supported, the supported columns are: {1}.</value>
  </data>
  <data name="ColumnNameType" xml:space="preserve">
    <value>Type</value>
  </data>
  <data name="CliTemplateSearchCoordinator_Error_NoSources" xml:space="preserve">
    <value>No remoted sources defined to search for the templates.</value>
  </data>
  <data name="CliTemplateSearchCoordinator_Error_NotFound" xml:space="preserve">
    <value>Template '{0}' was not found.</value>
  </data>
  <data name="CliTemplateSearchCoordinator_Error_TemplateNameIsTooShort" xml:space="preserve">
    <value>Search failed: template name is too short, minimum 2 characters are required.</value>
  </data>
  <data name="ColumnNamePackage" xml:space="preserve">
    <value>Package</value>
  </data>
  <data name="ColumnNameTemplateName" xml:space="preserve">
    <value>Template Name</value>
  </data>
  <data name="ColumnNameTotalDownloads" xml:space="preserve">
    <value>Downloads</value>
  </data>
  <data name="Generic_CommandHints_Search" xml:space="preserve">
    <value>To search for the templates on NuGet.org, run:</value>
  </data>
  <data name="AmbiguousParameterDetail" xml:space="preserve">
    <value>The value '{1}' is ambiguous for option {0}.</value>
  </data>
  <data name="AmbiguousTemplateGroupListHint" xml:space="preserve">
    <value>Re-run the command using the template's exact short name.</value>
  </data>
  <data name="AmbiguousTemplatesHeader" xml:space="preserve">
    <value>Unable to resolve the template, the following installed templates are conflicting:</value>
  </data>
  <data name="AmbiguousTemplatesMultiplePackagesHint" xml:space="preserve">
    <value>Uninstall the template packages containing the templates to keep only one template from the list or add the template options which differentiate the template to run.</value>
  </data>
  <data name="AmbiguousTemplatesSamePackageHint" xml:space="preserve">
    <value>The package {0} is not correct, uninstall it and report the issue to the package author.</value>
  </data>
  <data name="ColumnNameIdentity" xml:space="preserve">
    <value>Identity</value>
  </data>
  <data name="ColumnNamePrecedence" xml:space="preserve">
    <value>Precedence</value>
  </data>
  <data name="InvalidParameterNameDetail" xml:space="preserve">
    <value>'{0}' is not a valid option</value>
  </data>
  <data name="PossibleValuesHeader" xml:space="preserve">
    <value>The possible values are:</value>
  </data>
  <data name="TemplatePackageCoordinator_lnstall_Error_DownloadFailed" xml:space="preserve">
    <value>{0} could not be installed, download failed.</value>
  </data>
  <data name="TemplatePackageCoordinator_lnstall_Error_GenericError" xml:space="preserve">
    <value>{0} could not be installed.</value>
  </data>
  <data name="TemplatePackageCoordinator_lnstall_Error_InvalidNuGetFeeds" xml:space="preserve">
    <value>{0} could not be installed, no NuGet feeds are configured or they are invalid.</value>
  </data>
  <data name="TemplatePackageCoordinator_lnstall_Error_PackageNotFound" xml:space="preserve">
    <value>{0} could not be installed, the package does not exist.</value>
  </data>
  <data name="TemplatePackageCoordinator_lnstall_Error_UnsupportedRequest" xml:space="preserve">
    <value>{0} is not supported.</value>
  </data>
  <data name="GenericError" xml:space="preserve">
    <value>Error: {0}</value>
  </data>
  <data name="GenericWarning" xml:space="preserve">
    <value>Warning: {0}</value>
  </data>
  <data name="TemplatePackageCoordinator_Error_PackageNameContainsTemplates" xml:space="preserve">
    <value>{0} (contains {1} templates)</value>
  </data>
  <data name="TemplatePackageCoordinator_Error_PackageNotFound" xml:space="preserve">
    <value>The template package '{0}' is not found.</value>
  </data>
  <data name="TemplatePackageCoordinator_Error_TemplateIncludedToPackages" xml:space="preserve">
    <value>The template '{0}' is included to the packages:</value>
  </data>
  <data name="TemplatePackageCoordinator_Install_Error_FoundNoPackagesToInstall" xml:space="preserve">
    <value>Found no template packages to install.</value>
  </data>
  <data name="TemplatePackageCoordinator_Install_Info_PackagesToBeInstalled" xml:space="preserve">
    <value>The following template packages will be installed:</value>
  </data>
  <data name="TemplatePackageCoordinator_lnstall_Error_AlreadyInstalled" xml:space="preserve">
    <value>{0} is already installed.</value>
  </data>
  <data name="TemplatePackageCoordinator_lnstall_Error_InvalidPackage" xml:space="preserve">
    <value>Failed to install {0}, failed to uninstall previous version of the template package.</value>
  </data>
  <data name="TemplatePackageCoordinator_lnstall_Error_UninstallFailed" xml:space="preserve">
    <value>Failed to install {0}, the template package is invalid.</value>
  </data>
  <data name="TemplatePackageCoordinator_lnstall_Info_Success" xml:space="preserve">
    <value>Success: {0} installed the following templates:</value>
  </data>
  <data name="TemplatePackageCoordinator_Uninstall_Error_ListPackagesHeader" xml:space="preserve">
    <value>To list installed template packages use:</value>
  </data>
  <data name="TemplatePackageCoordinator_Uninstall_Error_UninstallCommandHeader" xml:space="preserve">
    <value>To uninstall the template package use:</value>
  </data>
  <data name="TemplatePackageCoordinator_Uninstall_Info_Success" xml:space="preserve">
    <value>Success: {0} was uninstalled.</value>
  </data>
  <data name="TemplatePackageCoordinator_Update_Error_GenericError" xml:space="preserve">
    <value>Failed to check update for {0}: {1}.</value>
  </data>
  <data name="TemplatePackageCoordinator_Update_Error_InvalidNuGetFeeds" xml:space="preserve">
    <value>Failed to check update for {0}: no NuGet feeds are configured or they are invalid.</value>
  </data>
  <data name="TemplatePackageCoordinator_Update_Error_PackageNotFound" xml:space="preserve">
    <value>Failed to check update for {0}: the package is not available in configured NuGet feeds.</value>
  </data>
  <data name="TemplatePackageCoordinator_Update_Error_PackageNotSupported" xml:space="preserve">
    <value>Failed to check update for {0}: the package is not supported.</value>
  </data>
  <data name="TemplatePackageCoordinator_Update_Info_AllPackagesAreUpToDate" xml:space="preserve">
    <value>All template packages are up-to-date.</value>
  </data>
  <data name="TemplatePackageCoordinator_Update_Info_PackagesToBeUpdated" xml:space="preserve">
    <value>The following template packages will be updated:</value>
  </data>
  <data name="TemplatePackageCoordinator_Verbose_NuGetCredentialServiceError" xml:space="preserve">
    <value>Failed to initialize NuGet credential service, details: {0}.</value>
  </data>
  <data name="TemplatePackageCoordinator_Install_Error_SameInstallRequests" xml:space="preserve">
    <value>The command is attempting to install the template package '{0}' twice, check the arguments and retry.</value>
  </data>
  <data name="Generic_Details" xml:space="preserve">
    <value>Details: {0}</value>
  </data>
  <data name="TemplateResolver_Warning_FailedToReparseTemplate" xml:space="preserve">
    <value>[Warning]: Failed to parse input for template {0}, it will be skipped from further processing.</value>
  </data>
  <data name="ColumnNameCurrentVersion" xml:space="preserve">
    <value>Current</value>
  </data>
  <data name="ColumnNameLatestVersion" xml:space="preserve">
    <value>Latest</value>
  </data>
  <data name="TemplatePackageCoordinator_Update_Info_UpdateAllCommandHeader" xml:space="preserve">
    <value>To update all the packages use:</value>
  </data>
  <data name="TemplatePackageCoordinator_Update_Info_UpdateAvailablePackages" xml:space="preserve">
    <value>An update for template packages is available:</value>
  </data>
  <data name="TemplatePackageCoordinator_Update_Info_UpdateSingleCommandHeader" xml:space="preserve">
    <value>To update the package use:</value>
  </data>
  <data name="PostActionDispatcher_Error_NotSupported" xml:space="preserve">
    <value>The post action {0} is not supported.</value>
  </data>
  <data name="PostActionDispatcher_Error_RunScriptNotAllowed" xml:space="preserve">
    <value>Execution of 'Run script' post action is not allowed.</value>
  </data>
  <data name="PostAction_ProcessStartProcessor_Error_ConfigMissingExecutable" xml:space="preserve">
    <value>Failed to run the command: argument 'executable' is missing in post action configuration.</value>
  </data>
  <data name="TemplatePackageCoordinator_lnstall_Warning_No_Templates_In_Package" xml:space="preserve">
    <value>No templates were found in the package {0}.</value>
  </data>
  <data name="Create" xml:space="preserve">
    <value>Create</value>
  </data>
  <data name="TemplateInformationCoordinator_DotnetNew_Description" xml:space="preserve">
    <value>The '{0}' command creates a .NET project based on a template.</value>
  </data>
  <data name="TemplateInformationCoordinator_DotnetNew_ExampleHeader" xml:space="preserve">
    <value>An example would be:</value>
  </data>
  <data name="TemplateInformationCoordinator_DotnetNew_DisplayOptionsHint" xml:space="preserve">
    <value>Display template options with:</value>
  </data>
  <data name="TemplateInformationCoordinator_DotnetNew_ListTemplatesHint" xml:space="preserve">
    <value>Display all installed templates with:</value>
  </data>
  <data name="TemplateInformationCoordinator_DotnetNew_SearchTemplatesHint" xml:space="preserve">
    <value>Display templates available on NuGet.org with:</value>
  </data>
  <data name="TemplateInformationCoordinator_DotnetNew_TemplatesHeader" xml:space="preserve">
    <value>Common templates are:</value>
  </data>
  <data name="CliTemplateSearchCoordinator_Error_NoTemplateName" xml:space="preserve">
    <value>Search failed: not enough information specified for search.</value>
  </data>
  <data name="CliTemplateSearchCoordinator_Info_SearchHelp" xml:space="preserve">
    <value>To search for templates, specify partial template name or use one of the supported filters: {0}.</value>
  </data>
  <data name="Generic_ExampleHeader" xml:space="preserve">
    <value>Example:</value>
  </data>
  <data name="Generic_ExamplesHeader" xml:space="preserve">
    <value>Examples:</value>
  </data>
  <data name="Generic_Empty" xml:space="preserve">
    <value>(empty)</value>
    <comment>shown when there is no data to show</comment>
  </data>
  <data name="CliTemplateSearchCoordinator_Error_SearchFailure" xml:space="preserve">
    <value>Search failed: {0}</value>
    <comment>0 - localized error message</comment>
  </data>
  <data name="InvalidSyntax" xml:space="preserve">
    <value>Invalid command syntax: use '{0}' instead.</value>
    <comment>{0} - command syntax, example: dotnet new [PARTIAL_NAME] --list [FILTER_OPTIONS].</comment>
  </data>
  <data name="HostSpecificDataLoader_Warning_FailedToRead" xml:space="preserve">
    <value>Failed to load dotnet CLI host data for template {0} from cache.</value>
    <comment>{0} - template short name</comment>
  </data>
  <data name="HostSpecificDataLoader_Warning_FailedToReadFromFile" xml:space="preserve">
    <value>Failed to load dotnet CLI host data for template {0} from {1}. The host data will be ignored.</value>
    <comment>{0} - template short name, {1} - file path to host data.</comment>
  </data>
  <data name="Commands_Validator_WrongTokens" xml:space="preserve">
    <value>Unrecognized command or argument(s): {0}.</value>
    <comment>{0} - wrong token or comma-separated tokens (if multiple). Each token is enclosed with single quotes: 'token'.</comment>
  </data>
  <data name="TemplateOptions_Error_AllowedValuesForOptionList" xml:space="preserve">
    <value>Allowed values for '{0}' option are: {1}.</value>
    <comment>0} - option name (as --language)
{1} - comma separated, escaped in quotes list of allowed values</comment>
  </data>
  <data name="AliasAssignmentCoordinator_Error_LongAlias" xml:space="preserve">
    <value>Failed to assign long option alias for parameter '{0}', tried: '{1}'; '{2}'.</value>
    <comment>{0} is parameter name, {1} and {2} are attempted option aliases for the parameter.
{0}, {1}, {2} should have no whitespaces.</comment>
  </data>
  <data name="AliasAssignmentCoordinator_Error_NameShouldNotHaveColon" xml:space="preserve">
    <value>Parameter name '{0}' contains colon, which is forbidden.</value>
    <comment>{0} is parameter name, has no whitespaces.</comment>
  </data>
  <data name="AliasAssignmentCoordinator_Error_ShortAlias" xml:space="preserve">
    <value>Failed to assign short option alias for parameter '{0}', tried: '{1}'; '{2}'.</value>
    <comment>{0} is parameter name, {1} and {2} are attempted option aliases for the parameter.
{0}, {1}, {2} should have no whitespaces.</comment>
  </data>
  <data name="Exception_InvalidTemplateParameters_MessageHeader" xml:space="preserve">
    <value>Template {0} ({1}) is malformed. The following template parameters are invalid:</value>
    <comment>{0} is template identity, {1} is template short name.
The header is followed by the list of parameters and their errors (might be several for one parameter).</comment>
  </data>
  <data name="ParseChoiceTemplateOption_ErrorText_InvalidChoiceValue" xml:space="preserve">
    <value>value '{0}' is not allowed, allowed values are: {1}</value>
    <comment>the error message is part of other sentence, no punctuation is needed
{0} is a value given by user / configuration, {1} is comma separated list of possible values(each value is in quotes).</comment>
  </data>
  <data name="ParseChoiceTemplateOption_ErrorText_NoChoicesDefined" xml:space="preserve">
    <value>no choices are defined for parameter</value>
    <comment>the error message is part of other sentence, no punctuation is needed</comment>
  </data>
  <data name="ParseChoiceTemplateOption_Error_InvalidArgument" xml:space="preserve">
    <value>Cannot parse argument '{0}' for option '{1}' as expected type '{2}': {3}.</value>
    <comment>{0} - value that is given by used for option {1}
{1} - option name
{2} - type of the value (string, choice, etc).
{3} - detailed error message</comment>
  </data>
  <data name="ParseChoiceTemplateOption_Error_InvalidDefaultIfNoOptionValue" xml:space="preserve">
    <value>Cannot parse default if option without value '{0}' for option '{1}' as expected type '{2}': {3}.</value>
    <comment>{0} - default value for option {1} in case no argument is given
{1} - option name
{2} - type of the value (string, choice, etc).
{3} - detailed error message</comment>
  </data>
  <data name="ParseChoiceTemplateOption_Error_InvalidDefaultValue" xml:space="preserve">
    <value>Cannot parse default value '{0}' for option '{1}' as expected type '{2}': {3}.</value>
    <comment>{0} - default value for option {1}
{1} - option name
{2} - type of the value (string, choice, etc).
{3} - detailed error message</comment>
  </data>
  <data name="ParseTemplateOption_Error_InvalidArgument" xml:space="preserve">
    <value>Cannot parse argument '{0}' for option '{1}' as expected type '{2}'.</value>
    <comment>{0} - value that is given by used for option {1}
{1} - option name
{2} - type of the value (string, choice, etc).</comment>
  </data>
  <data name="ParseTemplateOption_Error_InvalidCount" xml:space="preserve">
    <value>Using more than 1 argument is not allowed for '{0}', used: {1}.</value>
    <comment>{0} - option name, {1} - count of arguments used</comment>
  </data>
  <data name="ParseTemplateOption_Error_InvalidDefaultIfNoOptionValue" xml:space="preserve">
    <value>Cannot parse default if option without value '{0}' for option '{1}' as expected type '{2}'.</value>
    <comment>{0} - default value for option {1} in case no argument is given
{1} - option name
{2} - type of the value (string, choice, etc).
</comment>
  </data>
  <data name="ParseTemplateOption_Error_InvalidDefaultValue" xml:space="preserve">
    <value>Cannot parse default value '{0}' for option '{1}' as expected type {2}'.</value>
    <comment>{0} - default value for option {1}
{1} - option name
{2} - type of the value (string, choice, etc).
</comment>
  </data>
  <data name="ParseTemplateOption_Error_MissingDefaultIfNoOptionValue" xml:space="preserve">
    <value>Required argument missing for option: '{0}'.</value>
    <comment>{0} - option name</comment>
  </data>
  <data name="ParseTemplateOption_Error_MissingDefaultValue" xml:space="preserve">
    <value>Default value for argument missing for option: '{0}'.</value>
    <comment>{0} - option name</comment>
  </data>
  <data name="NoTemplatesFound" xml:space="preserve">
    <value>No templates installed.</value>
  </data>
  <data name="Commands_Validator_WrongArgumentValue" xml:space="preserve">
    <value>Argument(s) {0} are not recognized. Must be one of: {1}.</value>
    <comment>{0} - comma-separated quoted list of argument value(s) given by user, {1} - comma-separated quoted list of allowed values.</comment>
  </data>
  <data name="TemplatePackageCoordinator_Install_Info_OverrideNotice" xml:space="preserve">
    <value>Installing the template package(s) will override the available template package(s).</value>
  </data>
  <data name="TemplatePackageCoordinator_Install_Info_PackageIsAvailable" xml:space="preserve">
    <value>The following template package(s) are already available:</value>
    <comment>Followed by list of packages that are available</comment>
  </data>
  <data name="TemplatePackageCoordinator_Install_Info_UseForceToOverride" xml:space="preserve">
    <value>To install the template package(s) anyway, apply '{0}' option:</value>
    <comment>{0} is option to use (--force). Followed by command to use to install the packages.</comment>
  </data>
  <data name="TemplatePackageCoordinator_BuiltInCheck_Info_BuiltInPackageAvailable" xml:space="preserve">
    <value>An update for template package '{0}' is available in the '{1}' provider.</value>
    <comment>{0} - id and version of template package, {1} - provider name (.NET SDK, Optional workloads, etc)</comment>
  </data>
  <data name="TemplatePackageCoordinator_BuiltInCheck_Info_UninstallPackage" xml:space="preserve">
    <value>To use built-in template package, uninstall manually installed template package using:</value>
    <comment>followed by command to uninstall package</comment>
  </data>
  <data name="TemplateListCoordinator_Error_FailedConstraints" xml:space="preserve">
    <value>{0} template(s) are hidden because their constraints are not satisfied. To show them, use the '{1}' option.</value>
    <comment>{0} - the count of templates that are not shown. {1} - option to be used (--ignore-constraints).</comment>
  </data>
  <data name="Commands_Warning_DeprecatedCommand" xml:space="preserve">
    <value>Warning: use of '{0}' is deprecated. Use '{1}' instead.</value>
    <comment>{0} - deprecated command ('dotnet new --install'); {1} - new command ('dotnet new install).</comment>
  </data>
  <data name="Commands_Warning_DeprecatedCommand_Info" xml:space="preserve">
    <value>For more information, run: </value>
    <comment>followed by command example (at new line, without quotes)</comment>
  </data>
  <data name="TemplatePackageCoordinator_Install_ConstraintsNotice" xml:space="preserve">
    <value>The following templates might not work because their constraints are not met:</value>
    <comment>The sentence is followed by the list of templates with information on their constraints. Each template and each restriction is given from new line.</comment>
  </data>
  <data name="TemplatePackageCoordinator_lnstall_Error_AlreadyInstalled_Hint" xml:space="preserve">
    <value>To reinstall the same version of the template package, use '{0}' option:</value>
    <comment>{0} - option name (--force). Followed by command example on new line.</comment>
  </data>
  <data name="BaseCommand_ExitCodeHelp" xml:space="preserve">
    <value>For details on the exit code, refer to https://aka.ms/templating-exit-codes#{0}</value>
    <comment>{0} is the exit code</comment>
  </data>
  <data name="TemplateCommand_DisplayConstraintResults_Error" xml:space="preserve">
    <value>Failed to instatiate template '{0}', the following constraints are not met:</value>
    <comment>{0} - template name (user friendly)</comment>
  </data>
  <data name="TemplateCommand_DisplayConstraintResults_Hint" xml:space="preserve">
    <value>To run the template anyway, use '{0}' option:</value>
    <comment>{0} - additional option name (--force)</comment>
  </data>
  <data name="TemplateCommand_DisplayConstraintResults_Hint_TemplateNotUsable" xml:space="preserve">
    <value>The template might not be usable.</value>
  </data>
  <data name="TemplateCommand_DisplayConstraintResults_Warning" xml:space="preserve">
    <value>Warning: the following constraints for the template '{0}' are not met:</value>
    <comment>{0} - template name (user friendly)</comment>
  </data>
  <data name="Generic_NoCallbackError" xml:space="preserve">
    <value>No callback is configured. Running post action is not possible.</value>
  </data>
  <data name="TemplateCreator_Hint_Install" xml:space="preserve">
    <value>To install the template package, run:</value>
    <comment>The sentence is followed by the command to run the action</comment>
  </data>
  <data name="TemplateCreator_Hint_RebuildCache" xml:space="preserve">
    <value>To rescan installed template packages, run:</value>
    <comment>The sentence is followed by the command to run the action</comment>
  </data>
  <data name="TemplateCreator_Hint_Uninstall" xml:space="preserve">
    <value>To uninstall the template package, run:</value>
    <comment>The sentence is followed by the command to run the action</comment>
  </data>
  <data name="InstantiateCommand_Info_TypoCorrection_Templates" xml:space="preserve">
    <value>Did you mean one of the following templates?</value>
    <comment>Followed by the list of suggestions</comment>
  </data>
  <data name="InstantiateCommand_Info_NoMatchingTemplatesSubCommands" xml:space="preserve">
    <value>No templates or subcommands found matching: '{0}'.</value>
  </data>
  <data name="InstantiateCommand_Info_TypoCorrection_Subcommands" xml:space="preserve">
    <value>Did you mean one of the following subcommands?</value>
    <comment>Followed by the list of suggestions</comment>
  </data>
  <data name="InstantiateCommand_Warning_FailedToGetTemplatePackageForTemplate" xml:space="preserve">
    <value>Failed to get information about template packages for the template with identity '{0}'.</value>
  </data>
  <data name="InstantiateCommand_Warning_FailedToGetTemplatePackageForTemplateGroup" xml:space="preserve">
    <value>Failed to get information about template packages for template group '{0}'.</value>
  </data>
  <data name="Commands_TemplateShortNameCommandConflict_Info" xml:space="preserve">
    <value>To instantiate the template with short name '{0}', run:</value>
    <comment>Followed by command example from new line.</comment>
  </data>
  <data name="Generic_CommandHints_List" xml:space="preserve">
    <value>To list installed templates, run:</value>
  </data>
  <data name="OperationCancelled" xml:space="preserve">
    <value>The operation was cancelled.</value>
  </data>
  <data name="UnexpectedResult" xml:space="preserve">
    <value>Template generation ended with unexpected result: '{0}'. Details: {1}</value>
  </data>
<<<<<<< HEAD
  <data name="PostAction_ModifyJson_Error_ArgumentNotConfigured" xml:space="preserve">
    <value>Post action argument '{0}' is mandatory, but not configured.</value>
  </data>
  <data name="PostAction_ModifyJson_Error_MultipleJsonFiles" xml:space="preserve">
    <value>More than one file found that matches '{0}'.</value>
  </data>
  <data name="PostAction_ModifyJson_Error_NoJsonFile" xml:space="preserve">
    <value>Unable to find the json file in the solution</value>
  </data>
  <data name="PostAction_ModifyJson_Error_ParentPropertyPathInvalid" xml:space="preserve">
    <value>Parent property path '{0}' could not be traversed.</value>
  </data>
  <data name="PostAction_ModifyJson_Succeeded" xml:space="preserve">
    <value>Successfully modified '{0}'.</value>
=======
  <data name="ColumnNameTrusted" xml:space="preserve">
    <value>Trusted</value>
    <comment>information about NuGet package origin; if a package has PrefixReserved indicator </comment>
>>>>>>> 35a074d8
  </data>
</root><|MERGE_RESOLUTION|>--- conflicted
+++ resolved
@@ -818,7 +818,6 @@
   <data name="UnexpectedResult" xml:space="preserve">
     <value>Template generation ended with unexpected result: '{0}'. Details: {1}</value>
   </data>
-<<<<<<< HEAD
   <data name="PostAction_ModifyJson_Error_ArgumentNotConfigured" xml:space="preserve">
     <value>Post action argument '{0}' is mandatory, but not configured.</value>
   </data>
@@ -833,10 +832,9 @@
   </data>
   <data name="PostAction_ModifyJson_Succeeded" xml:space="preserve">
     <value>Successfully modified '{0}'.</value>
-=======
+  </data>
   <data name="ColumnNameTrusted" xml:space="preserve">
     <value>Trusted</value>
     <comment>information about NuGet package origin; if a package has PrefixReserved indicator </comment>
->>>>>>> 35a074d8
   </data>
 </root>
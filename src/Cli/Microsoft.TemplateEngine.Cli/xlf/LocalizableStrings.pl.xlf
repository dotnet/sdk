﻿<?xml version="1.0" encoding="utf-8"?>
<xliff xmlns="urn:oasis:names:tc:xliff:document:1.2" xmlns:xsi="http://www.w3.org/2001/XMLSchema-instance" version="1.2" xsi:schemaLocation="urn:oasis:names:tc:xliff:document:1.2 xliff-core-1.2-transitional.xsd">
  <file datatype="xml" source-language="en" target-language="pl" original="../LocalizableStrings.resx">
    <body>
      <trans-unit id="ActionWouldHaveBeenTakenAutomatically">
        <source>Action would have been taken automatically:</source>
        <target state="translated">Akcja zostanie podjęta automatycznie:</target>
        <note />
      </trans-unit>
      <trans-unit id="AliasAssignmentCoordinator_Error_LongAlias">
        <source>Failed to assign long option alias for parameter '{0}', tried: '{1}'; '{2}'.</source>
        <target state="translated">Nie można przypisać długiego aliasu opcji dla parametru „{0}”. Podjęto próbę: „{1}”; „{2}”.</target>
        <note>{0} is parameter name, {1} and {2} are attempted option aliases for the parameter.
{0}, {1}, {2} should have no whitespaces.</note>
      </trans-unit>
      <trans-unit id="AliasAssignmentCoordinator_Error_NameShouldNotHaveColon">
        <source>Parameter name '{0}' contains colon, which is forbidden.</source>
        <target state="translated">Nazwa parametru „{0}” zawiera dwukropek, co jest zabronione.</target>
        <note>{0} is parameter name, has no whitespaces.</note>
      </trans-unit>
      <trans-unit id="AliasAssignmentCoordinator_Error_ShortAlias">
        <source>Failed to assign short option alias for parameter '{0}', tried: '{1}'; '{2}'.</source>
        <target state="translated">Nie można przypisać krótkiego aliasu opcji dla parametru „{0}”. Podjęto próbę: „{1}”; „{2}”.</target>
        <note>{0} is parameter name, {1} and {2} are attempted option aliases for the parameter.
{0}, {1}, {2} should have no whitespaces.</note>
      </trans-unit>
      <trans-unit id="AliasCannotBeShortName">
        <source>Alias '{0}' is a template short name, and therefore cannot be aliased.</source>
        <target state="translated">Alias "{0}" jest nazwą skróconą szablonu i dlatego nie może być aliasowana.</target>
        <note />
      </trans-unit>
      <trans-unit id="AliasCommandAfterExpansion">
        <source>After expanding aliases, the command is:
    dotnet {0}</source>
        <target state="translated">Po rozprzestrzenieniu aliasów polecenie to:
    dotnet {0}</target>
        <note />
      </trans-unit>
      <trans-unit id="AliasCreated">
        <source>Successfully created alias named '{0}' with value '{1}'</source>
        <target state="translated">Pomyślnie utworzono alias o nazwie "{0}" z wartością "{1}"</target>
        <note />
      </trans-unit>
      <trans-unit id="AliasCycleError">
        <source>Alias not created. It would have created an alias cycle, resulting in infinite expansion.</source>
        <target state="translated">Nie utworzono aliasu. Utworzono cykl aliasów, co spowodowało nieskończoną ekspansję.</target>
        <note />
      </trans-unit>
      <trans-unit id="AliasExpandedCommandParseError">
        <source>Command is invalid after expanding aliases.</source>
        <target state="translated">Polecenie jest nieprawidłowe po rozprzestrzenieniu aliasów.</target>
        <note />
      </trans-unit>
      <trans-unit id="AliasExpansionError">
        <source>Error expanding aliases on input params.</source>
        <target state="translated">Błąd podczas rozprzestrzeniania aliasów na parametry wejściowe.</target>
        <note />
      </trans-unit>
      <trans-unit id="AliasName">
        <source>Alias Name</source>
        <target state="translated">Nazwa aliasu</target>
        <note />
      </trans-unit>
      <trans-unit id="AliasNameContainsInvalidCharacters">
        <source>Alias names can only contain letters, numbers, underscores, and periods.</source>
        <target state="translated">Nazwy aliasów mogą zawierać jedynie litery, cyfry, znaki podkreślenia i kropki.</target>
        <note />
      </trans-unit>
      <trans-unit id="AliasNotCreatedInvalidInput">
        <source>Alias not created. The input was invalid.</source>
        <target state="translated">Nie utworzono aliasu. Dane wejściowe są nieprawidłowe.</target>
        <note />
      </trans-unit>
      <trans-unit id="AliasRemoveNonExistentFailed">
        <source>Unable to remove alias '{0}'. It did not exist.</source>
        <target state="translated">Nie można usunąć aliasu "{0}". Nie istnieje.</target>
        <note />
      </trans-unit>
      <trans-unit id="AliasRemoved">
        <source>Successfully removed alias named '{0}' whose value was '{1}'.</source>
        <target state="translated">Pomyślnie usunięto alias o nazwie "{0}", którego wartość to "{1}".</target>
        <note />
      </trans-unit>
      <trans-unit id="AliasShowAllAliasesHeader">
        <source>All Aliases:</source>
        <target state="translated">Wszystkie aliasy:</target>
        <note />
      </trans-unit>
      <trans-unit id="AliasShowErrorUnknownAlias">
        <source>Unknown alias name '{0}'.
Run 'dotnet {1} --show-aliases' with no args to show all aliases.</source>
        <target state="translated">Nieznana nazwa aliasu "{0}".
Uruchom polecenie "dotnet {1}--show-aliases" bez argumentów, aby wyświetlić wszystkie aliasy.</target>
        <note />
      </trans-unit>
      <trans-unit id="AliasUpdated">
        <source>Successfully updated alias named '{0}' to value '{1}'.</source>
        <target state="translated">Pomyślnie zaktualizowano alias o nazwie "{0}" do wartości "{1}".</target>
        <note />
      </trans-unit>
      <trans-unit id="AliasValue">
        <source>Alias Value</source>
        <target state="translated">Wartość aliasu</target>
        <note />
      </trans-unit>
      <trans-unit id="AliasValueFirstArgError">
        <source>First argument of an alias value must begin with a letter or digit.</source>
        <target state="translated">Pierwszy argument wartości aliasu musi zaczynać się literą lub cyfrą.</target>
        <note />
      </trans-unit>
      <trans-unit id="AllowScriptsNoChoice">
        <source>Do not allow scripts to run</source>
        <target state="translated">Nie zezwalaj na uruchamianie skryptów</target>
        <note />
      </trans-unit>
      <trans-unit id="AllowScriptsPromptChoice">
        <source>Ask before running each script</source>
        <target state="translated">Pytaj przed uruchomieniem każdego skryptu</target>
        <note />
      </trans-unit>
      <trans-unit id="AllowScriptsYesChoice">
        <source>Allow scripts to run</source>
        <target state="translated">Zezwalaj na uruchamianie skryptów</target>
        <note />
      </trans-unit>
      <trans-unit id="AmbiguousParameterDetail">
        <source>The value '{1}' is ambiguous for option {0}.</source>
        <target state="translated">Wartość "{1}" jest niejednoznaczna dla opcji {0}.</target>
        <note />
      </trans-unit>
      <trans-unit id="AmbiguousTemplateGroupListHint">
        <source>Re-run the command using the template's exact short name.</source>
        <target state="translated">Ponownie uruchom polecenie, używając dokładnej skróconej nazwy szablonu.</target>
        <note />
      </trans-unit>
      <trans-unit id="AmbiguousTemplatesHeader">
        <source>Unable to resolve the template, the following installed templates are conflicting:</source>
        <target state="translated">Nie można rozpoznać szablonu, ponieważ następujące zainstalowane szablony powodują konflikt:</target>
        <note />
      </trans-unit>
      <trans-unit id="AmbiguousTemplatesMultiplePackagesHint">
        <source>Uninstall the template packages containing the templates to keep only one template from the list or add the template options which differentiate the template to run.</source>
        <target state="translated">Odinstaluj pakiety szablonów zawierające szablony, aby zachować tylko jeden szablon z listy, lub dodaj opcje szablonu, które wyróżniają szablon do uruchomienia.</target>
        <note />
      </trans-unit>
      <trans-unit id="AmbiguousTemplatesSamePackageHint">
        <source>The package {0} is not correct, uninstall it and report the issue to the package author.</source>
        <target state="translated">Pakiet {0} nie jest poprawny. Odinstaluj go i zgłoś problem autorowi pakietu.</target>
        <note />
      </trans-unit>
      <trans-unit id="ArgsFileNotFound">
        <source>The specified extra args file does not exist: {0}.</source>
        <target state="translated">Określony plik z dodatkowymi argumentami nie istnieje: {0}.</target>
        <note />
      </trans-unit>
      <trans-unit id="ArgsFileWrongFormat">
        <source>Extra args file {0} is not formatted properly.</source>
        <target state="translated">Plik z dodatkowymi argumentami {0} nie jest poprawnie sformatowany.</target>
        <note />
      </trans-unit>
      <trans-unit id="Assembly">
        <source>Assembly</source>
        <target state="translated">zestaw</target>
        <note />
      </trans-unit>
      <trans-unit id="Authoring_AmbiguousBestPrecedence">
        <source>Equal highest precedence values among the best template matches prevented unambiguously choosing a template to invoke.</source>
        <target state="translated">Równe wartości o najwyższym pierwszeństwie spośród najlepszych dopasowań szablonów uniemożliwiają dokonanie jednoznacznego wyboru szablonu do wywołania.</target>
        <note />
      </trans-unit>
      <trans-unit id="Authoring_AmbiguousChoiceParameterValue">
        <source>An ambiguous choice parameter value prevented unambiguously choosing a template to invoke.</source>
        <target state="translated">Niejednoznaczna wartość parametru wyboru uniemożliwiła jednoznaczne wybranie szablonu do wywołania.</target>
        <note />
      </trans-unit>
      <trans-unit id="BaseCommand_ExitCodeHelp">
        <source>For details on the exit code, refer to https://aka.ms/templating-exit-codes#{0}</source>
        <target state="translated">Aby uzyskać szczegółowe informacje na temat kodu zakończenia, zobacz stronę https://aka.ms/templating-exit-codes#{0}</target>
        <note>{0} is the exit code</note>
      </trans-unit>
      <trans-unit id="Change">
        <source>Change</source>
        <target state="translated">Zmień</target>
        <note />
      </trans-unit>
      <trans-unit id="CliTemplateSearchCoordinator_Error_NoSources">
        <source>No remoted sources defined to search for the templates.</source>
        <target state="translated">Nie zdefiniowano żadnych źródeł zdalnych do wyszukiwania szablonów.</target>
        <note />
      </trans-unit>
      <trans-unit id="CliTemplateSearchCoordinator_Error_NoTemplateName">
        <source>Search failed: not enough information specified for search.</source>
        <target state="translated">Wyszukiwanie nie powiodło się: nie określono wystarczającej ilości informacji do wyszukiwania.</target>
        <note />
      </trans-unit>
      <trans-unit id="CliTemplateSearchCoordinator_Error_NotFound">
        <source>Template '{0}' was not found.</source>
        <target state="translated">Nie znaleziono szablonu "{0}".</target>
        <note />
      </trans-unit>
      <trans-unit id="CliTemplateSearchCoordinator_Error_SearchFailure">
        <source>Search failed: {0}</source>
        <target state="translated">Wyszukiwanie nie powiodło się: {0}</target>
        <note>0 - localized error message</note>
      </trans-unit>
      <trans-unit id="CliTemplateSearchCoordinator_Error_TemplateNameIsTooShort">
        <source>Search failed: template name is too short, minimum 2 characters are required.</source>
        <target state="translated">Wyszukiwanie nie powiodło się: nazwa szablonu jest za krótka. Wymagane są minimum 2 znaki.</target>
        <note />
      </trans-unit>
      <trans-unit id="CliTemplateSearchCoordinator_Info_InstallHelp">
        <source>To use the template, run the following command to install the package:</source>
        <target state="translated">Aby użyć szablonu, uruchom następujące polecenie w celu zainstalowania pakietu:</target>
        <note />
      </trans-unit>
      <trans-unit id="CliTemplateSearchCoordinator_Info_MatchesFromSource">
        <source>Matches from template source: {0}</source>
        <target state="translated">Dopasowuje ze źródła szablonu: {0}</target>
        <note />
      </trans-unit>
      <trans-unit id="CliTemplateSearchCoordinator_Info_SearchHelp">
        <source>To search for templates, specify partial template name or use one of the supported filters: {0}.</source>
        <target state="translated">Aby wyszukać szablony, określ częściową nazwę szablonu lub użyj jednego z obsługiwanych filtrów: {0}.</target>
        <note />
      </trans-unit>
      <trans-unit id="CliTemplateSearchCoordinator_Info_SearchInProgress">
        <source>Searching for the templates...</source>
        <target state="translated">Trwa wyszukiwanie szablonów...</target>
        <note />
      </trans-unit>
      <trans-unit id="Colon_Separator_Deprecated">
        <source>The colon separator "::" has been deprecated in favor of the at symbol "@" for separating the package from the version in dotnet new install. In your case, this means {0}@{1} instead of {0}::{1}.</source>
        <target state="new">The colon separator "::" has been deprecated in favor of the at symbol "@" for separating the package from the version in dotnet new install. In your case, this means {0}@{1} instead of {0}::{1}.</target>
        <note />
      </trans-unit>
      <trans-unit id="ColumnNameAuthor">
        <source>Author</source>
        <target state="translated">Autor</target>
        <note />
      </trans-unit>
      <trans-unit id="ColumnNameCurrentVersion">
        <source>Current</source>
        <target state="translated">Bieżący</target>
        <note />
      </trans-unit>
      <trans-unit id="ColumnNameIdentity">
        <source>Identity</source>
        <target state="translated">Tożsamość</target>
        <note />
      </trans-unit>
      <trans-unit id="ColumnNameLanguage">
        <source>Language</source>
        <target state="translated">Język</target>
        <note />
      </trans-unit>
      <trans-unit id="ColumnNameLatestVersion">
        <source>Latest</source>
        <target state="translated">Najnowsze</target>
        <note />
      </trans-unit>
      <trans-unit id="ColumnNamePackage">
        <source>Package</source>
        <target state="translated">Pakiet</target>
        <note />
      </trans-unit>
      <trans-unit id="ColumnNamePackageNameAndOwners">
        <source>Package Name / Owners</source>
        <target state="translated">Nazwa/właściciele pakietu</target>
        <note>information about NuGet package: its name and owner</note>
      </trans-unit>
      <trans-unit id="ColumnNamePrecedence">
        <source>Precedence</source>
        <target state="translated">Pierwszeństwo</target>
        <note />
      </trans-unit>
      <trans-unit id="ColumnNameShortName">
        <source>Short Name</source>
        <target state="translated">Skrócona nazwa</target>
        <note />
      </trans-unit>
      <trans-unit id="ColumnNameTags">
        <source>Tags</source>
        <target state="translated">Tagi</target>
        <note />
      </trans-unit>
      <trans-unit id="ColumnNameTemplateName">
        <source>Template Name</source>
        <target state="translated">Nazwa szablonu</target>
        <note />
      </trans-unit>
      <trans-unit id="ColumnNameTotalDownloads">
        <source>Downloads</source>
        <target state="translated">Pliki do pobrania</target>
        <note />
      </trans-unit>
      <trans-unit id="ColumnNameTrusted">
        <source>Trusted</source>
        <target state="translated">Zaufany</target>
        <note>information about NuGet package origin; if a package has PrefixReserved indicator </note>
      </trans-unit>
      <trans-unit id="ColumnNameType">
        <source>Type</source>
        <target state="translated">Typ</target>
        <note />
      </trans-unit>
      <trans-unit id="ColumnNamesAreNotSupported">
        <source>The column {0} is/are not supported, the supported columns are: {1}.</source>
        <target state="translated">Kolumna {0} nie jest obsługiwana. Obsługiwane kolumny to: {1}.</target>
        <note />
      </trans-unit>
      <trans-unit id="CommandFailed">
        <source>Command failed.</source>
        <target state="translated">Wykonanie polecenia nie powiodło się.</target>
        <note />
      </trans-unit>
      <trans-unit id="CommandOutput">
        <source>Output from command:</source>
        <target state="translated">Dane wyjściowe polecenia:</target>
        <note />
      </trans-unit>
      <trans-unit id="CommandSucceeded">
        <source>Command succeeded.</source>
        <target state="translated">Polecenie zostało pomyślnie wykonane.</target>
        <note />
      </trans-unit>
      <trans-unit id="Commands_TemplateShortNameCommandConflict_Info">
        <source>To instantiate the template with short name '{0}', run:</source>
        <target state="translated">Aby utworzyć wystąpienie szablonu o krótkiej nazwie „{0}”, uruchom polecenie:</target>
        <note>Followed by command example from new line.</note>
      </trans-unit>
      <trans-unit id="Commands_Validator_WrongArgumentValue">
        <source>Argument(s) {0} are not recognized. Must be one of: {1}.</source>
        <target state="translated">Nie rozpoznano argumentu {0}. Musi on być jednym z {1}.</target>
        <note>{0} - comma-separated quoted list of argument value(s) given by user, {1} - comma-separated quoted list of allowed values.</note>
      </trans-unit>
      <trans-unit id="Commands_Validator_WrongTokens">
        <source>Unrecognized command or argument(s): {0}.</source>
        <target state="translated">Nierozpoznane polecenie lub argument: {0}</target>
        <note>{0} - wrong token or comma-separated tokens (if multiple). Each token is enclosed with single quotes: 'token'.</note>
      </trans-unit>
      <trans-unit id="Commands_Warning_DeprecatedCommand">
        <source>Warning: use of '{0}' is deprecated. Use '{1}' instead.</source>
        <target state="translated">Ostrzeżenie: używanie „{0}” jest przestarzałe. Zamiast tego użyj „{1}”.</target>
        <note>{0} - deprecated command ('dotnet new --install'); {1} - new command ('dotnet new install).</note>
      </trans-unit>
      <trans-unit id="Commands_Warning_DeprecatedCommand_Info">
        <source>For more information, run: </source>
        <target state="translated">Aby uzyskać więcej informacji, uruchom: </target>
        <note>followed by command example (at new line, without quotes)</note>
      </trans-unit>
      <trans-unit id="ConfiguredValue">
        <source>Configured Value: {0}</source>
        <target state="translated">Skonfigurowana wartość: {0}</target>
        <note />
      </trans-unit>
      <trans-unit id="Create">
        <source>Create</source>
        <target state="translated">Utwórz</target>
        <note />
      </trans-unit>
      <trans-unit id="CreateFailed">
        <source>Template "{0}" could not be created.
{1}</source>
        <target state="translated">Nie można utworzyć szablonu „{0}”.
{1}</target>
        <note />
      </trans-unit>
      <trans-unit id="CreateSuccessful">
        <source>The template "{0}" was created successfully.</source>
        <target state="translated">Pomyślnie utworzono szablon "{0}".</target>
        <note />
      </trans-unit>
      <trans-unit id="CurrentConfiguration">
        <source>Current configuration:</source>
        <target state="translated">Bieżąca konfiguracja:</target>
        <note />
      </trans-unit>
      <trans-unit id="Delete">
        <source>Delete</source>
        <target state="translated">Usuń</target>
        <note />
      </trans-unit>
      <trans-unit id="DestructiveChangesNotification">
        <source>Creating this template will make changes to existing files:</source>
        <target state="translated">Utworzenie tego szablonu spowoduje wprowadzenie zmian w istniejących plikach:</target>
        <note />
      </trans-unit>
      <trans-unit id="DetailsCommand_Argument_PackageIdentifier">
        <source>Package identifier</source>
        <target state="translated">Identyfikator pakietu</target>
        <note />
      </trans-unit>
      <trans-unit id="DetailsCommand_NoNuGetSources">
        <source>No NuGet sources are defined or enabled</source>
        <target state="translated">Nie zdefiniowano źródeł NuGet ani nie włączono ich</target>
        <note />
      </trans-unit>
      <trans-unit id="DetailsCommand_Option_Version">
        <source>Specifies a concrete version for displaying details. If not specified the last is taken.</source>
        <target state="translated">Określa konkretną wersję do wyświetlania szczegółów. Jeśli nie zostanie określony, ostatnia operacja zostanie wykonana.</target>
        <note />
      </trans-unit>
      <trans-unit id="DetailsCommand_Property_Authors">
        <source>Authors</source>
        <target state="translated">Autorzy</target>
        <note />
      </trans-unit>
      <trans-unit id="DetailsCommand_Property_Description">
        <source>Details</source>
        <target state="translated">Szczegóły</target>
        <note />
      </trans-unit>
      <trans-unit id="DetailsCommand_Property_Languages">
        <source>Languages</source>
        <target state="translated">Języki</target>
        <note />
      </trans-unit>
      <trans-unit id="DetailsCommand_Property_License">
        <source>License</source>
        <target state="translated">Licencja</target>
        <note />
      </trans-unit>
      <trans-unit id="DetailsCommand_Property_LicenseExpression">
        <source>License Expression</source>
        <target state="translated">Wyrażenie licencji</target>
        <note />
      </trans-unit>
      <trans-unit id="DetailsCommand_Property_LicenseMetadata">
        <source>License Metadata</source>
        <target state="translated">Metadane licencji</target>
        <note />
      </trans-unit>
      <trans-unit id="DetailsCommand_Property_LicenseUrl">
        <source>License Url</source>
        <target state="translated">Adres URL licencji</target>
        <note />
      </trans-unit>
      <trans-unit id="DetailsCommand_Property_Owners">
        <source>Owners</source>
        <target state="translated">Właściciele</target>
        <note />
      </trans-unit>
      <trans-unit id="DetailsCommand_Property_PrefixReserved">
        <source>Reserved</source>
        <target state="translated">Zarezerwowano</target>
        <note />
      </trans-unit>
      <trans-unit id="DetailsCommand_Property_RepoUrl">
        <source>Repository Url</source>
        <target state="translated">Adres URL repozytorium</target>
        <note />
      </trans-unit>
      <trans-unit id="DetailsCommand_Property_ShortNames">
        <source>Short Names</source>
        <target state="translated">Krótkie imiona i nazwiska</target>
        <note />
      </trans-unit>
      <trans-unit id="DetailsCommand_Property_SourceFeed">
        <source>Source Feed</source>
        <target state="translated">Kanał informacyjny źródła</target>
        <note />
      </trans-unit>
      <trans-unit id="DetailsCommand_Property_Tags">
        <source>Tags</source>
        <target state="translated">Tagi</target>
        <note />
      </trans-unit>
      <trans-unit id="DetailsCommand_Property_Templates">
        <source>Templates</source>
        <target state="translated">Szablony</target>
        <note />
      </trans-unit>
      <trans-unit id="DetailsCommand_Property_Version">
        <source>Package version</source>
        <target state="translated">Wersja pakietu</target>
        <note />
      </trans-unit>
      <trans-unit id="DetailsCommand_UnableToLoadResource">
        <source>Could not parse NuGet source '{0}', so it was discarded</source>
        <target state="translated">Nie można przeanalizować źródła NuGet „{0}”, więc zostało odrzucone</target>
        <note />
      </trans-unit>
      <trans-unit id="DetailsCommand_UnableToLoadResources">
        <source>Failed to load NuGet sources configured for the folder {0}</source>
        <target state="translated">Nie można załadować źródeł pakietu NuGet skonfigurowanych dla folderu {0}</target>
        <note />
      </trans-unit>
      <trans-unit id="DisplaysHelp">
        <source>Displays help for this command.</source>
        <target state="translated">Wyświetla pomoc dotyczącą tego polecenia.</target>
        <note />
      </trans-unit>
      <trans-unit id="Exception_InvalidTemplateParameters_MessageHeader">
        <source>Template {0} ({1}) is malformed. The following template parameters are invalid:</source>
        <target state="translated">Szablon {0} ({1}) jest źle sformułowany. Następujące parametry szablonu są nieprawidłowe:</target>
        <note>{0} is template identity, {1} is template short name.
The header is followed by the list of parameters and their errors (might be several for one parameter).</note>
      </trans-unit>
      <trans-unit id="ExtraArgsCommandAfterExpansion">
        <source>After expanding the extra args files, the command is:
    dotnet {0}</source>
        <target state="translated">Po rozprzestrzenieniu plików z dodatkowymi argumentami polecenie jest następujące:
    dotnet {0}</target>
        <note />
      </trans-unit>
      <trans-unit id="FileActionsWouldHaveBeenTaken">
        <source>File actions would have been taken:</source>
        <target state="translated">Podjęto akcje dotyczące plików:</target>
        <note />
      </trans-unit>
      <trans-unit id="Generators">
        <source>Generators</source>
        <target state="translated">Generatory</target>
        <note />
      </trans-unit>
      <trans-unit id="GenericError">
        <source>Error: {0}</source>
        <target state="translated">Błąd: {0}</target>
        <note />
      </trans-unit>
      <trans-unit id="GenericWarning">
        <source>Warning: {0}</source>
        <target state="translated">Ostrzeżenie: {0}</target>
        <note />
      </trans-unit>
      <trans-unit id="Generic_CommandHints_List">
        <source>To list installed templates, run:</source>
        <target state="translated">Aby wyświetlić listę zainstalowanych szablonów, uruchom:</target>
        <note />
      </trans-unit>
      <trans-unit id="Generic_CommandHints_List_Template">
        <source>To list installed templates similar to '{0}', run:</source>
        <target state="translated">Aby wyświetlić listę zainstalowanych szablonów podobnych do „{0}”, uruchom polecenie:</target>
        <note />
      </trans-unit>
      <trans-unit id="Generic_CommandHints_Search">
        <source>To search for the templates on NuGet.org, run:</source>
        <target state="translated">Aby wyszukać szablonów na stronie NuGet.org, uruchom:</target>
        <note />
      </trans-unit>
      <trans-unit id="Generic_Details">
        <source>Details: {0}</source>
        <target state="translated">Szczegóły: {0}</target>
        <note />
      </trans-unit>
      <trans-unit id="Generic_Empty">
        <source>(empty)</source>
        <target state="translated">(puste)</target>
        <note>shown when there is no data to show</note>
      </trans-unit>
      <trans-unit id="Generic_ExampleHeader">
        <source>Example:</source>
        <target state="translated">Przykład:</target>
        <note />
      </trans-unit>
      <trans-unit id="Generic_ExamplesHeader">
        <source>Examples:</source>
        <target state="translated">Przykłady:</target>
        <note />
      </trans-unit>
      <trans-unit id="Generic_Info_NoMatchingTemplatePackage">
        <source>
      No template packages found matching: {0}.
      
      To list installed template packages, run:
        dotnet new uninstall
      To search for the template packages on NuGet.org, run:
        dotnet new search --package {0}
    </source>
        <target state="translated">
      Nie znaleziono pakietów szablonów pasujących do: {0}.
      
      Aby wyświetlić listę zainstalowanych pakietów szablonów, uruchom polecenie:
 dotnet new uninstall
      Aby wyszukać pakiety szablonów na NuGet.org, uruchom polecenie:
        dotnet new search --package {0}
    </target>
        <note />
      </trans-unit>
      <trans-unit id="Generic_Info_NoMatchingTemplates">
        <source>No templates found matching: {0}.</source>
        <target state="translated">Nie stwierdzono dopasowania żadnych szablonów: {0}.</target>
        <note />
      </trans-unit>
      <trans-unit id="Generic_NoCallbackError">
        <source>No callback is configured. Running post action is not possible.</source>
        <target state="translated">Nie skonfigurowano wywołania zwrotnego. Uruchomienie akcji publikowania nie jest możliwe.</target>
        <note />
      </trans-unit>
      <trans-unit id="HostSpecificDataLoader_Warning_FailedToRead">
        <source>Failed to load dotnet CLI host data for template {0} from cache.</source>
        <target state="translated">Nie udało się załadować danych hosta dotnet CLI dla szablonu {0} z pamięci podręcznej.</target>
        <note>{0} - template short name</note>
      </trans-unit>
      <trans-unit id="HostSpecificDataLoader_Warning_FailedToReadFromFile">
        <source>Failed to load dotnet CLI host data for template {0} from {1}. The host data will be ignored.</source>
        <target state="translated">Nie udało się załadować danych hosta dotnet CLI dla szablonu {0} z {1}. Dane hosta zostaną zignorowane.</target>
        <note>{0} - template short name, {1} - file path to host data.</note>
      </trans-unit>
      <trans-unit id="InstantiateCommand_Info_NoMatchingTemplatesSubCommands">
        <source>No templates or subcommands found matching: '{0}'.</source>
        <target state="translated">Nie znaleziono zgodnych szablonów ani poleceń podrzędnych: „{0}”.</target>
        <note />
      </trans-unit>
      <trans-unit id="InstantiateCommand_Info_TypoCorrection_Subcommands">
        <source>Did you mean one of the following subcommands?</source>
        <target state="translated">Czy chodziło Ci o jedno z następujących poleceń podrzędnych?</target>
        <note>Followed by the list of suggestions</note>
      </trans-unit>
      <trans-unit id="InstantiateCommand_Info_TypoCorrection_Templates">
        <source>Did you mean one of the following templates?</source>
        <target state="translated">Czy chodziło Ci o jeden z następujących szablonów?</target>
        <note>Followed by the list of suggestions</note>
      </trans-unit>
      <trans-unit id="InstantiateCommand_Warning_FailedToGetTemplatePackageForTemplate">
        <source>Failed to get information about template packages for the template with identity '{0}'.</source>
        <target state="translated">Nie można uzyskać informacji o pakietach szablonów dla szablonu z tożsamością „{0}”.</target>
        <note />
      </trans-unit>
      <trans-unit id="InstantiateCommand_Warning_FailedToGetTemplatePackageForTemplateGroup">
        <source>Failed to get information about template packages for template group '{0}'.</source>
        <target state="translated">Nie można uzyskać informacji o pakietach szablonów dla grupy szablonów „{0}”.</target>
        <note />
      </trans-unit>
      <trans-unit id="InvalidCommandOptions">
        <source>Error: Invalid option(s):</source>
        <target state="translated">Błąd: nieprawidłowe opcje:</target>
        <note />
      </trans-unit>
      <trans-unit id="InvalidNameParameter">
        <source>Name cannot contain any of the following characters {0} or character codes {1}</source>
        <target state="translated">Nazwa nie może zawierać następujących znaków {0} lub kodów znaków {1}</target>
        <note />
      </trans-unit>
      <trans-unit id="InvalidParameterDefault">
        <source>The default value '{1}' is not a valid value for {0}.</source>
        <target state="translated">Wartość domyślna "{1}" nie jest prawidłową wartością dla {0}.</target>
        <note />
      </trans-unit>
      <trans-unit id="InvalidParameterDetail">
        <source>'{1}' is not a valid value for {0}.</source>
        <target state="translated">"{1}" nie jest prawidłową wartością dla {0}.</target>
        <note />
      </trans-unit>
      <trans-unit id="InvalidParameterNameDetail">
        <source>'{0}' is not a valid option</source>
        <target state="translated">"{0}" nie jest prawidłową opcją</target>
        <note />
      </trans-unit>
      <trans-unit id="InvalidParameterTemplateHint">
        <source>For more information, run:</source>
        <target state="translated">Aby uzyskać więcej informacji, uruchom:</target>
        <note />
      </trans-unit>
      <trans-unit id="InvalidSyntax">
        <source>Invalid command syntax: use '{0}' instead.</source>
        <target state="translated">Nieprawidłowa składnia polecenia: zamiast tego użyj "{0}".</target>
        <note>{0} - command syntax, example: dotnet new [PARTIAL_NAME] --list [FILTER_OPTIONS].</note>
      </trans-unit>
      <trans-unit id="MissingRequiredParameter">
        <source>Missing mandatory option(s) for the template '{1}': {0}.</source>
        <target state="translated">Brak obowiązkowych opcji dla szablonu „{1}”: {0}.</target>
        <note>{0} - comma-separated list of missing options, each option is quoted.</note>
      </trans-unit>
      <trans-unit id="MountPointFactories">
        <source>Mount Point Factories</source>
        <target state="translated">Fabryki punktów instalacji</target>
        <note />
      </trans-unit>
      <trans-unit id="NoItems">
        <source>(No Items)</source>
        <target state="translated">(Brak elementów)</target>
        <note />
      </trans-unit>
      <trans-unit id="NoParameters">
        <source>    (No Parameters)</source>
        <target state="translated">    (Brak parametrów)</target>
        <note />
      </trans-unit>
      <trans-unit id="NoTemplatesFound">
        <source>No templates installed.</source>
        <target state="translated">Nie zainstalowano żadnych szablonów.</target>
        <note />
      </trans-unit>
      <trans-unit id="OperationCancelled">
        <source>The operation was cancelled.</source>
        <target state="translated">Operacja została anulowana.</target>
        <note />
      </trans-unit>
      <trans-unit id="OptionalWorkloadsSyncFailed">
        <source>Error during synchronization with the Optional SDK Workloads.</source>
        <target state="translated">Błąd podczas synchronizacji z opcjonalnymi obciążeniami zestawu SDK.</target>
        <note />
      </trans-unit>
      <trans-unit id="Options">
        <source>Options:</source>
        <target state="translated">Opcje:</target>
        <note />
      </trans-unit>
      <trans-unit id="Overwrite">
        <source>Overwrite</source>
        <target state="translated">Zastąp</target>
        <note />
      </trans-unit>
      <trans-unit id="ParseChoiceTemplateOption_ErrorText_InvalidChoiceValue">
        <source>value '{0}' is not allowed, allowed values are: {1}</source>
        <target state="translated">wartość „{0}” jest niedozwolona. Dozwolone wartości to: {1}</target>
        <note>the error message is part of other sentence, no punctuation is needed
{0} is a value given by user / configuration, {1} is comma separated list of possible values(each value is in quotes).</note>
      </trans-unit>
      <trans-unit id="ParseChoiceTemplateOption_ErrorText_NoChoicesDefined">
        <source>no choices are defined for parameter</source>
        <target state="translated">nie zdefiniowano opcji wyboru dla parametru</target>
        <note>the error message is part of other sentence, no punctuation is needed</note>
      </trans-unit>
      <trans-unit id="ParseChoiceTemplateOption_Error_InvalidArgument">
        <source>Cannot parse argument '{0}' for option '{1}' as expected type '{2}': {3}.</source>
        <target state="translated">Nie można przeanalizować argumentu „{0}” dla opcji „{1}”, ponieważ oczekiwano typu „{2}”: {3}.</target>
        <note>{0} - value that is given by used for option {1}
{1} - option name
{2} - type of the value (string, choice, etc).
{3} - detailed error message</note>
      </trans-unit>
      <trans-unit id="ParseChoiceTemplateOption_Error_InvalidDefaultIfNoOptionValue">
        <source>Cannot parse default if option without value '{0}' for option '{1}' as expected type '{2}': {3}.</source>
        <target state="translated">Nie można przeanalizować wartości domyślnej, jeśli opcja jest bez wartości „{0}” dla opcji „{1}”, ponieważ oczekiwano typu „{2}”: {3}.</target>
        <note>{0} - default value for option {1} in case no argument is given
{1} - option name
{2} - type of the value (string, choice, etc).
{3} - detailed error message</note>
      </trans-unit>
      <trans-unit id="ParseChoiceTemplateOption_Error_InvalidDefaultValue">
        <source>Cannot parse default value '{0}' for option '{1}' as expected type '{2}': {3}.</source>
        <target state="translated">Nie można przeanalizować wartości domyślnej „{0}” dla opcji „{1}”, ponieważ oczekiwano typu „{2}”: {3}.</target>
        <note>{0} - default value for option {1}
{1} - option name
{2} - type of the value (string, choice, etc).
{3} - detailed error message</note>
      </trans-unit>
      <trans-unit id="ParseTemplateOption_Error_InvalidArgument">
        <source>Cannot parse argument '{0}' for option '{1}' as expected type '{2}'.</source>
        <target state="translated">Nie można przeanalizować argumentu „{0}” dla opcji „{1}”, ponieważ oczekiwano typu „{2}”.</target>
        <note>{0} - value that is given by used for option {1}
{1} - option name
{2} - type of the value (string, choice, etc).</note>
      </trans-unit>
      <trans-unit id="ParseTemplateOption_Error_InvalidCount">
        <source>Using more than 1 argument is not allowed for '{0}', used: {1}.</source>
        <target state="translated">Używanie więcej niż 1 argumentu jest niedozwolone dla '{0}', użyto: {1}.</target>
        <note>{0} - option name, {1} - count of arguments used</note>
      </trans-unit>
      <trans-unit id="ParseTemplateOption_Error_InvalidDefaultIfNoOptionValue">
        <source>Cannot parse default if option without value '{0}' for option '{1}' as expected type '{2}'.</source>
        <target state="translated">Nie można przeanalizować wartości domyślnej, jeśli opcja jest bez wartości „{0}” dla opcji „{1}”, ponieważ oczekiwano typu „{2}”.</target>
        <note>{0} - default value for option {1} in case no argument is given
{1} - option name
{2} - type of the value (string, choice, etc).
</note>
      </trans-unit>
      <trans-unit id="ParseTemplateOption_Error_InvalidDefaultValue">
        <source>Cannot parse default value '{0}' for option '{1}' as expected type {2}'.</source>
        <target state="translated">Nie można przeanalizować wartości domyślnej „{0}” dla opcji „{1}”, ponieważ oczekiwano typu „{2}”.</target>
        <note>{0} - default value for option {1}
{1} - option name
{2} - type of the value (string, choice, etc).
</note>
      </trans-unit>
      <trans-unit id="ParseTemplateOption_Error_MissingDefaultIfNoOptionValue">
        <source>Required argument missing for option: '{0}'.</source>
        <target state="translated">Brakuje wymaganego argumentu dla opcji: „{0}”</target>
        <note>{0} - option name</note>
      </trans-unit>
      <trans-unit id="ParseTemplateOption_Error_MissingDefaultValue">
        <source>Default value for argument missing for option: '{0}'.</source>
        <target state="translated">Wartość domyślna dla brakującego argumentu w przypadku opcji „{0}”.</target>
        <note>{0} - option name</note>
      </trans-unit>
      <trans-unit id="PartialTemplateMatchSwitchesNotValidForAllMatches">
        <source>Some partially matched templates may not support these input switches:</source>
        <target state="translated">Niektóre częściowo dopasowane szablony mogą nie obsługiwać tych przełączników wejściowych:</target>
        <note />
      </trans-unit>
      <trans-unit id="PossibleValuesHeader">
        <source>The possible values are:</source>
        <target state="translated">Możliwe wartości to:</target>
        <note />
      </trans-unit>
      <trans-unit id="PostActionCommand">
        <source>Actual command: {0}</source>
        <target state="translated">Polecenie rzeczywiste: {0}</target>
        <note />
      </trans-unit>
      <trans-unit id="PostActionDescription">
        <source>Description: {0}</source>
        <target state="translated">Opis: {0}</target>
        <note />
      </trans-unit>
      <trans-unit id="PostActionDispatcher_Error_NotSupported">
        <source>The post action {0} is not supported.</source>
        <target state="translated">Akcja post {0} nie jest obsługiwana.</target>
        <note />
      </trans-unit>
      <trans-unit id="PostActionDispatcher_Error_RunScriptNotAllowed">
        <source>Execution of 'Run script' post action is not allowed.</source>
        <target state="translated">Wykonanie akcji post "Run script" jest niedozwolone.</target>
        <note />
      </trans-unit>
      <trans-unit id="PostActionFailedInstructionHeader">
        <source>Post action failed.</source>
        <target state="translated">Akcja publikowania nie powiodła się.</target>
        <note />
      </trans-unit>
      <trans-unit id="PostActionInstructions">
        <source>Manual instructions: {0}</source>
        <target state="translated">Instrukcje ręczne: {0}</target>
        <note />
      </trans-unit>
      <trans-unit id="PostActionInvalidInputRePrompt">
        <source>Invalid input "{0}". Please enter one of [{1}(yes)|{2}(no)].</source>
        <target state="translated">Nieprawidłowe dane wejściowe „{0}”. Wprowadź jedną z wartości [{1}(tak)|{2}(nie)].</target>
        <note />
      </trans-unit>
      <trans-unit id="PostActionPromptHeader">
        <source>Template is configured to run the following action:</source>
        <target state="translated">Szablon został skonfigurowany do uruchomienia następującej akcji:</target>
        <note />
      </trans-unit>
      <trans-unit id="PostActionPromptRequest">
        <source>Do you want to run this action [{0}(yes)|{1}(no)]?</source>
        <target state="translated">Chcesz uruchomić tę akcję [{0}(tak)|{1}(nie)]?</target>
        <note />
      </trans-unit>
      <trans-unit id="PostAction_ModifyJson_Error_ArgumentNotBoolean">
        <source>Post action argument '{0}' is not a valid boolean value.</source>
        <target state="translated">Argument akcji „{0}” nie jest prawidłową wartością logiczną.</target>
        <note />
      </trans-unit>
      <trans-unit id="PostAction_ModifyJson_Error_ArgumentNotConfigured">
        <source>Post action argument '{0}' is mandatory, but not configured.</source>
        <target state="translated">Argument po wystąpieniu akcji „{0}” jest obowiązkowy, ale nie jest skonfigurowany.</target>
        <note />
      </trans-unit>
      <trans-unit id="PostAction_ModifyJson_Error_MultipleJsonFiles">
        <source>More than one file found that matches '{0}'.</source>
        <target state="translated">Znaleziono więcej niż jeden plik pasujący do „{0}”.</target>
        <note />
      </trans-unit>
      <trans-unit id="PostAction_ModifyJson_Error_NoJsonFile">
        <source>Unable to find the json file in the solution</source>
        <target state="translated">Nie można odnaleźć pliku JSON w rozwiązaniu</target>
        <note />
      </trans-unit>
      <trans-unit id="PostAction_ModifyJson_Error_ParentPropertyPathInvalid">
        <source>Parent property path '{0}' could not be traversed.</source>
        <target state="translated">Nie można przejść przez ścieżkę właściwości nadrzędnej „{0}”.</target>
        <note />
      </trans-unit>
      <trans-unit id="PostAction_ModifyJson_Succeeded">
        <source>Successfully modified {0}.</source>
        <target state="translated">Pomyślnie zmodyfikowano {0}.</target>
        <note />
      </trans-unit>
      <trans-unit id="PostAction_ModifyJson_Verbose_AttemptingToFindJsonFile">
        <source>Attempting to find json file '{0}' in '{1}'</source>
        <target state="translated">Próba znalezienia pliku JSON „{0}” w „{1}”</target>
        <note />
      </trans-unit>
      <trans-unit id="PostAction_ProcessStartProcessor_Error_ConfigMissingExecutable">
        <source>Failed to run the command: argument 'executable' is missing in post action configuration.</source>
        <target state="translated">Nie można uruchomić polecenia: brak argumentu "executable" w konfiguracji akcji post.</target>
        <note />
      </trans-unit>
      <trans-unit id="ProcessingPostActions">
        <source>Processing post-creation actions...</source>
        <target state="translated">Trwa przetwarzanie akcji po utworzeniu...</target>
        <note />
      </trans-unit>
      <trans-unit id="RerunCommandAndPassForceToCreateAnyway">
        <source>To create the template anyway, run the command with '{0}' option:</source>
        <target state="translated">Aby mimo to utworzyć szablon, uruchom polecenie za pomocą opcji „{0}”:</target>
        <note>{0} - additional option name (--force)</note>
      </trans-unit>
      <trans-unit id="RunHelpForInformationAboutAcceptedParameters">
        <source>For usage information, run: </source>
        <target state="translated">Aby uzyskać informacje o użyciu, uruchom: </target>
        <note />
      </trans-unit>
      <trans-unit id="RunningCommand">
        <source>Running command '{0}'...</source>
        <target state="translated">Trwa uruchamianie polecenia "{0}"...</target>
        <note />
      </trans-unit>
      <trans-unit id="SettingsReadError">
        <source>Error reading the installed configuration, file may be corrupted. If this problem persists, try resetting with the `--debug:reinit' flag</source>
        <target state="translated">Błąd podczas odczytywania zainstalowanej konfiguracji, ponieważ plik może być uszkodzony. Jeśli ten problem będzie się powtarzać, spróbuj zresetować ustawienia przy użyciu flagi "--debug:reinit"</target>
        <note />
      </trans-unit>
      <trans-unit id="ShowsAllTemplates">
        <source>Shows all templates.</source>
        <target state="translated">Wyświetla wszystkie szablony.</target>
        <note />
      </trans-unit>
      <trans-unit id="SingleTemplateGroupPartialMatchSwitchesNotValidForAllMatches">
        <source>The following option(s) or their value(s) are not valid in combination with other supplied options or their values:</source>
        <target state="translated">Następujące opcje lub ich wartości są nieprawidłowe w połączeniu z innymi dostarczonymi opcjami lub ich wartościami:</target>
        <note />
      </trans-unit>
      <trans-unit id="TemplateCommand_DisplayConstraintResults_Error">
        <source>Failed to instantiate template '{0}', the following constraints are not met:</source>
<<<<<<< HEAD
        <target state="new">Failed to instantiate template '{0}', the following constraints are not met:</target>
=======
        <target state="translated">Nie można zainicjować szablonu „{0}”, ponieważ następujące ograniczenia nie są spełnione:</target>
>>>>>>> 0e9898bb
        <note>{0} - template name (user friendly)</note>
      </trans-unit>
      <trans-unit id="TemplateCommand_DisplayConstraintResults_Hint">
        <source>To run the template anyway, use '{0}' option:</source>
        <target state="translated">Aby mimo to uruchomić szablon, użyj opcji „{0}”:</target>
        <note>{0} - additional option name (--force)</note>
      </trans-unit>
      <trans-unit id="TemplateCommand_DisplayConstraintResults_Hint_TemplateNotUsable">
        <source>The template might not be usable.</source>
        <target state="translated">Szablon może nie być przydatny.</target>
        <note />
      </trans-unit>
      <trans-unit id="TemplateCommand_DisplayConstraintResults_Warning">
        <source>Warning: the following constraints for the template '{0}' are not met:</source>
        <target state="translated">Ostrzeżenie: następujące ograniczenia szablonu „{0}”nie są spełnione:</target>
        <note>{0} - template name (user friendly)</note>
      </trans-unit>
      <trans-unit id="TemplateCreator_Error_TemplateNotFound">
        <source>Unable to locate the specified template content, the template package might be removed or corrupted.</source>
        <target state="translated">Nie można zlokalizować określonej zawartości szablonu. Pakiet szablonu może zostać usunięty lub uszkodzony.</target>
        <note />
      </trans-unit>
      <trans-unit id="TemplateCreator_Hint_Install">
        <source>To install the template package, run:</source>
        <target state="translated">Aby zainstalować pakiet szablonu, uruchom polecenie:</target>
        <note>The sentence is followed by the command to run the action</note>
      </trans-unit>
      <trans-unit id="TemplateCreator_Hint_RebuildCache">
        <source>To rescan installed template packages, run:</source>
        <target state="translated">Aby ponownie przeskanować zainstalowane pakiety szablonów, uruchom polecenie:</target>
        <note>The sentence is followed by the command to run the action</note>
      </trans-unit>
      <trans-unit id="TemplateCreator_Hint_Uninstall">
        <source>To uninstall the template package, run:</source>
        <target state="translated">Aby odinstalować pakiet szablonów, użyj:</target>
        <note>The sentence is followed by the command to run the action</note>
      </trans-unit>
      <trans-unit id="TemplateInformationCoordinator_DotnetNew_Description">
        <source>The '{0}' command creates a .NET project based on a template.</source>
        <target state="translated">Polecenie "{0}" tworzy projekt .NET na podstawie szablonu.</target>
        <note />
      </trans-unit>
      <trans-unit id="TemplateInformationCoordinator_DotnetNew_DisplayOptionsHint">
        <source>Display template options with:</source>
        <target state="translated">Wyświetl opcje szablonu za pomocą:</target>
        <note />
      </trans-unit>
      <trans-unit id="TemplateInformationCoordinator_DotnetNew_ExampleHeader">
        <source>An example would be:</source>
        <target state="translated">Przykładem może być:</target>
        <note />
      </trans-unit>
      <trans-unit id="TemplateInformationCoordinator_DotnetNew_ListTemplatesHint">
        <source>Display all installed templates with:</source>
        <target state="translated">Wyświetl zainstalowane szablony za pomocą:</target>
        <note />
      </trans-unit>
      <trans-unit id="TemplateInformationCoordinator_DotnetNew_SearchTemplatesHint">
        <source>Display templates available on NuGet.org with:</source>
        <target state="translated">Wyświetl szablony dostępne w witrynie NuGet.org za pomocą:</target>
        <note />
      </trans-unit>
      <trans-unit id="TemplateInformationCoordinator_DotnetNew_TemplatesHeader">
        <source>Common templates are:</source>
        <target state="translated">Typowymi szablonami są:</target>
        <note />
      </trans-unit>
      <trans-unit id="TemplateListCoordinator_Error_FailedConstraints">
        <source>{0} template(s) are hidden because their constraints are not satisfied. To show them, use the '{1}' option.</source>
        <target state="translated">Szablony ({0}) są ukryte, ponieważ ich ograniczenia nie są satysfakcjonujące. Aby je wyświetlić, użyj opcji „{1}”.</target>
        <note>{0} - the count of templates that are not shown. {1} - option to be used (--ignore-constraints).</note>
      </trans-unit>
      <trans-unit id="TemplateOptions_Error_AllowedValuesForOptionList">
        <source>Allowed values for '{0}' option are: {1}.</source>
        <target state="translated">Dozwolone wartości opcji „{0}” to: {1}.</target>
        <note>0} - option name (as --language)
{1} - comma separated, escaped in quotes list of allowed values</note>
      </trans-unit>
      <trans-unit id="TemplatePackageCoordinator_BuiltInCheck_Info_BuiltInPackageAvailable">
        <source>An update for template package '{0}' is available in the '{1}' provider.</source>
        <target state="translated">Aktualizacja pakietu szablonu „{0}” jest dostępna u dostawcy „{1}”.</target>
        <note>{0} - id and version of template package, {1} - provider name (.NET SDK, Optional workloads, etc)</note>
      </trans-unit>
      <trans-unit id="TemplatePackageCoordinator_BuiltInCheck_Info_UninstallPackage">
        <source>To use built-in template package, uninstall manually installed template package using:</source>
        <target state="translated">Aby użyć wbudowanego pakietu szablonów, odinstaluj ręcznie zainstalowany pakiet szablonów przy użyciu:</target>
        <note>followed by command to uninstall package</note>
      </trans-unit>
      <trans-unit id="TemplatePackageCoordinator_Download_Error_VulnerablePackage">
        <source>Failed to install {0}, due to detected vulnerabilities:</source>
        <target state="translated">Nie można zainstalować programu {0} z powodu wykrytych luk w zabezpieczeniach:</target>
        <note>{0} - template package name.</note>
      </trans-unit>
      <trans-unit id="TemplatePackageCoordinator_Download_VulnerablePackage">
        <source>Installed package has the following vulnerabilities:</source>
        <target state="translated">Zainstalowany pakiet ma następujące luki w zabezpieczeniach:</target>
        <note />
      </trans-unit>
      <trans-unit id="TemplatePackageCoordinator_Error_PackageForTemplateNotFound">
        <source>Could not find the template package containing template '{0}'</source>
        <target state="translated">Nie można znaleźć pakietu szablonów zawierającego szablon "{0}"</target>
        <note />
      </trans-unit>
      <trans-unit id="TemplatePackageCoordinator_Error_PackageNameContainsTemplates">
        <source>{0} (contains {1} templates)</source>
        <target state="translated">{0} (zawiera szablony {1})</target>
        <note />
      </trans-unit>
      <trans-unit id="TemplatePackageCoordinator_Error_PackageNotFound">
        <source>The template package '{0}' is not found.</source>
        <target state="translated">Nie znaleziono pakietu szablonów „{0}”.</target>
        <note />
      </trans-unit>
      <trans-unit id="TemplatePackageCoordinator_Error_TemplateIncludedToPackages">
        <source>The template '{0}' is included to the packages:</source>
        <target state="translated">Szablon "{0}" jest uwzględniony w pakietach:</target>
        <note />
      </trans-unit>
      <trans-unit id="TemplatePackageCoordinator_Install_ConstraintsNotice">
        <source>The following templates might not work because their constraints are not met:</source>
        <target state="translated">Następujące szablony mogą nie działać, ponieważ ich ograniczenia nie są spełnione:</target>
        <note>The sentence is followed by the list of templates with information on their constraints. Each template and each restriction is given from new line.</note>
      </trans-unit>
      <trans-unit id="TemplatePackageCoordinator_Install_Error_FoundNoPackagesToInstall">
        <source>Found no template packages to install.</source>
        <target state="translated">Nie znaleziono pakietów szablonów do zainstalowania.</target>
        <note />
      </trans-unit>
      <trans-unit id="TemplatePackageCoordinator_Install_Error_SameInstallRequests">
        <source>The command is attempting to install the template package '{0}' twice, check the arguments and retry.</source>
        <target state="translated">Polecenie próbuje zainstalować pakiet szablonów "{0}" dwa razy. Sprawdź argumenty i ponów próbę.</target>
        <note />
      </trans-unit>
      <trans-unit id="TemplatePackageCoordinator_Install_Error_VulnerablePackageTip">
        <source>In order to install this package, run:</source>
        <target state="translated">Aby zainstalować ten pakiet, uruchom następujące polecenie:</target>
        <note />
      </trans-unit>
      <trans-unit id="TemplatePackageCoordinator_Install_Info_OverrideNotice">
        <source>Installing the template package(s) will override the available template package(s).</source>
        <target state="translated">Zainstalowanie pakietów szablonów spowoduje zastąpienie dostępnych pakietów szablonów.</target>
        <note />
      </trans-unit>
      <trans-unit id="TemplatePackageCoordinator_Install_Info_PackageIsAvailable">
        <source>The following template package(s) are already available:</source>
        <target state="translated">Następujące pakiety szablonów są już dostępne:</target>
        <note>Followed by list of packages that are available</note>
      </trans-unit>
      <trans-unit id="TemplatePackageCoordinator_Install_Info_PackagesToBeInstalled">
        <source>The following template packages will be installed:</source>
        <target state="translated">Zostaną zainstalowane następujące pakiety szablonów:</target>
        <note />
      </trans-unit>
      <trans-unit id="TemplatePackageCoordinator_Install_Info_UseForceToOverride">
        <source>To install the template package(s) anyway, apply '{0}' option:</source>
        <target state="translated">Aby zainstalować mimo to pakiety szablonów, zastosuj opcję „{0}”:</target>
        <note>{0} is option to use (--force). Followed by command to use to install the packages.</note>
      </trans-unit>
      <trans-unit id="TemplatePackageCoordinator_Uninstall_Error_GenericError">
        <source>Failed to uninstall {0}, reason: {1}.</source>
        <target state="translated">Nie można odinstalować pakietu {0} — powód: {1}.</target>
        <note />
      </trans-unit>
      <trans-unit id="TemplatePackageCoordinator_Uninstall_Error_ListPackagesHeader">
        <source>To list installed template packages use:</source>
        <target state="translated">Aby wyświetlić listę zainstalowanych pakietów szablonów, użyj:</target>
        <note />
      </trans-unit>
      <trans-unit id="TemplatePackageCoordinator_Uninstall_Error_UninstallCommandHeader">
        <source>To uninstall the template package use:</source>
        <target state="translated">Aby odinstalować pakiet szablonów, użyj:</target>
        <note />
      </trans-unit>
      <trans-unit id="TemplatePackageCoordinator_Uninstall_Info_DetailsHeader">
        <source>Details:</source>
        <target state="translated">Szczegóły:</target>
        <note />
      </trans-unit>
      <trans-unit id="TemplatePackageCoordinator_Uninstall_Info_InstalledItems">
        <source>Currently installed items:</source>
        <target state="translated">Aktualnie zainstalowane elementy:</target>
        <note />
      </trans-unit>
      <trans-unit id="TemplatePackageCoordinator_Uninstall_Info_Success">
        <source>Success: {0} was uninstalled.</source>
        <target state="translated">Sukces: odinstalowano pakiet {0}.</target>
        <note />
      </trans-unit>
      <trans-unit id="TemplatePackageCoordinator_Uninstall_Info_UninstallCommandHint">
        <source>Uninstall Command:</source>
        <target state="translated">Polecenie odinstalowania:</target>
        <note />
      </trans-unit>
      <trans-unit id="TemplatePackageCoordinator_UpdateCheck_Error_VulnerablePackage">
        <source>The package {0} contains vulnerabilities:</source>
        <target state="translated">Pakiet {0} zawiera luki w zabezpieczeniach:</target>
        <note>{0} - template package name.</note>
      </trans-unit>
      <trans-unit id="TemplatePackageCoordinator_Update_Error_GenericError">
        <source>Failed to check update for {0}: {1}.</source>
        <target state="translated">Nie można sprawdzić aktualizacji dla {0}: {1}.</target>
        <note />
      </trans-unit>
      <trans-unit id="TemplatePackageCoordinator_Update_Error_InvalidNuGetFeeds">
        <source>Failed to check update for {0}: no NuGet feeds are configured or they are invalid.</source>
        <target state="translated">Nie można sprawdzić aktualizacji dla {0}: nie skonfigurowano żadnych kanałów informacyjnych NuGet lub są one nieprawidłowe.</target>
        <note />
      </trans-unit>
      <trans-unit id="TemplatePackageCoordinator_Update_Error_PackageNotFound">
        <source>Failed to check update for {0}: the package is not available in configured NuGet feeds.</source>
        <target state="translated">Nie można sprawdzić aktualizacji dla {0}: pakiet nie jest dostępny w skonfigurowanych kanałach informacyjnych NuGet.</target>
        <note />
      </trans-unit>
      <trans-unit id="TemplatePackageCoordinator_Update_Error_PackageNotSupported">
        <source>Failed to check update for {0}: the package is not supported.</source>
        <target state="translated">Nie można sprawdzić aktualizacji dla pakietu {0}: pakiet nie jest obsługiwany.</target>
        <note />
      </trans-unit>
      <trans-unit id="TemplatePackageCoordinator_Update_Error_VulnerablePackage">
        <source>The package {0} was not updated due to detected vulnerabilities:</source>
        <target state="translated">Pakiet {0} nie został zaktualizowany z powodu wykrytych luk w zabezpieczeniach:</target>
        <note>{0} - template package name.</note>
      </trans-unit>
      <trans-unit id="TemplatePackageCoordinator_Update_Error_VulnerablePackageTip">
        <source>In order to update this package, run:</source>
        <target state="translated">Aby zaktualizować ten pakiet, uruchom polecenie:</target>
        <note />
      </trans-unit>
      <trans-unit id="TemplatePackageCoordinator_Update_Info_AllPackagesAreUpToDate">
        <source>All template packages are up-to-date.</source>
        <target state="translated">Wszystkie pakiety szablonów są aktualne.</target>
        <note />
      </trans-unit>
      <trans-unit id="TemplatePackageCoordinator_Update_Info_PackagesToBeUpdated">
        <source>The following template packages will be updated:</source>
        <target state="translated">Zostaną zaktualizowane następujące pakiety szablonów:</target>
        <note />
      </trans-unit>
      <trans-unit id="TemplatePackageCoordinator_Update_Info_UpdateAllCommandHeader">
        <source>To update all the packages use:</source>
        <target state="translated">Aby zaktualizować wszystkie używane pakiety, użyj:</target>
        <note />
      </trans-unit>
      <trans-unit id="TemplatePackageCoordinator_Update_Info_UpdateAvailable">
        <source>An update for template package '{0}' is available.</source>
        <target state="translated">Dostępna jest aktualizacja pakietu szablonów "{0}".</target>
        <note />
      </trans-unit>
      <trans-unit id="TemplatePackageCoordinator_Update_Info_UpdateAvailablePackages">
        <source>An update for template packages is available:</source>
        <target state="translated">Dostępna jest aktualizacja pakietu szablonów:</target>
        <note />
      </trans-unit>
      <trans-unit id="TemplatePackageCoordinator_Update_Info_UpdateSingleCommandHeader">
        <source>To update the package use:</source>
        <target state="translated">Aby zaktualizować zastosowanie pakietu:</target>
        <note />
      </trans-unit>
      <trans-unit id="TemplatePackageCoordinator_Verbose_NuGetCredentialServiceError">
        <source>Failed to initialize NuGet credential service, details: {0}.</source>
        <target state="translated">Nie można zainicjować usługi poświadczeń NuGet — szczegóły: {0}.</target>
        <note />
      </trans-unit>
      <trans-unit id="TemplatePackageCoordinator_VulnerabilitySeverity_Critical">
        <source>Critical</source>
        <target state="translated">Krytyczny</target>
        <note>represents nuget api severity of level 3.</note>
      </trans-unit>
      <trans-unit id="TemplatePackageCoordinator_VulnerabilitySeverity_High">
        <source>High</source>
        <target state="translated">Wysoki</target>
        <note>represents nuget api severity of level 2.</note>
      </trans-unit>
      <trans-unit id="TemplatePackageCoordinator_VulnerabilitySeverity_Low">
        <source>Low</source>
        <target state="translated">Niski</target>
        <note>represents nuget api severity of level 0.</note>
      </trans-unit>
      <trans-unit id="TemplatePackageCoordinator_VulnerabilitySeverity_Moderate">
        <source>Moderate</source>
        <target state="translated">Średni</target>
        <note>represents nuget api severity of level 1.</note>
      </trans-unit>
      <trans-unit id="TemplatePackageCoordinator_lnstall_Error_AlreadyInstalled">
        <source>{0} is already installed.</source>
        <target state="translated">Już zainstalowano: {0}.</target>
        <note />
      </trans-unit>
      <trans-unit id="TemplatePackageCoordinator_lnstall_Error_AlreadyInstalled_Hint">
        <source>To reinstall the same version of the template package, use '{0}' option:</source>
        <target state="translated">Aby ponownie zainstalować tę samą wersję pakietu szablonu, użyj opcji „{0}”:</target>
        <note>{0} - option name (--force). Followed by command example on new line.</note>
      </trans-unit>
      <trans-unit id="TemplatePackageCoordinator_lnstall_Error_DownloadFailed">
        <source>{0} could not be installed, download failed.</source>
        <target state="translated">Nie można zainstalować pakietu {0}, ponieważ pobieranie nie powiodło się.</target>
        <note />
      </trans-unit>
      <trans-unit id="TemplatePackageCoordinator_lnstall_Error_GenericError">
        <source>{0} could not be installed.</source>
        <target state="translated">Nie można zainstalować pakietu {0}.</target>
        <note />
      </trans-unit>
      <trans-unit id="TemplatePackageCoordinator_lnstall_Error_InvalidNuGetFeeds">
        <source>{0} could not be installed, no NuGet feeds are configured or they are invalid.</source>
        <target state="translated">Nie można zainstalować pakietu {0}, ponieważ nie skonfigurowano żadnych kanałów informacyjnych NuGet lub są one nieprawidłowe.</target>
        <note />
      </trans-unit>
      <trans-unit id="TemplatePackageCoordinator_lnstall_Error_InvalidPackage">
        <source>Failed to install {0}, failed to uninstall previous version of the template package.</source>
        <target state="translated">Nie można zainstalować pakietu {0}, ponieważ nie udało się odinstalować poprzedniej wersji pakietu szablonów.</target>
        <note />
      </trans-unit>
      <trans-unit id="TemplatePackageCoordinator_lnstall_Error_PackageNotFound">
        <source>{0} could not be installed, the package does not exist.</source>
        <target state="translated">Nie można zainstalować pakietu {0}, ponieważ pakiet nie istnieje.</target>
        <note />
      </trans-unit>
      <trans-unit id="TemplatePackageCoordinator_lnstall_Error_UninstallFailed">
        <source>Failed to install {0}, the template package is invalid.</source>
        <target state="translated">Nie można zainstalować {0}, ponieważ pakiet szablonów jest nieprawidłowy.</target>
        <note />
      </trans-unit>
      <trans-unit id="TemplatePackageCoordinator_lnstall_Error_UnsupportedRequest">
        <source>{0} is not supported.</source>
        <target state="translated">Metoda {0} nie jest obsługiwana.</target>
        <note />
      </trans-unit>
      <trans-unit id="TemplatePackageCoordinator_lnstall_Info_Success">
        <source>Success: {0} installed the following templates:</source>
        <target state="translated">Sukces: {0} zainstalował następujące szablony:</target>
        <note />
      </trans-unit>
      <trans-unit id="TemplatePackageCoordinator_lnstall_Warning_No_Templates_In_Package">
        <source>No templates were found in the package {0}.</source>
        <target state="translated">Nie znaleziono żadnych szablonów w pakiecie {0}.</target>
        <note />
      </trans-unit>
      <trans-unit id="TemplateResolver_Warning_FailedToReparseTemplate">
        <source>[Warning]: Failed to parse input for template {0}, it will be skipped from further processing.</source>
        <target state="translated">[Ostrzeżenie]: nie można przeanalizować danych wejściowych w przypadku szablonu {0}. Zostanie to pominięte podczas dalszego przetwarzania.</target>
        <note />
      </trans-unit>
      <trans-unit id="Templates">
        <source>Templates</source>
        <target state="translated">Szablony</target>
        <note />
      </trans-unit>
      <trans-unit id="TemplatesFoundMatchingInputParameters">
        <source>These templates matched your input: {0}</source>
        <target state="translated">Te szablony pasowały do danych wejściowych: {0}</target>
        <note />
      </trans-unit>
      <trans-unit id="TemplatesNotValidGivenTheSpecifiedFilter">
        <source>{0} template(s) partially matched, but failed on {1}.</source>
        <target state="translated">Częściowo dopasowano {0} szablony(-ów), ale zakończyły się niepowodzeniem na {1}.</target>
        <note />
      </trans-unit>
      <trans-unit id="ThirdPartyNotices">
        <source>This template contains technologies from parties other than Microsoft, see {0} for details.</source>
        <target state="translated">Ten szablon zawiera technologie pochodzące od innych firm niż Microsoft; zobacz {0}, aby uzyskać szczegółowe informacje.</target>
        <note />
      </trans-unit>
      <trans-unit id="Type">
        <source>Type</source>
        <target state="translated">Typ</target>
        <note />
      </trans-unit>
      <trans-unit id="UnableToSetPermissions">
        <source>Unable to apply permissions {0} to "{1}".</source>
        <target state="translated">Nie można zastosować uprawnień {0} do „{1}”.</target>
        <note />
      </trans-unit>
      <trans-unit id="UnexpectedResult">
        <source>Template generation ended with unexpected result: '{0}'. Details: {1}</source>
        <target state="translated">Generowanie szablonu zakończyło się z nieoczekiwanym wynikiem: „{0}”. Szczegóły: {1}</target>
        <note />
      </trans-unit>
      <trans-unit id="UnknownChangeKind">
        <source>Unknown Change</source>
        <target state="translated">Nieznana zmiana</target>
        <note />
      </trans-unit>
      <trans-unit id="Version">
        <source>Version:</source>
        <target state="translated">Wersja:</target>
        <note />
      </trans-unit>
    </body>
  </file>
</xliff><|MERGE_RESOLUTION|>--- conflicted
+++ resolved
@@ -907,11 +907,7 @@
       </trans-unit>
       <trans-unit id="TemplateCommand_DisplayConstraintResults_Error">
         <source>Failed to instantiate template '{0}', the following constraints are not met:</source>
-<<<<<<< HEAD
-        <target state="new">Failed to instantiate template '{0}', the following constraints are not met:</target>
-=======
         <target state="translated">Nie można zainicjować szablonu „{0}”, ponieważ następujące ograniczenia nie są spełnione:</target>
->>>>>>> 0e9898bb
         <note>{0} - template name (user friendly)</note>
       </trans-unit>
       <trans-unit id="TemplateCommand_DisplayConstraintResults_Hint">

﻿// Licensed to the .NET Foundation under one or more agreements.
// The .NET Foundation licenses this file to you under the MIT license.

using Microsoft.DotNet.Cli.Utils;
using Microsoft.TemplateEngine.Abstractions;
using Microsoft.TemplateEngine.Abstractions.Installer;
using Microsoft.TemplateEngine.Abstractions.TemplatePackage;
using Microsoft.TemplateEngine.Cli.Commands;
using Microsoft.TemplateEngine.Cli.NuGet;
<<<<<<< HEAD
using Microsoft.TemplateEngine.Cli.TabularOutput;
using Microsoft.TemplateEngine.Cli.TemplateSearch;
=======
>>>>>>> 003a147e
using Microsoft.TemplateEngine.Edge;
using Microsoft.TemplateEngine.Edge.Settings;
using Microsoft.TemplateEngine.Utils;
using NuGet.Credentials;
using NuGet.Versioning;
using static Microsoft.TemplateEngine.Cli.NuGet.NugetApiManager;

namespace Microsoft.TemplateEngine.Cli
{
    /// <summary>
    /// The class is responsible for template package manipulation flows: install template packages (-i, --install), check for update (--update-check), apply updates (--update-apply), uninstall template packages (-u, --uninstall).
    /// </summary>
    internal class TemplatePackageCoordinator
    {
        private const string SourceFeedKey = "NuGetSource";

        private readonly IEngineEnvironmentSettings _engineEnvironmentSettings;
        private readonly TemplatePackageManager _templatePackageManager;
        private readonly TemplateConstraintManager _constraintsManager;
        private readonly HostSpecificDataLoader _hostSpecificDataLoader;
        private readonly TemplatePackageDisplay _templatePackageDisplay;

        internal TemplatePackageCoordinator(IEngineEnvironmentSettings environmentSettings, TemplatePackageManager templatePackageManager)
        {
            _engineEnvironmentSettings = environmentSettings ?? throw new ArgumentNullException(nameof(environmentSettings));
            _templatePackageManager = templatePackageManager ?? throw new ArgumentNullException(nameof(templatePackageManager));
            _constraintsManager = new TemplateConstraintManager(_engineEnvironmentSettings);
            _hostSpecificDataLoader = new HostSpecificDataLoader(_engineEnvironmentSettings);
            _templatePackageDisplay = new TemplatePackageDisplay(Reporter.Output, Reporter.Error);
        }

        /// <summary>
        /// Checks if there is an update for the package containing the template to execute.
        /// </summary>
        /// <param name="args">template command arguments.</param>
        /// <param name="cancellationToken"></param>
        /// <returns>Task for checking the update or null when check for update is not possible.</returns>
        internal async Task<CheckUpdateResult?> CheckUpdateForTemplate(TemplateCommandArgs args, CancellationToken cancellationToken = default)
        {
            cancellationToken.ThrowIfCancellationRequested();

            //if update check is disabled - do nothing
            if (args.NoUpdateCheck)
            {
                return null;
            }

            ITemplatePackage templatePackage;
            try
            {
                templatePackage = await _templatePackageManager.GetTemplatePackageAsync(args.Template, cancellationToken).ConfigureAwait(false);
            }
            catch (Exception)
            {
                Reporter.Error.WriteLine(LocalizableStrings.TemplatePackageCoordinator_Error_PackageForTemplateNotFound, args.Template.Identity);
                return null;
            }

            if (!(templatePackage is IManagedTemplatePackage managedTemplatePackage))
            {
                //update is not supported - built-in or optional workload source
                return null;
            }
            InitializeNuGetCredentialService(interactive: false);
            return (await managedTemplatePackage.ManagedProvider.GetLatestVersionsAsync(new[] { managedTemplatePackage }, cancellationToken).ConfigureAwait(false)).Single();
        }

        internal async Task<(string Id, string Version, string Provider)> ValidateBuiltInPackageAvailabilityAsync(
            ITemplateInfo template,
            CancellationToken cancellationToken)
        {
            cancellationToken.ThrowIfCancellationRequested();

            ITemplatePackage templatePackage;
            try
            {
                templatePackage = await _templatePackageManager.GetTemplatePackageAsync(template, cancellationToken).ConfigureAwait(false);
            }
            catch (Exception)
            {
                Reporter.Error.WriteLine(LocalizableStrings.TemplatePackageCoordinator_Error_PackageForTemplateNotFound, template.Identity);
                return default;
            }

            if (!(templatePackage is IManagedTemplatePackage managedTemplatePackage))
            {
                //update is not supported - built-in or optional workload source
                return default;
            }

            IReadOnlyList<ITemplatePackage> templatePackages = await _templatePackageManager.GetTemplatePackagesAsync(force: false, cancellationToken).ConfigureAwait(false);

            IEnumerable<(string Id, string Version, string Provider)> unmanagedTemplatePackages = templatePackages
                .Where(tp => tp is not IManagedTemplatePackage)
                .Select(tp => new
                {
                    Info = NuGetUtils.GetNuGetPackageInfo(_engineEnvironmentSettings, tp.MountPointUri),
                    Package = tp
                })
                .Where(i => i.Info != default)
                .Select(i => (i.Info.Id, i.Info.Version, i.Package.Provider.Factory.DisplayName));

            var matchingTemplatePackage = unmanagedTemplatePackages.FirstOrDefault(package => string.Equals(managedTemplatePackage.Identifier, package.Id, StringComparison.OrdinalIgnoreCase));
            if (matchingTemplatePackage == default)
            {
                return default;
            }

            NuGetVersion? managedPackageVersion;
            NuGetVersion? unmanagedPackageVersion;

            if (NuGetVersion.TryParse(managedTemplatePackage.Version, out managedPackageVersion) && NuGetVersion.TryParse(matchingTemplatePackage.Version, out unmanagedPackageVersion))
            {
                if (unmanagedPackageVersion >= managedPackageVersion)
                {
                    return matchingTemplatePackage;
                }
            }
            return default;
        }

        /// <summary>
        /// Install the template package(s) flow (--install, -i).
        /// </summary>
        internal async Task<NewCommandStatus> EnterInstallFlowAsync(InstallCommandArgs args, CancellationToken cancellationToken)
        {
            _ = args ?? throw new ArgumentNullException(nameof(args));
            _ = args.TemplatePackages ?? throw new ArgumentNullException(nameof(args.TemplatePackages));
            if (!args.TemplatePackages.Any())
            {
                throw new ArgumentException($"{nameof(args.TemplatePackages)} should have at least one item to continue.", nameof(args.TemplatePackages));
            }
            cancellationToken.ThrowIfCancellationRequested();
            InitializeNuGetCredentialService(args.Interactive);

            NewCommandStatus resultStatus = NewCommandStatus.Success;
            TelemetryEventEntry.TrackEvent(TelemetryConstants.InstallEvent, new Dictionary<string, string?> { { TelemetryConstants.ToInstallCount, args.TemplatePackages.Count.ToString() } });

            var details = new Dictionary<string, string>();
            if (args.AdditionalSources?.Count > 0)
            {
                details[InstallerConstants.NuGetSourcesKey] = string.Join(InstallerConstants.NuGetSourcesSeparator.ToString(), args.AdditionalSources);
            }
            if (args.Interactive)
            {
                details[InstallerConstants.InteractiveModeKey] = "true";
            }

            // In future we might want give user ability to pick IManagerSourceProvider by Name or GUID
            var managedSourceProvider = _templatePackageManager.GetBuiltInManagedProvider(InstallationScope.Global);
            List<InstallRequest> installRequests = new List<InstallRequest>();

            foreach (string installArg in args.TemplatePackages)
            {
                string[] splitByColons = installArg.Split(new[] { "::" }, StringSplitOptions.RemoveEmptyEntries);
                string identifier = splitByColons[0];
                string? version = splitByColons.Length > 1 ? splitByColons[1] : null;
                foreach (string expandedIdentifier in InstallRequestPathResolution.ExpandMaskedPath(identifier, _engineEnvironmentSettings))
                {
                    installRequests.Add(new InstallRequest(expandedIdentifier, version, details: details, force: args.Force));
                }
            }

            if (!installRequests.Any())
            {
                Reporter.Error.WriteLine(LocalizableStrings.TemplatePackageCoordinator_Install_Error_FoundNoPackagesToInstall);
                return NewCommandStatus.NotFound;
            }

            //validate if installation requests have unique identifier
            HashSet<string> identifiers = new HashSet<string>();
            foreach (InstallRequest installRequest in installRequests)
            {
                if (identifiers.Add(installRequest.PackageIdentifier))
                {
                    continue;
                }
                Reporter.Error.WriteLine(LocalizableStrings.TemplatePackageCoordinator_Install_Error_SameInstallRequests, installRequest.PackageIdentifier);
                return NewCommandStatus.InstallFailed;
            }

            Reporter.Output.WriteLine(LocalizableStrings.TemplatePackageCoordinator_Install_Info_PackagesToBeInstalled);
            foreach (InstallRequest installRequest in installRequests)
            {
                Reporter.Output.WriteLine(installRequest.DisplayName.Indent());
            }
            Reporter.Output.WriteLine();

            bool validated = await ValidateInstallationRequestsAsync(args, installRequests, cancellationToken).ConfigureAwait(false);
            if (!validated)
            {
                return NewCommandStatus.InstallFailed;
            }

            IReadOnlyList<InstallResult> installResults = await managedSourceProvider.InstallAsync(installRequests, cancellationToken).ConfigureAwait(false);
            foreach (InstallResult result in installResults)
            {
                await _templatePackageDisplay.DisplayInstallResultAsync(
                    result.InstallRequest.DisplayName,
                    result,
                    args.ParseResult,
                    args.Force,
                    _templatePackageManager,
                    _engineEnvironmentSettings,
                    _constraintsManager,
                    cancellationToken).ConfigureAwait(false);
                if (!result.Success)
                {
                    resultStatus = result.Error == InstallerErrorCode.PackageNotFound ? NewCommandStatus.NotFound : NewCommandStatus.InstallFailed;
                }
            }
            return resultStatus;
        }

        /// <summary>
        /// Update the template package(s) flow (--update-check and --update-apply).
        /// </summary>
        internal async Task<NewCommandStatus> EnterUpdateFlowAsync(UpdateCommandArgs commandArgs, CancellationToken cancellationToken)
        {
            _ = commandArgs ?? throw new ArgumentNullException(nameof(commandArgs));
            cancellationToken.ThrowIfCancellationRequested();
            InitializeNuGetCredentialService(commandArgs.Interactive);

            bool applyUpdates = !commandArgs.CheckOnly;
            bool allTemplatesUpToDate = true;
            NewCommandStatus success = NewCommandStatus.Success;
            var managedTemplatePackages = await _templatePackageManager.GetManagedTemplatePackagesAsync(false, cancellationToken).ConfigureAwait(false);

            foreach (var packagesGrouping in managedTemplatePackages.GroupBy(package => package.ManagedProvider))
            {
                var provider = packagesGrouping.Key;
                IReadOnlyList<CheckUpdateResult> checkUpdateResults = await provider.GetLatestVersionsAsync(packagesGrouping, cancellationToken).ConfigureAwait(false);
                _templatePackageDisplay.DisplayUpdateCheckResults(_engineEnvironmentSettings, checkUpdateResults, commandArgs, showUpdates: !applyUpdates);
                if (checkUpdateResults.Any(result => !result.Success))
                {
                    success = NewCommandStatus.InstallFailed;
                }
                allTemplatesUpToDate = checkUpdateResults.All(result => result.Success && result.IsLatestVersion);

                if (applyUpdates)
                {
                    IEnumerable<CheckUpdateResult> updatesToApply = checkUpdateResults.Where(update => update.Success && !update.IsLatestVersion);
                    if (!updatesToApply.Any())
                    {
                        continue;
                    }
                    if (updatesToApply.Any(update => update.TemplatePackage is null || update.LatestVersion is null))
                    {
                        throw new InvalidOperationException($"Unexpected result received from {nameof(provider.GetLatestVersionsAsync)} method: returned result where {nameof(CheckUpdateResult.TemplatePackage)} is null, or {nameof(CheckUpdateResult.LatestVersion)} is null.");
                    }

                    Reporter.Output.WriteLine(LocalizableStrings.TemplatePackageCoordinator_Update_Info_PackagesToBeUpdated);
                    foreach (CheckUpdateResult update in updatesToApply)
                    {
                        Reporter.Output.WriteLine($"{update.TemplatePackage!.Identifier}::{update.LatestVersion}".Indent());
                    }
                    Reporter.Output.WriteLine();

                    IReadOnlyList<UpdateResult> updateResults = await provider.UpdateAsync(updatesToApply.Select(update => new UpdateRequest(update.TemplatePackage!, update.LatestVersion!)), cancellationToken).ConfigureAwait(false);
                    foreach (var updateResult in updateResults)
                    {
                        if (!updateResult.Success)
                        {
                            success = NewCommandStatus.InstallFailed;
                        }

                        await _templatePackageDisplay.DisplayInstallResultAsync(
                           updateResult.UpdateRequest.TemplatePackage.DisplayName,
                           updateResult,
                           commandArgs.ParseResult,
                           // force is not supported by update flow
                           force: false,
                           _templatePackageManager,
                           _engineEnvironmentSettings,
                           _constraintsManager,
                           cancellationToken).ConfigureAwait(false);
                    }
                }
            }

            if (allTemplatesUpToDate)
            {
                Reporter.Output.WriteLine(LocalizableStrings.TemplatePackageCoordinator_Update_Info_AllPackagesAreUpToDate);
            }

            return success;
        }

        /// <summary>
        /// Uninstall the template package(s) flow (--uninstall, -u).
        /// </summary>
        internal async Task<NewCommandStatus> EnterUninstallFlowAsync(UninstallCommandArgs args, CancellationToken cancellationToken)
        {
            _ = args ?? throw new ArgumentNullException(nameof(args));
            cancellationToken.ThrowIfCancellationRequested();

            NewCommandStatus result = NewCommandStatus.Success;
            if (args.TemplatePackages == null || args.TemplatePackages.Count <= 0)
            {
                //display all installed template packages
                await _templatePackageDisplay.DisplayInstalledTemplatePackagesAsync(_templatePackageManager, args, cancellationToken).ConfigureAwait(false);
                return result;
            }

            Dictionary<IManagedTemplatePackageProvider, List<IManagedTemplatePackage>> sourcesToUninstall;
            (result, sourcesToUninstall) = await DetermineSourcesToUninstallAsync(args, cancellationToken).ConfigureAwait(false);

            foreach (KeyValuePair<IManagedTemplatePackageProvider, List<IManagedTemplatePackage>> providerSourcesToUninstall in sourcesToUninstall)
            {
                IReadOnlyList<UninstallResult> uninstallResults = await providerSourcesToUninstall.Key.UninstallAsync(providerSourcesToUninstall.Value, cancellationToken).ConfigureAwait(false);
                foreach (UninstallResult uninstallResult in uninstallResults)
                {
                    if (uninstallResult.Success)
                    {
                        Reporter.Output.WriteLine(LocalizableStrings.TemplatePackageCoordinator_Uninstall_Info_Success, uninstallResult.TemplatePackage.DisplayName);
                    }
                    else
                    {
                        Reporter.Error.WriteLine(LocalizableStrings.TemplatePackageCoordinator_Uninstall_Error_GenericError, uninstallResult.TemplatePackage.DisplayName, uninstallResult.ErrorMessage);
                        result = NewCommandStatus.InstallFailed;
                    }
                }
            }
            //rebuild cache after uninstall to remove deleted templates.
            await _templatePackageManager.RebuildTemplateCacheAsync(cancellationToken).ConfigureAwait(false);
            return result;
        }

        /// <summary>
        /// Searches for template package metadata.
        /// </summary>
        internal async Task<NewCommandStatus> DisplayTemplatePackageMetadata(
            string packageIdentity,
            string? packageVersion,
            NugetApiManager nugetApiManager,
            CancellationToken cancellationToken = default)
        {
            var metadataOutput = new List<string>();
            NugetPackageMetadata? extendedPackageMetadata;
            IEnumerable<ITemplateInfo>? packageTemplates;
            (var localPackage, packageTemplates) = await _templatePackageManager
                .GetManagedTemplatePackageWithTemplatesAsync(packageIdentity, packageVersion, cancellationToken).ConfigureAwait(false);

            // The package was found locally
            if (localPackage != null && packageTemplates != null)
            {
                string? packageSource = string.Empty;
                localPackage?.GetDetails().TryGetValue(SourceFeedKey, out packageSource);
                extendedPackageMetadata = await nugetApiManager.GetPackageMetadataAsync(
                    packageIdentity,
                    packageVersion,
                    packageSource,
                    cancellationToken).ConfigureAwait(false);
            }
            else
            {
                (extendedPackageMetadata, packageTemplates) = await CliTemplateSearchCoordinator.SearchForPackageDetailsAsync(
                    _engineEnvironmentSettings,
                    nugetApiManager,
                    packageIdentity,
                    packageVersion,
                    cancellationToken).ConfigureAwait(false);
            }

            if (extendedPackageMetadata != null && packageTemplates.Any())
            {
                metadataOutput.AddRange(CollectPackageMetadataOutput(packageIdentity, packageTemplates, _engineEnvironmentSettings, extendedPackageMetadata));
                metadataOutput.ForEach(Reporter.Output.WriteLine);

                return NewCommandStatus.Success;
            }

            Reporter.Output.WriteLine(
                LocalizableStrings.Generic_Info_NoMatchingTemplatePackage.Bold().Red(),
                $"{packageIdentity}{(string.IsNullOrWhiteSpace(packageVersion) ? string.Empty : $"::{packageVersion}")}");

            return NewCommandStatus.NotFound;
        }

        private static void InitializeNuGetCredentialService(bool interactive)
        {
            try
            {
                DefaultCredentialServiceUtility.SetupDefaultCredentialService(new CliNuGetLogger(), !interactive);
            }
            catch (Exception ex)
            {
                Reporter.Verbose.WriteLine(LocalizableStrings.TemplatePackageCoordinator_Verbose_NuGetCredentialServiceError, ex.ToString());
            }
        }

        private IList<string> CollectPackageMetadataOutput(
            string packageIdentity,
            IEnumerable<ITemplateInfo> templates,
            IEngineEnvironmentSettings environmentSettings,
            NugetPackageMetadata? templatePackage)
        {
            var list = new List<string> { $"{packageIdentity}".Indent(1) };

            AddIfNotNull(list, SymbolStrings.Command_Details_Description_Property, templatePackage?.Description, 2);
            AddIfNotNull(list, SymbolStrings.Command_Details_Authors_Property, templatePackage?.Authors, 2);
            AddIfNotNull(list, SymbolStrings.Command_Details_Owners_Property, templatePackage?.Owners, 2);
            list.Add($"{SymbolStrings.Command_Details_LicenseMetadata_Property}:".Indent(2));
            AddIfNotNull(list, SymbolStrings.Command_Details_License_Property, templatePackage?.License, 3);
            AddIfNotNull(list, SymbolStrings.Command_Details_License_Expression_Property, templatePackage?.LicenseExpression, 3);
            AddIfNotNull(list, SymbolStrings.Command_Details_License_Url_Property, templatePackage?.LicenseUrl?.ToString(), 3);
            AddIfNotNull(list, SymbolStrings.Command_Details_Repository_Url_Property, templatePackage?.ProjectUrl?.ToString(), 2);

            list.Add($"{SymbolStrings.Command_Details_Templates_Property}:".Indent(2));
            foreach (var template in templates)
            {
                list.Add($"{template.Name}".Indent(3));
                AddIfNotNull(list, SymbolStrings.Command_Details_Short_Names_Property, string.Join(",", template.ShortNameList), 4);
                AddIfNotNull(list, SymbolStrings.Command_Details_Author_Property, TemplateGroupDisplay.GetAuthorsToDisplay(new[] { template }, environmentSettings.Environment), 4);
                AddIfNotNull(list, SymbolStrings.Command_Details_Tags_Property, TemplateGroupDisplay.GetClassificationsToDisplay(new[] { template }, environmentSettings.Environment), 4);
                AddIfNotNull(list, SymbolStrings.Command_Details_Languages_Property, TemplateGroupDisplay.GetLanguagesToDisplay(new[] { template }, null, null, environmentSettings.Environment), 4);
                AddIfNotNull(list, SymbolStrings.Command_Details_Description_Property, template.Description, 4);
            }

            return list;
        }

        private void AddIfNotNull(IList<string> list, string metadataName, string? metadataEntry, int indent = 1)
        {
            if (!string.IsNullOrEmpty(metadataEntry))
            {
                list.Add($"{metadataName}:  {metadataEntry}".Indent(indent));
            }
        }

        private async Task<bool> ValidateInstallationRequestsAsync(InstallCommandArgs args, List<InstallRequest> installRequests, CancellationToken cancellationToken)
        {
            var templatePackages = await _templatePackageManager.GetTemplatePackagesAsync(force: false, cancellationToken).ConfigureAwait(false);
            IReadOnlyList<(string Id, string Version)> unmanagedTemplatePackages = templatePackages
                .Where(tp => tp is not IManagedTemplatePackage)
                .Select(tp => NuGetUtils.GetNuGetPackageInfo(_engineEnvironmentSettings, tp.MountPointUri))
                .Where(i => i != default)
                .ToList();

            HashSet<(InstallRequest Request, (string Id, string Version) PackageInfo)> invalidTemplatePackages = new();

            foreach (var installRequest in installRequests)
            {
                var foundPackage = unmanagedTemplatePackages.FirstOrDefault(package => string.Equals(package.Id, installRequest.PackageIdentifier, StringComparison.OrdinalIgnoreCase));
                if (foundPackage != default)
                {
                    invalidTemplatePackages.Add((installRequest, foundPackage));
                }
            }

            if (invalidTemplatePackages.Any())
            {
                IReporter reporter = args.Force ? Reporter.Output : Reporter.Error;

                reporter.WriteLine(LocalizableStrings.TemplatePackageCoordinator_Install_Info_OverrideNotice);
                reporter.WriteLine(LocalizableStrings.TemplatePackageCoordinator_Install_Info_PackageIsAvailable);
                foreach (var request in invalidTemplatePackages)
                {
                    reporter.WriteLine($"{request.PackageInfo.Id}::{request.PackageInfo.Version}".Indent());
                }
                reporter.WriteLine();

                if (!args.Force)
                {
                    reporter.WriteLine(LocalizableStrings.TemplatePackageCoordinator_Install_Info_UseForceToOverride, SharedOptions.ForceOption.Aliases.First());
                    reporter.WriteCommand(
                        Example
                            .For<InstallCommand>(args.ParseResult)
                            .WithArgument(InstallCommand.NameArgument, installRequests.Select(ir => ir.DisplayName).ToArray())
                            .WithOption(SharedOptions.ForceOption));
                    return false;
                }
            }
            return true;
        }

        private async Task<(NewCommandStatus, Dictionary<IManagedTemplatePackageProvider, List<IManagedTemplatePackage>>)> DetermineSourcesToUninstallAsync(UninstallCommandArgs commandArgs, CancellationToken cancellationToken)
        {
            _ = commandArgs ?? throw new ArgumentNullException(nameof(commandArgs));
            _ = commandArgs.TemplatePackages ?? throw new ArgumentNullException(nameof(commandArgs.TemplatePackages));
            cancellationToken.ThrowIfCancellationRequested();

            NewCommandStatus result = NewCommandStatus.Success;
            IReadOnlyList<IManagedTemplatePackage> templatePackages = await _templatePackageManager.GetManagedTemplatePackagesAsync(false, cancellationToken).ConfigureAwait(false);

            var packagesToUninstall = new Dictionary<IManagedTemplatePackageProvider, List<IManagedTemplatePackage>>();
            List<string> notFoundPackages = new List<string>();
            foreach (var requestedPackageIdentifier in commandArgs.TemplatePackages)
            {
                bool templatePackageIdentified = false;
                // First try to search for installed packages that have identical identifier as requested to be unistalled
                foreach (IManagedTemplatePackage templatePackage in templatePackages)
                {
                    if (templatePackage.Identifier.Equals(requestedPackageIdentifier, StringComparison.OrdinalIgnoreCase))
                    {
                        templatePackageIdentified = true;
                        if (packagesToUninstall.TryGetValue(templatePackage.ManagedProvider, out List<IManagedTemplatePackage>? packages))
                        {
                            packages.Add(templatePackage);
                        }
                        else
                        {
                            packagesToUninstall[templatePackage.ManagedProvider] = new List<IManagedTemplatePackage>() { templatePackage };
                        }
                    }
                }

                if (!templatePackageIdentified)
                {
                    // If not found - try to expand path and search with expanded path for all local packages (folders and nugets)
                    foreach (string expandedIdentifier in InstallRequestPathResolution.ExpandMaskedPath(requestedPackageIdentifier, _engineEnvironmentSettings))
                    {
                        templatePackageIdentified = false;
                        foreach (IManagedTemplatePackage templatePackage in templatePackages.Where(pm => pm.IsLocalPackage))
                        {
                            if (templatePackage.Identifier.Equals(expandedIdentifier, StringComparison.OrdinalIgnoreCase))
                            {
                                templatePackageIdentified = true;
                                if (packagesToUninstall.TryGetValue(templatePackage.ManagedProvider, out List<IManagedTemplatePackage>? packages))
                                {
                                    packages.Add(templatePackage);
                                }
                                else
                                {
                                    packagesToUninstall[templatePackage.ManagedProvider] = new List<IManagedTemplatePackage>() { templatePackage };
                                }
                            }
                        }

                        if (!templatePackageIdentified)
                        {
                            notFoundPackages.Add(expandedIdentifier);
                        }
                    }
                }
            }

            foreach (string notFoundPackage in notFoundPackages)
            {
                result = NewCommandStatus.NotFound;
                Reporter.Error.WriteLine(
                    string.Format(
                        LocalizableStrings.TemplatePackageCoordinator_Error_PackageNotFound,
                        notFoundPackage).Bold().Red());
                if (await IsTemplateShortNameAsync(notFoundPackage, cancellationToken).ConfigureAwait(false))
                {
                    var packages = await GetTemplatePackagesByShortNameAsync(notFoundPackage, cancellationToken).ConfigureAwait(false);
                    var managedPackages = packages.OfType<IManagedTemplatePackage>();
                    if (managedPackages.Any())
                    {
                        Reporter.Error.WriteLine(LocalizableStrings.TemplatePackageCoordinator_Error_TemplateIncludedToPackages, notFoundPackage);
                        foreach (IManagedTemplatePackage managedPackage in managedPackages)
                        {
                            IEnumerable<ITemplateInfo> templates = await _templatePackageManager.GetTemplatesAsync(managedPackage, cancellationToken).ConfigureAwait(false);
                            var templateGroupsCount = templates.GroupBy(x => x.GroupIdentity, x => !string.IsNullOrEmpty(x.GroupIdentity), StringComparer.OrdinalIgnoreCase).Count();
                            Reporter.Error.WriteLine(
                                  string.Format(
                                      LocalizableStrings.TemplatePackageCoordinator_Error_PackageNameContainsTemplates,
                                      managedPackage.DisplayName,
                                      templateGroupsCount).Indent());
                        }
                        Reporter.Error.WriteLine(LocalizableStrings.TemplatePackageCoordinator_Uninstall_Error_UninstallCommandHeader);

                        if (string.IsNullOrWhiteSpace(managedPackages?.First().Identifier))
                        {
                            Reporter.Error.WriteCommand(
                                 Example
                                    .For<NewCommand>(commandArgs.ParseResult)
                                    .WithSubcommand<UninstallCommand>()
                                    .WithArgument(UninstallCommand.NameArgument));
                        }
                        else
                        {
                            Reporter.Error.WriteCommand(
                                 Example
                                    .For<NewCommand>(commandArgs.ParseResult)
                                    .WithSubcommand<UninstallCommand>()
                                    .WithArgument(UninstallCommand.NameArgument, managedPackages.First().Identifier));
                        }

                        //TODO:
                        //Reporter.Error.WriteLine($"To list the templates installed in a package, use dotnet new3 <new option> <package name>.");
                    }
                    else
                    {
                        Reporter.Error.WriteLine(LocalizableStrings.TemplatePackageCoordinator_Uninstall_Error_ListPackagesHeader);
                        Reporter.Error.WriteCommand(
                             Example
                                .For<NewCommand>(commandArgs.ParseResult)
                                .WithSubcommand<UninstallCommand>());
                    }
                }
                else
                {
                    Reporter.Error.WriteLine(LocalizableStrings.TemplatePackageCoordinator_Uninstall_Error_ListPackagesHeader);
                    Reporter.Error.WriteCommand(
                        Example
                           .For<NewCommand>(commandArgs.ParseResult)
                           .WithSubcommand<UninstallCommand>());
                }
                Reporter.Error.WriteLine();
            }

            return (result, packagesToUninstall);
        }

        private async Task<IEnumerable<ITemplatePackage>> GetTemplatePackagesByShortNameAsync(string sourceIdentifier, CancellationToken cancellationToken)
        {
            if (string.IsNullOrWhiteSpace(sourceIdentifier))
            {
                throw new ArgumentException(nameof(sourceIdentifier));
            }
            cancellationToken.ThrowIfCancellationRequested();

            IReadOnlyList<ITemplateInfo> templates = await _templatePackageManager.GetTemplatesAsync(cancellationToken).ConfigureAwait(false);
            var templatesWithMatchedShortName = templates.Where(template =>
            {
                return template.ShortNameList.Contains(sourceIdentifier, StringComparer.OrdinalIgnoreCase);
            });

            var templatePackages = await Task.WhenAll(
                templatesWithMatchedShortName.Select(
                    t => _templatePackageManager.GetTemplatePackageAsync(t, cancellationToken)))
                .ConfigureAwait(false);

            return templatePackages.Distinct();
        }

        private async Task<bool> IsTemplateShortNameAsync(string sourceIdentifier, CancellationToken cancellationToken)
        {
            if (string.IsNullOrWhiteSpace(sourceIdentifier))
            {
                throw new ArgumentException(nameof(sourceIdentifier));
            }
            cancellationToken.ThrowIfCancellationRequested();

            IReadOnlyList<ITemplateInfo> templates = await _templatePackageManager.GetTemplatesAsync(cancellationToken).ConfigureAwait(false);
            return templates.Any(template =>
            {
                return template.ShortNameList.Contains(sourceIdentifier, StringComparer.OrdinalIgnoreCase);
            });
        }
    }
}<|MERGE_RESOLUTION|>--- conflicted
+++ resolved
@@ -7,11 +7,7 @@
 using Microsoft.TemplateEngine.Abstractions.TemplatePackage;
 using Microsoft.TemplateEngine.Cli.Commands;
 using Microsoft.TemplateEngine.Cli.NuGet;
-<<<<<<< HEAD
 using Microsoft.TemplateEngine.Cli.TabularOutput;
-using Microsoft.TemplateEngine.Cli.TemplateSearch;
-=======
->>>>>>> 003a147e
 using Microsoft.TemplateEngine.Edge;
 using Microsoft.TemplateEngine.Edge.Settings;
 using Microsoft.TemplateEngine.Utils;
@@ -34,7 +30,9 @@
         private readonly HostSpecificDataLoader _hostSpecificDataLoader;
         private readonly TemplatePackageDisplay _templatePackageDisplay;
 
-        internal TemplatePackageCoordinator(IEngineEnvironmentSettings environmentSettings, TemplatePackageManager templatePackageManager)
+        internal TemplatePackageCoordinator(
+            IEngineEnvironmentSettings environmentSettings,
+            TemplatePackageManager templatePackageManager)
         {
             _engineEnvironmentSettings = environmentSettings ?? throw new ArgumentNullException(nameof(environmentSettings));
             _templatePackageManager = templatePackageManager ?? throw new ArgumentNullException(nameof(templatePackageManager));
@@ -131,6 +129,44 @@
                 }
             }
             return default;
+        }
+
+        internal void DisplayUpdateCheckResult(CheckUpdateResult versionCheckResult, ICommandArgs args)
+        {
+            _ = versionCheckResult ?? throw new ArgumentNullException(nameof(versionCheckResult));
+
+            if (versionCheckResult.Success)
+            {
+                if (!versionCheckResult.IsLatestVersion)
+                {
+                    string displayString = $"{versionCheckResult.TemplatePackage?.Identifier}::{versionCheckResult.TemplatePackage?.Version}";         // the package::version currently installed
+                    Reporter.Output.WriteLine(LocalizableStrings.TemplatePackageCoordinator_Update_Info_UpdateAvailable, displayString);
+
+                    Reporter.Output.WriteLine(LocalizableStrings.TemplatePackageCoordinator_Update_Info_UpdateSingleCommandHeader);
+                    Reporter.Output.WriteCommand(
+                        Example
+                            .For<NewCommand>(args.ParseResult)
+                            .WithSubcommand<InstallCommand>()
+                            .WithArgument(InstallCommand.NameArgument, $"{versionCheckResult.TemplatePackage?.Identifier}::{versionCheckResult.LatestVersion}"));
+                    Reporter.Output.WriteLine();
+                }
+            }
+            else
+            {
+                HandleUpdateCheckErrors(versionCheckResult, ignoreLocalPackageNotFound: true);
+                Reporter.Error.WriteLine();
+            }
+        }
+
+        internal void DisplayBuiltInPackagesCheckResult(string packageId, string version, string provider, ICommandArgs args)
+        {
+            Reporter.Output.WriteLine(LocalizableStrings.TemplatePackageCoordinator_BuiltInCheck_Info_BuiltInPackageAvailable, $"{packageId}::{version}", provider);
+            Reporter.Output.WriteLine(LocalizableStrings.TemplatePackageCoordinator_BuiltInCheck_Info_UninstallPackage);
+            Reporter.Output.WriteCommand(
+                Example
+                 .For<NewCommand>(args.ParseResult)
+                 .WithSubcommand<UninstallCommand>()
+                 .WithArgument(UninstallCommand.NameArgument, packageId));
         }
 
         /// <summary>
@@ -654,5 +690,279 @@
                 return template.ShortNameList.Contains(sourceIdentifier, StringComparer.OrdinalIgnoreCase);
             });
         }
+
+        private void DisplayUpdateCheckResults(IEnumerable<CheckUpdateResult> versionCheckResults, GlobalArgs args, bool showUpdates = true)
+        {
+            _ = versionCheckResults ?? throw new ArgumentNullException(nameof(versionCheckResults));
+
+            //handle success
+            if (versionCheckResults.Any(result => result.Success && !result.IsLatestVersion) && showUpdates)
+            {
+                Reporter.Output.WriteLine(LocalizableStrings.TemplatePackageCoordinator_Update_Info_UpdateAvailablePackages);
+                IEnumerable<(string Identifier, string? CurrentVersion, string? LatestVersion)> displayableResults = versionCheckResults
+                    .Where(result => result.Success && !result.IsLatestVersion && !string.IsNullOrWhiteSpace(result.LatestVersion))
+                    .Select(result => (result.TemplatePackage.Identifier, result.TemplatePackage.Version, result.LatestVersion));
+
+                var formatter =
+                   TabularOutput.TabularOutput
+                       .For(
+                           new TabularOutputSettings(_engineEnvironmentSettings.Environment),
+                           displayableResults)
+                       .DefineColumn(r => r.Identifier, out object? packageColumn, LocalizableStrings.ColumnNamePackage, showAlways: true)
+                       .DefineColumn(r => r.CurrentVersion ?? string.Empty, LocalizableStrings.ColumnNameCurrentVersion, showAlways: true)
+                       .DefineColumn(r => r.LatestVersion ?? string.Empty, LocalizableStrings.ColumnNameLatestVersion, showAlways: true)
+                       .OrderBy(packageColumn, StringComparer.CurrentCultureIgnoreCase);
+                Reporter.Output.WriteLine(formatter.Layout());
+                Reporter.Output.WriteLine();
+
+                Reporter.Output.WriteLine(LocalizableStrings.TemplatePackageCoordinator_Update_Info_UpdateSingleCommandHeader);
+                Reporter.Output.WriteCommand(
+                    Example
+                        .For<NewCommand>(args.ParseResult)
+                        .WithSubcommand<InstallCommand>()
+                        .WithArgument(InstallCommand.NameArgument, $"<package>::<version>"));
+                Reporter.Output.WriteCommand(
+                      Example
+                          .For<NewCommand>(args.ParseResult)
+                          .WithSubcommand<InstallCommand>()
+                          .WithArgument(InstallCommand.NameArgument, $"{displayableResults.First().Identifier}::{displayableResults.First().LatestVersion}"));
+                Reporter.Output.WriteLine();
+                Reporter.Output.WriteLine(LocalizableStrings.TemplatePackageCoordinator_Update_Info_UpdateAllCommandHeader);
+                Reporter.Output.WriteCommand(
+                 Example
+                     .For<NewCommand>(args.ParseResult)
+                     .WithSubcommand<UpdateCommand>());
+                Reporter.Output.WriteLine();
+            }
+
+            //handle errors
+            if (versionCheckResults.Any(result => !result.Success))
+            {
+                foreach (CheckUpdateResult result in versionCheckResults.Where(result => !result.Success))
+                {
+                    // explicit check of updates requested - so we do not want to ignore errors for
+                    //  local only packages
+                    HandleUpdateCheckErrors(result, ignoreLocalPackageNotFound: false);
+                }
+                Reporter.Error.WriteLine();
+            }
+        }
+
+        private async Task DisplayInstalledTemplatePackagesAsync(GlobalArgs args, CancellationToken cancellationToken)
+        {
+            _ = args ?? throw new ArgumentNullException(nameof(args));
+            cancellationToken.ThrowIfCancellationRequested();
+
+            IEnumerable<IManagedTemplatePackage> managedTemplatePackages = await _templatePackageManager.GetManagedTemplatePackagesAsync(false, cancellationToken).ConfigureAwait(false);
+
+            Reporter.Output.WriteLine(LocalizableStrings.TemplatePackageCoordinator_Uninstall_Info_InstalledItems);
+
+            if (!managedTemplatePackages.Any())
+            {
+                Reporter.Output.WriteLine(LocalizableStrings.NoItems);
+                return;
+            }
+
+            foreach (IManagedTemplatePackage managedSource in managedTemplatePackages)
+            {
+                Reporter.Output.WriteLine($"{managedSource.Identifier}".Indent());
+                if (!string.IsNullOrWhiteSpace(managedSource.Version))
+                {
+                    Reporter.Output.WriteLine($"{LocalizableStrings.Version} {managedSource.Version}".Indent(level: 2));
+                }
+
+                IReadOnlyDictionary<string, string> displayDetails = managedSource.GetDetails();
+                if (displayDetails?.Any() ?? false)
+                {
+                    Reporter.Output.WriteLine(LocalizableStrings.TemplatePackageCoordinator_Uninstall_Info_DetailsHeader.Indent(level: 2));
+                    foreach (KeyValuePair<string, string> detail in displayDetails)
+                    {
+                        Reporter.Output.WriteLine($"{detail.Key}: {GetFormattedValue(detail.Value)}".Indent(level: 3));
+                    }
+                }
+
+                IEnumerable<ITemplateInfo> templates = await _templatePackageManager.GetTemplatesAsync(managedSource, cancellationToken).ConfigureAwait(false);
+                if (templates.Any())
+                {
+                    Reporter.Output.WriteLine($"{LocalizableStrings.Templates}:".Indent(level: 2));
+                    foreach (ITemplateInfo info in templates)
+                    {
+                        Reporter.Output.WriteLine(info.GetDisplayName().Indent(level: 3));
+                    }
+                }
+
+                // uninstall command:
+                Reporter.Output.WriteLine($"{LocalizableStrings.TemplatePackageCoordinator_Uninstall_Info_UninstallCommandHint}".Indent(level: 2));
+                Reporter.Output.WriteCommand(
+                    Example
+                        .For<NewCommand>(args.ParseResult)
+                        .WithSubcommand<UninstallCommand>()
+                        .WithArgument(UninstallCommand.NameArgument, managedSource.Identifier),
+                    indentLevel: 2);
+
+                Reporter.Output.WriteLine();
+            }
+        }
+
+        private string GetFormattedValue(string rawValue)
+        {
+            if (bool.TryParse(rawValue, out bool value))
+            {
+                return value ? "✔" : "✘";
+            }
+
+            return rawValue;
+        }
+
+        private async Task DisplayInstallResultAsync(string packageToInstall, InstallerOperationResult result, ParseResult parseResult, CancellationToken cancellationToken)
+        {
+            if (string.IsNullOrWhiteSpace(packageToInstall))
+            {
+                throw new ArgumentException(nameof(packageToInstall));
+            }
+            _ = result ?? throw new ArgumentNullException(nameof(result));
+            cancellationToken.ThrowIfCancellationRequested();
+
+            if (result.Success)
+            {
+                if (result.TemplatePackage is null)
+                {
+                    throw new ArgumentException($"{nameof(result.TemplatePackage)} cannot be null when {nameof(result.Success)} is 'true'", nameof(result));
+                }
+                IEnumerable<ITemplateInfo> templates = await _templatePackageManager.GetTemplatesAsync(result.TemplatePackage, cancellationToken).ConfigureAwait(false);
+                if (templates.Any())
+                {
+                    Reporter.Output.WriteLine(LocalizableStrings.TemplatePackageCoordinator_lnstall_Info_Success, result.TemplatePackage.DisplayName);
+                    TemplateGroupDisplay.DisplayTemplateList(
+                        _engineEnvironmentSettings,
+                        templates,
+                        new TabularOutputSettings(_engineEnvironmentSettings.Environment),
+                        reporter: Reporter.Output);
+                    await EvaluateAndDisplayConstraintsAsync(templates, cancellationToken).ConfigureAwait(false);
+                }
+                else
+                {
+                    Reporter.Output.WriteLine(LocalizableStrings.TemplatePackageCoordinator_lnstall_Warning_No_Templates_In_Package, result.TemplatePackage.DisplayName);
+                }
+            }
+            else
+            {
+                switch (result.Error)
+                {
+                    case InstallerErrorCode.InvalidSource:
+                        Reporter.Error.WriteLine(
+                            string.Format(
+                                LocalizableStrings.TemplatePackageCoordinator_lnstall_Error_InvalidNuGetFeeds,
+                                packageToInstall,
+                                result.ErrorMessage).Bold().Red());
+                        break;
+                    case InstallerErrorCode.PackageNotFound:
+                        Reporter.Error.WriteLine(
+                            string.Format(
+                                LocalizableStrings.TemplatePackageCoordinator_lnstall_Error_PackageNotFound,
+                                packageToInstall).Bold().Red());
+                        break;
+                    case InstallerErrorCode.DownloadFailed:
+                        Reporter.Error.WriteLine(
+                            string.Format(
+                                LocalizableStrings.TemplatePackageCoordinator_lnstall_Error_DownloadFailed,
+                                packageToInstall).Bold().Red());
+                        break;
+                    case InstallerErrorCode.UnsupportedRequest:
+                        Reporter.Error.WriteLine(
+                            string.Format(
+                                LocalizableStrings.TemplatePackageCoordinator_lnstall_Error_UnsupportedRequest,
+                                packageToInstall).Bold().Red());
+                        break;
+                    case InstallerErrorCode.AlreadyInstalled:
+                        Reporter.Error.WriteLine(
+                              string.Format(
+                                  LocalizableStrings.TemplatePackageCoordinator_lnstall_Error_AlreadyInstalled,
+                                  packageToInstall).Bold().Red());
+                        Reporter.Error.WriteLine(LocalizableStrings.TemplatePackageCoordinator_lnstall_Error_AlreadyInstalled_Hint, InstallCommand.ForceOption.Aliases.First());
+                        Reporter.Error.WriteCommand(Example.For<InstallCommand>(parseResult).WithArgument(BaseInstallCommand.NameArgument, packageToInstall).WithOption(BaseInstallCommand.ForceOption));
+
+                        break;
+                    case InstallerErrorCode.UpdateUninstallFailed:
+                        Reporter.Error.WriteLine(
+                              string.Format(
+                                  LocalizableStrings.TemplatePackageCoordinator_lnstall_Error_UninstallFailed,
+                                  packageToInstall).Bold().Red());
+                        break;
+                    case InstallerErrorCode.InvalidPackage:
+                        Reporter.Error.WriteLine(
+                              string.Format(
+                                  LocalizableStrings.TemplatePackageCoordinator_lnstall_Error_InvalidPackage,
+                                  packageToInstall).Bold().Red());
+                        break;
+                    case InstallerErrorCode.GenericError:
+                    default:
+                        Reporter.Error.WriteLine(
+                            string.Format(
+                                LocalizableStrings.TemplatePackageCoordinator_lnstall_Error_GenericError,
+                                packageToInstall).Bold().Red());
+                        break;
+                }
+            }
+        }
+
+        private async Task EvaluateAndDisplayConstraintsAsync(IEnumerable<ITemplateInfo> templates, CancellationToken cancellationToken)
+        {
+            var evaluationResult = await _constraintsManager.EvaluateConstraintsAsync(templates, cancellationToken).ConfigureAwait(false);
+
+            var restrictedTemplates = evaluationResult.Where(r => r.Result.Any(cr => cr.EvaluationStatus != TemplateConstraintResult.Status.Allowed));
+            if (!restrictedTemplates.Any())
+            {
+                return;
+            }
+
+            Reporter.Output.WriteLine(LocalizableStrings.TemplatePackageCoordinator_Install_ConstraintsNotice);
+
+            foreach (var template in restrictedTemplates)
+            {
+                bool showIdentity = !string.IsNullOrWhiteSpace(template.Template.GroupIdentity) && templates.Count(t => t.GroupIdentity == template.Template.GroupIdentity) > 1;
+                Reporter.Output.WriteLine(template.Template.GetDisplayName(showIdentity: showIdentity));
+                foreach (var constraintResult in template.Result.Where(r => r.EvaluationStatus != TemplateConstraintResult.Status.Allowed))
+                {
+                    Reporter.Output.WriteLine(constraintResult.ToDisplayString().Indent(1));
+                }
+            }
+        }
+
+        private void HandleUpdateCheckErrors(CheckUpdateResult result, bool ignoreLocalPackageNotFound)
+        {
+            switch (result.Error)
+            {
+                case InstallerErrorCode.InvalidSource:
+                    Reporter.Error.WriteLine(
+                        string.Format(
+                            LocalizableStrings.TemplatePackageCoordinator_Update_Error_InvalidNuGetFeeds,
+                            result.TemplatePackage.DisplayName).Bold().Red());
+                    break;
+                case InstallerErrorCode.PackageNotFound:
+                    if (!ignoreLocalPackageNotFound || !result.TemplatePackage.IsLocalPackage)
+                    {
+                        Reporter.Error.WriteLine(
+                            string.Format(
+                                LocalizableStrings.TemplatePackageCoordinator_Update_Error_PackageNotFound,
+                                result.TemplatePackage.DisplayName).Bold().Red());
+                    }
+                    break;
+                case InstallerErrorCode.UnsupportedRequest:
+                    Reporter.Error.WriteLine(
+                        string.Format(
+                            LocalizableStrings.TemplatePackageCoordinator_Update_Error_PackageNotSupported,
+                            result.TemplatePackage.DisplayName).Bold().Red());
+                    break;
+                case InstallerErrorCode.GenericError:
+                default:
+                    Reporter.Error.WriteLine(
+                        string.Format(
+                            LocalizableStrings.TemplatePackageCoordinator_Update_Error_GenericError,
+                            result.TemplatePackage.DisplayName,
+                            result.ErrorMessage).Bold().Red());
+                    break;
+            }
+        }
     }
 }
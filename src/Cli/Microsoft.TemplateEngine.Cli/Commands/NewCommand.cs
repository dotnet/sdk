// Licensed to the .NET Foundation under one or more agreements.
// The .NET Foundation licenses this file to you under the MIT license.

using System.CommandLine;
using System.CommandLine.Completions;
using Microsoft.TemplateEngine.Abstractions;
using Microsoft.TemplateEngine.Edge.Settings;

namespace Microsoft.TemplateEngine.Cli.Commands
{
    internal partial class NewCommand : BaseCommand<NewCommandArgs>, ICustomHelp
    {
        internal NewCommand(
            string commandName,
            Func<ParseResult, ITemplateEngineHost> hostBuilder)
            : base(hostBuilder, commandName, SymbolStrings.Command_New_Description)
        {
            this.TreatUnmatchedTokensAsErrors = true;

            //it is important that legacy commands are built before non-legacy, as non legacy commands are building validators that rely on legacy stuff
            BuildLegacySymbols(hostBuilder);

            this.Add(new InstantiateCommand(this, hostBuilder));
            this.Add(new InstallCommand(this, hostBuilder));
            this.Add(new UninstallCommand(this, hostBuilder));
            this.Add(new UpdateCommand(this, hostBuilder));
            this.Add(new SearchCommand(this, hostBuilder));
            this.Add(new ListCommand(this, hostBuilder));
            this.Add(new AliasCommand(hostBuilder));
<<<<<<< HEAD
=======
            this.Add(new DetailsCommand(hostBuilder));
>>>>>>> 13587224

            this.Options.Add(DebugCustomSettingsLocationOption);
            this.Options.Add(DebugVirtualizeSettingsOption);
            this.Options.Add(DebugAttachOption);
            this.Options.Add(DebugReinitOption);
            this.Options.Add(DebugRebuildCacheOption);
            this.Options.Add(DebugShowConfigOption);

            this.Options.Add(SharedOptions.OutputOption);
            this.Options.Add(SharedOptions.NameOption);
            this.Options.Add(SharedOptions.DryRunOption);
            this.Options.Add(SharedOptions.ForceOption);
            this.Options.Add(SharedOptions.NoUpdateCheckOption);
            this.Options.Add(SharedOptions.ProjectPathOption);
        }

        internal static CliOption<string?> DebugCustomSettingsLocationOption { get; } = new("--debug:custom-hive")
        {
            Description = SymbolStrings.Option_Debug_CustomSettings,
            Hidden = true,
            Recursive = true
        };

        internal static CliOption<bool> DebugVirtualizeSettingsOption { get; } = new("--debug:ephemeral-hive", "--debug:virtual-hive")
        {
            Description = SymbolStrings.Option_Debug_VirtualSettings,
            Hidden = true,
            Recursive = true
        };

        internal static CliOption<bool> DebugAttachOption { get; } = new("--debug:attach")
        {
            Description = SymbolStrings.Option_Debug_Attach,
            Hidden = true,
            Recursive = true
        };

        internal static CliOption<bool> DebugReinitOption { get; } = new("--debug:reinit")
        {
            Description = SymbolStrings.Option_Debug_Reinit,
            Hidden = true,
            Recursive = true
        };

        internal static CliOption<bool> DebugRebuildCacheOption { get; } = new("--debug:rebuild-cache", "--debug:rebuildcache")
        {
            Description = SymbolStrings.Option_Debug_RebuildCache,
            Hidden = true,
            Recursive = true
        };

        internal static CliOption<bool> DebugShowConfigOption { get; } = new("--debug:show-config", "--debug:showconfig")
        {
            Description = SymbolStrings.Option_Debug_ShowConfig,
            Hidden = true,
            Recursive = true
        };

        internal static CliArgument<string> ShortNameArgument { get; } = new("template-short-name")
        {
            Description = SymbolStrings.Command_Instantiate_Argument_ShortName,
            Arity = new ArgumentArity(0, 1),
            Hidden = true
        };

<<<<<<< HEAD
        // This is only used to let the help generation know there is a name argument.
        // It doesn't contribute to parsing the arguments because the arity is set to 0.
        // InstantiateCommand reparses the arguments in the context of TemplateCommand to properly parse the name.
        internal static CliArgument<string> NameArgument { get; } = new CliArgument<string>("name")
        {
            Description = SymbolStrings.TemplateCommand_Option_Name,
            Arity = new ArgumentArity(0, 0),
            Hidden = true
        };

=======
>>>>>>> 13587224
        internal static CliArgument<string[]> RemainingArguments { get; } = new("template-args")
        {
            Description = SymbolStrings.Command_Instantiate_Argument_TemplateOptions,
            Arity = new ArgumentArity(0, 999),
            Hidden = true
        };

        internal IReadOnlyList<CliOption> PassByOptions { get; } = new CliOption[]
        {
            SharedOptions.ForceOption,
            SharedOptions.NameOption,
            SharedOptions.DryRunOption,
            SharedOptions.NoUpdateCheckOption
        };

        protected internal override IEnumerable<CompletionItem> GetCompletions(CompletionContext context, IEngineEnvironmentSettings environmentSettings, TemplatePackageManager templatePackageManager)
        {
            if (context is not TextCompletionContext textCompletionContext)
            {
                foreach (CompletionItem completion in base.GetCompletions(context, environmentSettings, templatePackageManager))
                {
                    yield return completion;
                }
                yield break;
            }

            InstantiateCommandArgs instantiateCommandArgs = InstantiateCommandArgs.FromNewCommandArgs(ParseContext(context.ParseResult));
            HostSpecificDataLoader? hostSpecificDataLoader = new(environmentSettings);

            //TODO: consider new API to get templates only from cache (non async)
            IReadOnlyList<ITemplateInfo> templates =
                Task.Run(async () => await templatePackageManager.GetTemplatesAsync(default).ConfigureAwait(false)).GetAwaiter().GetResult();

            IEnumerable<TemplateGroup> templateGroups = TemplateGroup.FromTemplateList(CliTemplateInfo.FromTemplateInfo(templates, hostSpecificDataLoader));

            if (templateGroups.Any(template => template.ShortNames.Contains(instantiateCommandArgs.ShortName)))
            {
                foreach (CompletionItem completion in InstantiateCommand.GetTemplateCompletions(instantiateCommandArgs, templateGroups, environmentSettings, templatePackageManager, textCompletionContext))
                {
                    yield return completion;
                }
                yield break;
            }

            foreach (CompletionItem completion in InstantiateCommand.GetTemplateNameCompletions(instantiateCommandArgs.ShortName, templateGroups, environmentSettings))
            {
                yield return completion;
            }
            foreach (CompletionItem completion in base.GetCompletions(context, environmentSettings, templatePackageManager))
            {
                yield return completion;
            }
        }

        protected override Task<NewCommandStatus> ExecuteAsync(
            NewCommandArgs args,
            IEngineEnvironmentSettings environmentSettings,
            TemplatePackageManager templatePackageManager,
            ParseResult parseResult,
            CancellationToken cancellationToken)
        {
            return InstantiateCommand.ExecuteAsync(args, environmentSettings, templatePackageManager, parseResult, cancellationToken);
        }

        protected override NewCommandArgs ParseContext(ParseResult parseResult) => new(this, parseResult);
    }
}
<|MERGE_RESOLUTION|>--- conflicted
+++ resolved
@@ -27,10 +27,7 @@
             this.Add(new SearchCommand(this, hostBuilder));
             this.Add(new ListCommand(this, hostBuilder));
             this.Add(new AliasCommand(hostBuilder));
-<<<<<<< HEAD
-=======
             this.Add(new DetailsCommand(hostBuilder));
->>>>>>> 13587224
 
             this.Options.Add(DebugCustomSettingsLocationOption);
             this.Options.Add(DebugVirtualizeSettingsOption);
@@ -96,7 +93,6 @@
             Hidden = true
         };
 
-<<<<<<< HEAD
         // This is only used to let the help generation know there is a name argument.
         // It doesn't contribute to parsing the arguments because the arity is set to 0.
         // InstantiateCommand reparses the arguments in the context of TemplateCommand to properly parse the name.
@@ -107,8 +103,6 @@
             Hidden = true
         };
 
-=======
->>>>>>> 13587224
         internal static CliArgument<string[]> RemainingArguments { get; } = new("template-args")
         {
             Description = SymbolStrings.Command_Instantiate_Argument_TemplateOptions,

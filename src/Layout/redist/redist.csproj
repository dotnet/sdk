--- conflicted
+++ resolved
@@ -71,20 +71,19 @@
       <Analyzer Remove="@(Analyzer)"/>
     </ItemGroup>
   </Target>
-<<<<<<< HEAD
 
-    <Target Name="RemoveMSBuildRef" AfterTargets="ResolvePackageAssets">
-      <!-- MSBuild.dll is now in the ref folder of the Microsoft.Build.Runtime NuGet package.
-             This counter-intuitively was stopping it from being written to the deps.json file.
-             (This may have been because there wasn't a corresponding implementation in the lib
-             folder).
-             
-             This target works around that by removing the item that is generated from the
-             ref assembly in the NuGet package. -->
-      <ItemGroup>
-        <ResolvedCompileFileDefinitions Remove="@(ResolvedCompileFileDefinitions)" Condition="'%(FileName)' == 'MSBuild'" />
-      </ItemGroup>
-    </Target>
+  <Target Name="RemoveMSBuildRef" AfterTargets="ResolvePackageAssets">
+    <!-- MSBuild.dll is now in the ref folder of the Microsoft.Build.Runtime NuGet package.
+           This counter-intuitively was stopping it from being written to the deps.json file.
+           (This may have been because there wasn't a corresponding implementation in the lib
+           folder).
+
+           This target works around that by removing the item that is generated from the
+           ref assembly in the NuGet package. -->
+    <ItemGroup>
+      <ResolvedCompileFileDefinitions Remove="@(ResolvedCompileFileDefinitions)" Condition="'%(FileName)' == 'MSBuild'" />
+    </ItemGroup>
+  </Target>
 
   <Target Name="_ResolvePublishFSharpNuGetPackages"
        AfterTargets="CoreCompile">
@@ -98,6 +97,4 @@
         <ItemsToPushToBlobFeed Include="$(PkgMicrosoft_FSharp_Compiler)\contentFiles\$(FSharpCorePath)\FSharp.Compiler.Service.*.nupkg" />
     </ItemGroup>
  </Target>
-=======
->>>>>>> 11809d68
 </Project>
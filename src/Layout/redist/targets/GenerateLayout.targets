<Project>

<<<<<<< HEAD
=======
  <Target Name="PublishPortableRuntimeIdentifierGraph"
          BeforeTargets="Build">

      <ItemGroup Condition="'$(DotNetBuildSourceOnly)' == 'true' AND '$(TargetRid)' != '' AND '$(PortableRid)' != '' AND '$(TargetRid)' != '$(PortableRid)'">
        <AdditionalRuntimeIdentifier Include="$(TargetRid)" Imports="$(PortableRid)" />
      </ItemGroup>

      <UpdatePortableRuntimeIdentifierGraph
        InputFile="PortableRuntimeIdentifierGraph.json"
        OutputFile="$(OutputPath)/PortableRuntimeIdentifierGraph.json"
        AdditionalRuntimeIdentifiers="@(AdditionalRuntimeIdentifier)"
        />

  </Target>

>>>>>>> cc53b1bd
  <Target Name="PublishVersionFile"
          BeforeTargets="Build">

    <WriteLinesToFile File="$(OutputPath)/.toolsetversion"
                      Lines="$(GitCommitHash);$(Version);$(Rid)"
                      Overwrite="true" />

    <!-- The .version file in the final product will be the .NET Core SDK version.  But
         for the layout we produce here, use the toolset information, so that we don't
         just always use the stage 0 version. -->
    <WriteLinesToFile File="$(OutputPath)/.version"
                      Lines="$(GitCommitHash);$(Version);$(Rid)"
                      Overwrite="true" />

	<!-- Development env and CI loads DotnetFiles type from the following location
	      The resolution of the product version (https://github.com/dotnet/sdk/blob/main/src/Cli/Microsoft.DotNet.Cli.Utils/DotnetFiles.cs#L21)
		  then need the version file there as well. -->
    <Copy SourceFiles="$(OutputPath)/.version" DestinationFiles="$(BaseOutputPath)$(Configuration)/.version" SkipUnchangedFiles="true" />


  </Target>

  <Target Name="PublishRoslyn"
          BeforeTargets="Build">
    <PropertyGroup>
      <RoslynDirectory>$(OutputPath)/Roslyn</RoslynDirectory>
    </PropertyGroup>
    <ItemGroup>
      <RoslynBits Include="$(NuGetPackageRoot)/microsoft.net.compilers.toolset/$(MicrosoftNetCompilersToolsetPackageVersion)/tasks/netcore/**/*" />
    </ItemGroup>
    <Error Condition="'@(RoslynBits)' == ''" Text="Something moved around in Roslyn package, adjust code here accordingly. TFM change?" />
    <Copy SourceFiles="@(RoslynBits)" DestinationFiles="@(RoslynBits->'$(RoslynDirectory)/%(RecursiveDir)%(Filename)%(Extension)')" />
    <ItemGroup>
      <RoslynFrameworkAssemblies Include="$(RoslynDirectory)/System.*.dll;$(RoslynDirectory)/runtimes/**/System.*.dll" Exclude="$(RoslynDirectory)/runtimes/**/System.IO.Pipes.AccessControl.dll"/>
    </ItemGroup>
    <Delete Files="@(RoslynFrameworkAssemblies)" />
  </Target>

  <Target Name="PublishNETAnalyzers"
          BeforeTargets="Build;PublishNetSdk">
     <PropertyGroup>
      <AnalyzerAssembliesDirectory>$(ArtifactsBinDir)$(Configuration)\Sdks\Microsoft.NET.Sdk\analyzers</AnalyzerAssembliesDirectory>
      <AnalyzerTargetsDirectory>$(AnalyzerAssembliesDirectory)\build</AnalyzerTargetsDirectory>
      <AnalyzerConfigDirectory>$(AnalyzerTargetsDirectory)\config</AnalyzerConfigDirectory>
      <CodeStyleAssembliesCSharpDirectory>$(ArtifactsBinDir)$(Configuration)\Sdks\Microsoft.NET.Sdk\codestyle\cs</CodeStyleAssembliesCSharpDirectory>
      <CodeStyleAssembliesVisualBasicDirectory>$(ArtifactsBinDir)$(Configuration)\Sdks\Microsoft.NET.Sdk\codestyle\vb</CodeStyleAssembliesVisualBasicDirectory>
      <CodeStyleCSharpTargetsDirectory>$(CodeStyleAssembliesCSharpDirectory)\build</CodeStyleCSharpTargetsDirectory>
      <CodeStyleVisualBasicTargetsDirectory>$(CodeStyleAssembliesVisualBasicDirectory)\build</CodeStyleVisualBasicTargetsDirectory>
      <CodeStyleCSharpConfigDirectory>$(CodeStyleCSharpTargetsDirectory)\config</CodeStyleCSharpConfigDirectory>
      <CodeStyleVisualBasicConfigDirectory>$(CodeStyleVisualBasicTargetsDirectory)\config</CodeStyleVisualBasicConfigDirectory>
    </PropertyGroup>
    <ItemGroup>
      <AnalyzerAssemblies Include="$(PkgMicrosoft_CodeAnalysis_NetAnalyzers)/analyzers/dotnet/cs/**/*.dll" />
      <AnalyzerAssemblies Include="$(PkgMicrosoft_CodeAnalysis_NetAnalyzers)/analyzers/dotnet/vb/Microsoft.CodeAnalysis.VisualBasic.NetAnalyzers.dll" />
      <AnalyzerTargets Include="$(PkgMicrosoft_CodeAnalysis_NetAnalyzers)/buildTransitive/Microsoft.CodeAnalysis.NetAnalyzers.props" />
      <AnalyzerTargets Include="$(PkgMicrosoft_CodeAnalysis_NetAnalyzers)/buildTransitive/Microsoft.CodeAnalysis.NetAnalyzers.targets" />
      <AnalyzerConfig Include="$(PkgMicrosoft_CodeAnalysis_NetAnalyzers)/buildTransitive/config/**/*" />

      <CodeStyleCSharpAssemblies Include="$(PkgMicrosoft_CodeAnalysis_CSharp_CodeStyle)/analyzers/dotnet/cs/**/*.dll" />
      <CodeStyleVisualBasicAssemblies Include="$(PkgMicrosoft_CodeAnalysis_VisualBasic_CodeStyle)/analyzers/dotnet/vb/**/*.dll" />
      <!-- The props files from these packages explicitly say they should never be included in the SDK -->
      <CodeStyleCSharpTargets Include="$(PkgMicrosoft_CodeAnalysis_CSharp_CodeStyle)/build/Microsoft.CodeAnalysis.CSharp.CodeStyle.targets" />
      <CodeStyleVisualBasicTargets Include="$(PkgMicrosoft_CodeAnalysis_VisualBasic_CodeStyle)/build/Microsoft.CodeAnalysis.VisualBasic.CodeStyle.targets" />
      <!-- The files in the build/config folder are identical across packages -->
      <CodeStyleCSharpConfig Include="$(PkgMicrosoft_CodeAnalysis_CSharp_CodeStyle)/build/config/**/*" />
      <CodeStyleVisualBasicConfig Include="$(PkgMicrosoft_CodeAnalysis_VisualBasic_CodeStyle)/build/config/**/*" />
    </ItemGroup>
    <Error Condition="'@(AnalyzerAssemblies)' == ''" Text="Something moved around in Analyzer package, adjust code here accordingly. TFM change?" />
    <Error Condition="'@(AnalyzerTargets)' == ''" Text="Something moved around in Analyzer package, adjust code here accordingly. TFM change?" />
    <Error Condition="'@(AnalyzerConfig)' == ''" Text="Something moved around in Analyzer package, adjust code here accordingly. TFM change?" />
    <Error Condition="'@(CodeStyleCSharpAssemblies)' == ''" Text="Something moved around in the C# Code style package, could not find assembles. Adjust code here accordingly. TFM change?" />
    <Error Condition="'@(CodeStyleVisualBasicAssemblies)' == ''" Text="Something moved around in the VB Code style package, could not find assembles. Adjust code here accordingly. TFM change?" />
    <Error Condition="'@(CodeStyleCSharpTargets)' == ''" Text="Something moved around in Code style packeges, could not find targets/props. Adjust code here accordingly. TFM change?" />
    <Error Condition="'@(CodeStyleVisualBasicTargets)' == ''" Text="Something moved around in Code style packeges, could not find targets/props. Adjust code here accordingly. TFM change?" />
    <Error Condition="'@(CodeStyleCSharpConfig)' == ''" Text="Something moved around in Code style packeges, could not find globalconfig files. Adjust code here accordingly. TFM change?" />
    <Error Condition="'@(CodeStyleVisualBasicConfig)' == ''" Text="Something moved around in Code style packeges, could not find globalconfig files. Adjust code here accordingly. TFM change?" />

    <Copy SourceFiles="@(AnalyzerAssemblies)" DestinationFiles="@(AnalyzerAssemblies->'$(AnalyzerAssembliesDirectory)/%(RecursiveDir)%(Filename)%(Extension)')" />
    <Copy SourceFiles="@(AnalyzerTargets)" DestinationFiles="@(AnalyzerTargets->'$(AnalyzerTargetsDirectory)/%(RecursiveDir)%(Filename)%(Extension)')" />
    <Copy SourceFiles="@(AnalyzerConfig)" DestinationFiles="@(AnalyzerConfig->'$(AnalyzerConfigDirectory)/%(RecursiveDir)%(Filename)%(Extension)')" />
    <Copy SourceFiles="@(CodeStyleCSharpAssemblies)" DestinationFiles="@(CodeStyleCSharpAssemblies->'$(CodeStyleAssembliesCSharpDirectory)/%(RecursiveDir)%(Filename)%(Extension)')" />
    <Copy SourceFiles="@(CodeStyleVisualBasicAssemblies)" DestinationFiles="@(CodeStyleVisualBasicAssemblies->'$(CodeStyleAssembliesVisualBasicDirectory)/%(RecursiveDir)%(Filename)%(Extension)')" />
    <Copy SourceFiles="@(CodeStyleCSharpTargets)" DestinationFiles="@(CodeStyleCSharpTargets->'$(CodeStyleCSharpTargetsDirectory)/%(RecursiveDir)%(Filename)%(Extension)')" />
    <Copy SourceFiles="@(CodeStyleVisualBasicTargets)" DestinationFiles="@(CodeStyleVisualBasicTargets->'$(CodeStyleVisualBasicTargetsDirectory)/%(RecursiveDir)%(Filename)%(Extension)')" />
    <Copy SourceFiles="@(CodeStyleCSharpConfig)" DestinationFiles="@(CodeStyleCSharpConfig->'$(CodeStyleCSharpConfigDirectory)/%(RecursiveDir)%(Filename)%(Extension)')" />
    <Copy SourceFiles="@(CodeStyleVisualBasicConfig)" DestinationFiles="@(CodeStyleVisualBasicConfig->'$(CodeStyleVisualBasicConfigDirectory)/%(RecursiveDir)%(Filename)%(Extension)')" />
    <Copy SourceFiles="@(ILLinkAnalyzersTargets)" DestinationFiles="@(ILLinkAnalyzersTargets->'$(AnalyzerTargetsDirectory)/%(RecursiveDir)%(Filename)%(Extension)')" />
    <Copy SourceFiles="@(ILLinkAnalyzersAssemblies)" DestinationFiles="@(ILLinkAnalyzersAssemblies->'$(AnalyzerAssembliesDirectory)/%(RecursiveDir)%(Filename)%(Extension)')" />
  </Target>

  <Target Name="PublishDotnetFormat"
          BeforeTargets="Build;PublishNetSdk">
    <PropertyGroup>
      <DotnetFormatDestinationDirectory>$(OutputPath)/DotnetTools/dotnet-format</DotnetFormatDestinationDirectory>
    </PropertyGroup>

    <ItemGroup>
      <DotnetFormatDllFiles Include="$(Pkgdotnet-format)/tools/net9.0/any/**/*.dll" />
      <DotnetFormatConfigFiles Include="$(Pkgdotnet-format)/tools/net9.0/any/**/*.json" />
      <DotnetFormatConfigFiles Include="$(Pkgdotnet-format)/tools/net9.0/any/**/*.config" />
    </ItemGroup>

    <Error Condition="'@(DotnetFormatDllFiles)' == ''" Text="Something moved around in dotnet-format package, adjust code here accordingly. TFM change?" />
    <Error Condition="'@(DotnetFormatConfigFiles)' == ''" Text="Something moved around in dotnet-format package, adjust code here accordingly. TFM change?" />
    <Copy SourceFiles="@(DotnetFormatDllFiles)" DestinationFiles="@(DotnetFormatDllFiles->'$(DotnetFormatDestinationDirectory)/%(RecursiveDir)%(Filename)%(Extension)')" />
    <Copy SourceFiles="@(DotnetFormatConfigFiles)" DestinationFiles="@(DotnetFormatConfigFiles->'$(DotnetFormatDestinationDirectory)/%(RecursiveDir)%(Filename)%(Extension)')" />
  </Target>

  <Target Name="PublishMSBuildExtensions"
          DependsOnTargets="GenerateMSBuildExtensions"
          BeforeTargets="Build">
    <Copy SourceFiles="@(MSBuildExtensionsContent)"
          DestinationFiles="@(MSBuildExtensionsContent->'$(OutputPath)\%(DeploymentSubpath)\%(RecursiveDir)%(Filename)%(Extension)')" />

  </Target>

  <Target Name="PublishNetSdks"
          BeforeTargets="Build">
    <ItemGroup>
      <WebSdkProjectFile Include="$(RepoRoot)src\WebSdk\**\*.csproj" />
    </ItemGroup>

    <MSBuild Projects="@(WebSdkProjectFile)" />

    <PropertyGroup>
      <NETSdkSourceRoot>$(ArtifactsBinDir)$(Configuration)\Sdks\Microsoft.NET.Sdk</NETSdkSourceRoot>
      <NETSdkWebSourceRoot>$(ArtifactsBinDir)$(Configuration)\Sdks\Microsoft.NET.Sdk.Web</NETSdkWebSourceRoot>
      <NETSdkPublishSourceRoot>$(ArtifactsBinDir)$(Configuration)\Sdks\Microsoft.NET.Sdk.Publish</NETSdkPublishSourceRoot>
      <NETSdkWebProjectSystemSourceRoot>$(ArtifactsBinDir)$(Configuration)\Sdks\Microsoft.NET.Sdk.Web.ProjectSystem</NETSdkWebProjectSystemSourceRoot>
      <NETSdkWorkerSourceRoot>$(ArtifactsBinDir)$(Configuration)\Sdks\Microsoft.NET.Sdk.Worker</NETSdkWorkerSourceRoot>
      <NETSdkBlazorWasmSourceRoot>$(ArtifactsBinDir)$(Configuration)\Sdks\Microsoft.NET.Sdk.BlazorWebAssembly</NETSdkBlazorWasmSourceRoot>
      <NETSdkWasmSourceRoot>$(ArtifactsBinDir)$(Configuration)\Sdks\Microsoft.NET.Sdk.WebAssembly</NETSdkWasmSourceRoot>
      <NETSdkRazorSourceRoot>$(ArtifactsBinDir)$(Configuration)\Sdks\Microsoft.NET.Sdk.Razor</NETSdkRazorSourceRoot>
      <NETSdkStaticWebAssetsSourceRoot>$(ArtifactsBinDir)$(Configuration)\Sdks\Microsoft.NET.Sdk.StaticWebAssets</NETSdkStaticWebAssetsSourceRoot>
    </PropertyGroup>
    <ItemGroup>
      <NETSdksContent Include="$(NETSdkSourceRoot)\**\*.*"
                     DeploymentSubPath="Sdks\Microsoft.NET.Sdk"/>
      <NETSdksContent Include="$(NETSdkWebSourceRoot)\**\*.*"
                     DeploymentSubPath="Sdks\Microsoft.NET.Sdk.Web"/>
      <NETSdksContent Include="$(NETSdkPublishSourceRoot)\**\*.*"
                     DeploymentSubPath="Sdks\Microsoft.NET.Sdk.Publish"/>
      <NETSdksContent Include="$(NETSdkWebProjectSystemSourceRoot)\**\*.*"
                     DeploymentSubPath="Sdks\Microsoft.NET.Sdk.Web.ProjectSystem"/>
      <NETSdksContent Include="$(NETSdkWorkerSourceRoot)\**\*.*"
                     DeploymentSubPath="Sdks\Microsoft.NET.Sdk.Worker"/>
      <NETSdksContent Include="$(NETSdkBlazorWasmSourceRoot)\**\*.*"
                     DeploymentSubPath="Sdks\Microsoft.NET.Sdk.BlazorWebAssembly"/>
      <NETSdksContent Include="$(NETSdkWasmSourceRoot)\**\*.*"
                     DeploymentSubPath="Sdks\Microsoft.NET.Sdk.WebAssembly"/>
      <NETSdksContent Include="$(NETSdkRazorSourceRoot)\**\*.*"
                     DeploymentSubPath="Sdks\Microsoft.NET.Sdk.Razor"/>
      <NETSdksContent Include="$(NETSdkStaticWebAssetsSourceRoot)\**\*.*"
                     DeploymentSubPath="Sdks\Microsoft.NET.Sdk.StaticWebAssets"/>
    </ItemGroup>
    <Copy SourceFiles="@(NETSdksContent)"
      DestinationFiles="@(NETSdksContent->'$(OutputPath)\%(DeploymentSubpath)\%(RecursiveDir)%(Filename)%(Extension)')" />
  </Target>

  <Target Name="PublishTestCli"
          BeforeTargets="Build">
    <PropertyGroup>
      <TestCliNuGetDirectoryTargetFramework Condition="'$(DotNetBuildSourceOnly)' != 'true'" >netcoreapp3.1</TestCliNuGetDirectoryTargetFramework>
      <TestCliNuGetDirectoryTargetFramework Condition="'$(DotNetBuildSourceOnly)' == 'true'" >net9.0</TestCliNuGetDirectoryTargetFramework>
      <TestCliNuGetDirectory>$(NuGetPackageRoot)/microsoft.testplatform.cli/$(MicrosoftTestPlatformCLIPackageVersion)/contentFiles/any/$(TestCliNuGetDirectoryTargetFramework)/</TestCliNuGetDirectory>
    </PropertyGroup>
    <ItemGroup>
      <!-- https://github.com/microsoft/vstest/issues/1886 -->
      <TestCliBitsToExclude Include="$(TestCliNuGetDirectory)NewtonSoft.Json.dll" />
      <TestCliBitsToExclude Include="$(TestCliNuGetDirectory)Microsoft.Extensions.DependencyModel.dll" />
      <TestCliBitsToExclude Include="$(TestCliNuGetDirectory)Microsoft.Extensions.FileSystemGlobbing.dll" />
      <TestCliBitsToExclude Include="$(TestCliNuGetDirectory)System.Memory.dll" />
      <TestCliBitsToExclude Include="$(TestCliNuGetDirectory)System.Runtime.CompilerServices.Unsafe.dll" />
      <TestCliBitsToExclude Include="$(TestCliNuGetDirectory)NuGet.Frameworks.dll" />
      <TestCliBitsToExclude Include="$(TestCliNuGetDirectory)System.Text.Json.dll" />
      <TestCliBits Include="$(TestCliNuGetDirectory)**/*"
                   Exclude="@(TestCliBitsToExclude)" />
    </ItemGroup>
    <Error Condition="'@(TestCliBits)' == ''" Text="Something moved around in Test CLI package, adjust code here accordingly. TFM change?" />
    <Copy SourceFiles="@(TestCliBits)" DestinationFiles="@(TestCliBits->'$(OutputPath)/%(RecursiveDir)%(Filename)%(Extension)')" />
  </Target>

  <Target Name="PublishFSharp"
          BeforeTargets="Build">
    <MSBuild
      Targets="Publish"
      Projects="$(RepoRoot)/src/Layout/tool_fsharp/tool_fsc.csproj"
      Properties="Configuration=$(Configuration);PublishDir=$(OutputPath)/FSharp" />
  </Target>

  <Target Name="PublishContainersSdk"
            BeforeTargets="Build">
    <ItemGroup>
      <BuildFiles Include="$(RepoRoot)/src/Containers/packaging/build/Microsoft.NET.Build.Containers.props" />
      <BuildFiles Include="$(RepoRoot)/src/Containers/packaging/build/Microsoft.NET.Build.Containers.targets" />
    </ItemGroup>
    <Copy SourceFiles="@(BuildFiles)" DestinationFolder="$(OutputPath)/Containers/build" />

    <MSBuild
      Targets="Publish"
      Projects="$(RepoRoot)/src/Containers/Microsoft.NET.Build.Containers/Microsoft.NET.Build.Containers.csproj"
      Properties="Configuration=$(Configuration);PublishDir=$(OutputPath)/Containers/tasks/net472;TargetFramework=net472"
      Condition="'$(DotNetBuildSourceOnly)' != 'true'" />
    <MSBuild
      Targets="Publish"
      Projects="$(RepoRoot)/src/Containers/Microsoft.NET.Build.Containers/Microsoft.NET.Build.Containers.csproj"
      Properties="Configuration=$(Configuration);PublishDir=$(OutputPath)/Containers/tasks/$(SdkTargetFramework);TargetFramework=$(SdkTargetFramework)" />
    <MSBuild
      Targets="Publish"
      Projects="$(RepoRoot)/src/Containers/containerize/containerize.csproj"
      Properties="Configuration=$(Configuration);PublishDir=$(OutputPath)/Containers/containerize"
      Condition="'$(DotNetBuildSourceOnly)' != 'true'" />
  </Target>

  <Target Name="GenerateCliRuntimeConfigurationFiles"
          AfterTargets="Build">
    <RemoveAssetFromDepsPackages DepsFile="$(OutputPath)/$(TargetName).deps.json"
                                 SectionName="runtime"
                                 AssetPath="%(BundledToolProjects.Identity).dll" />

    <Copy SourceFiles="$(OutputPath)/$(TargetName).deps.json"
          DestinationFiles="$(OutputPath)/%(BundledTools.Identity).deps.json" />

    <Copy SourceFiles="$(OutputPath)/$(TargetName).runtimeconfig.json"
          DestinationFiles="$(OutputPath)/%(BundledTools.Identity).runtimeconfig.json" />

    <Delete Files="$(OutputPath)/$(TargetName).deps.json;
                   $(OutputPath)/$(TargetName).runtimeconfig.json" />

    <Delete Files="$(OutputPath)/%(BundledToolProjects.Identity).dll;
                   $(OutputPath)/%(BundledToolProjects.Identity).pdb" />

    <ChangeEntryPointLibraryName
          DepsFile="$(OutputPath)/%(BundledTools.Identity).deps.json"
          NewName="%(BundledTools.Identity).deps.json" />
  </Target>

  <Target Name="RemoveResourcesFromDotnetDeps"
        AfterTargets="Build">
    <RemoveAssetFromDepsPackages DepsFile="$(OutputPath)/dotnet.deps.json"
               SectionName="resources"
               AssetPath="*" />
  </Target>

  <Target Name="MakeFscRunnableAndMoveToPublishDir"
          AfterTargets="Build"
          BeforeTargets="RemoveFilesAfterPublish">

    <PropertyGroup>
      <FSharpDirectory>$(OutputPath)/FSharp</FSharpDirectory>
    </PropertyGroup>

    <ItemGroup>
      <AssetsToRemoveFromDeps Include="tool_fsc.dll"
                              SectionName="runtime"/>
    </ItemGroup>

    <RemoveAssetFromDepsPackages DepsFile="$(FSharpDirectory)/tool_fsc.deps.json"
                                 SectionName="%(AssetsToRemoveFromDeps.SectionName)"
                                 AssetPath="%(AssetsToRemoveFromDeps.Identity)" />

    <!-- Deploy deps and runtime config for fsc.exe and fsi.exe.  Both apps have exactly the same dependencies so this is Ok -->
    <Copy SourceFiles="$(FSharpDirectory)/tool_fsc.runtimeconfig.json;
                       $(FSharpDirectory)/tool_fsc.deps.json;"
          DestinationFiles="$(FSharpDirectory)/fsc.runtimeconfig.json;
                            $(FSharpDirectory)/fsc.deps.json;"/>
    <Copy SourceFiles="$(FSharpDirectory)/tool_fsc.runtimeconfig.json;
                       $(FSharpDirectory)/tool_fsc.deps.json;"
          DestinationFiles="$(FSharpDirectory)/fsi.runtimeconfig.json;
                            $(FSharpDirectory)/fsi.deps.json;"/>
  </Target>

  <Target Name="RemoveFscFilesAfterPublish"
          AfterTargets="Build">
    <Delete Files="$(FSharpDirectory)/tool_fsc.dll" />
    <Delete Files="$(FSharpDirectory)/tool_fsc.pdb" />
    <Delete Files="$(FSharpDirectory)/tool_fsc.runtimeconfig.json" />
    <Delete Files="$(FSharpDirectory)/tool_fsc.deps.json" />
  </Target>

  <Target Name="PublishBlazorWasmTools"
          BeforeTargets="PublishNetSdks">
    <MSBuild
      Targets="Publish"
      Projects="$(RepoRoot)/src/BlazorWasmSdk/Tool/Microsoft.NET.Sdk.BlazorWebAssembly.Tool.csproj"
      Properties="Configuration=$(Configuration)" />
  </Target>

  <Target Name="MoveBlazorWasmTools" AfterTargets="PublishBlazorWasmTools">
    <ItemGroup>
      <_WebAssemblyToolsOutput Include="$(ArtifactsBinDir)Microsoft.NET.Sdk.BlazorWebAssembly.Tool\$(Configuration)\$(SdkTargetFramework)\publish\*.*" />
    </ItemGroup>

    <Error
      Text="WebAssembly SDK tools outputs were not found in $(ArtifactsBinDir)Microsoft.NET.Sdk.BlazorWebAssembly.Tool\$(Configuration)\$(SdkTargetFramework)\publish"
      Condition="'@(_WebAssemblyToolsOutput->Count())' == '0'" />

    <Copy
      SourceFiles="@(_WebAssemblyToolsOutput)"
      DestinationFolder="$(ArtifactsBinDir)$(Configuration)\Sdks\Microsoft.NET.Sdk.BlazorWebAssembly\tools\$(SdkTargetFramework)\"
      SkipUnchangedFiles="true" />
  </Target>

  <Target Name="PublishStaticWebAssetsTools"
          BeforeTargets="PublishNetSdks">
    <MSBuild
      Targets="Publish"
      Projects="$(RepoRoot)/src/StaticWebAssetsSdk/Tool/Microsoft.NET.Sdk.StaticWebAssets.Tool.csproj"
      Properties="Configuration=$(Configuration)" />
  </Target>

  <Target Name="MoveStaticWebAssetsTools" AfterTargets="PublishStaticWebAssetsTools">
    <ItemGroup>
      <_StaticWebAssetsToolsOutput Include="$(ArtifactsBinDir)Microsoft.NET.Sdk.StaticWebAssets.Tool\$(Configuration)\$(SdkTargetFramework)\publish\*.*" />
    </ItemGroup>

    <Error
      Text="StaticWebAssets SDK tools outputs were not found in $(ArtifactsBinDir)Microsoft.NET.Sdk.StaticWebAssets.Tool\$(Configuration)\$(SdkTargetFramework)\publish"
      Condition="'@(_StaticWebAssetsToolsOutput->Count())' == '0'" />

    <Copy
      SourceFiles="@(_StaticWebAssetsToolsOutput)"
      DestinationFolder="$(ArtifactsBinDir)$(Configuration)\Sdks\Microsoft.NET.Sdk.StaticWebAssets\tools\$(SdkTargetFramework)\"
      SkipUnchangedFiles="true" />
  </Target>

  <Target Name="PublishRazorSdkTools"
          BeforeTargets="PublishNetSdks">
    <MSBuild
      Targets="Publish"
      Projects="$(RepoRoot)/src/RazorSdk/Tool/Microsoft.NET.Sdk.Razor.Tool.csproj"
      Properties="Configuration=$(Configuration)" />
  </Target>

  <Target Name="MoveRazorSdkTools" AfterTargets="PublishRazorSdkTools">
    <ItemGroup>
      <_RazorToolOutput Include="$(ArtifactsBinDir)Microsoft.NET.Sdk.Razor.Tool\$(Configuration)\$(SdkTargetFramework)\publish\*.*" />
      <!-- To reduce the size of the SDK, we use the compiler dependencies that are located in the `Rosyln/bincore` location
      instead of shipping our own copies in the Razor compiler. These assemblies will be resolved by path in the
      rzc executable. -->
      <_RazorToolOutput Remove="$(ArtifactsBinDir)Microsoft.NET.Sdk.Razor.Tool\$(Configuration)\$(SdkTargetFramework)\publish\Microsoft.CodeAnalysis.dll" />
      <_RazorToolOutput Remove="$(ArtifactsBinDir)Microsoft.NET.Sdk.Razor.Tool\$(Configuration)\$(SdkTargetFramework)\publish\Microsoft.CodeAnalysis.CSharp.dll" />
      <_RazorSourceGeneratorsOutput Include="$(PkgMicrosoft_NET_Sdk_Razor_SourceGenerators_Transport)\source-generators\*" />
    </ItemGroup>

    <Copy
      SourceFiles="@(_RazorToolOutput)"
      DestinationFolder="$(ArtifactsBinDir)$(Configuration)\Sdks\Microsoft.NET.Sdk.Razor\tools\"
      SkipUnchangedFiles="true" />
    <Copy
      SourceFiles="@(_RazorSourceGeneratorsOutput)"
      DestinationFolder="$(ArtifactsBinDir)$(Configuration)\Sdks\Microsoft.NET.Sdk.Razor\source-generators\"
      SkipUnchangedFiles="true" />
  </Target>

  <Target Name="PublishTargetExtensions"
          AfterTargets="Build"
          BeforeTargets="GenerateCliRuntimeConfigurationFiles">
      <PropertyGroup>
        <MSBuildTargetsDirectory>$(OutputPath)runtimes/any/native</MSBuildTargetsDirectory>
      </PropertyGroup>

      <ItemGroup>
        <NuPkgContentForMSBuildExtensions Include="
          $(MSBuildTargetsDirectory)/**/*.targets;
          $(MSBuildTargetsDirectory)/**/*.props;
          $(MSBuildTargetsDirectory)/**/*.overridetasks;
          $(MSBuildTargetsDirectory)/**/*.tasks" />

        <NuPkgContentForMSBuildExtensionsRelativePaths Include="@(NuPkgContentForMSBuildExtensions->'runtimes/any/native/%(RecursiveDir)%(Filename)%(Extension)')" />
      </ItemGroup>

      <Copy SourceFiles="@(NuPkgContentForMSBuildExtensions)"
            DestinationFiles="@(NuPkgContentForMSBuildExtensions->'$(OutputPath)/%(RecursiveDir)%(Filename)%(Extension)')" />

      <RemoveAssetFromDepsPackages DepsFile="$(OutputPath)/$(TargetName).deps.json"
                                   SectionName="runtimeTargets"
                                   AssetPath="%(NuPkgContentForMSBuildExtensionsRelativePaths.Identity)" />
  </Target>

  <!-- The msdia140typelib_clr0200.dll file is not MIT licensed (and it only used on Windows). Remove it, so
       we can MIT license the published dotnet -->
  <Target Name="RemoveMSDiaTypeLib"
          AfterTargets="Build"
          Condition="'$(OSName)' != 'win'">
    <Delete Files="$(OutputPath)/TestHost/msdia140typelib_clr0200.dll" />
  </Target>

  <Target Name="PublishSdks"
          AfterTargets="Build">
    <ItemGroup>
      <SdksToBundle Include="targets\RestoreDependency.proj">
        <Properties>
          NuGetPackageRoot=$(NuGetPackageRoot);
          SdkLayoutDirectory=$(OutputPath)/Sdks/%(BundledSdk.Identity);
          DependencyPackageName=%(BundledSdk.Identity);
          DependencyPackageVersion=%(BundledSdk.Version);
          PreviousStageDirectory=$(PreviousStageDirectory)
        </Properties>
      </SdksToBundle>
    </ItemGroup>

    <MSBuild
      BuildInParallel="False"
      Projects="@(SdksToBundle)">
    </MSBuild>

    <!-- The WPF SDK .nupkg includes some files in the root that we don't want to bundle, so delete them -->
    <ItemGroup>
      <SDKFilesToDelete Include="$(OutputPath)/Sdks/Microsoft.NET.Sdk.Wpf/*" />
      <SDKFilesToDelete Include="$(OutputPath)/Sdks/**/*.nupkg.metadata" />
      <SDKFilesToDelete Include="$(OutputPath)/Sdks/**/*.signature.p7s" />
    </ItemGroup>
    <Delete Files="@(SDKFilesToDelete)" />
  </Target>

  <Target Name="ChmodPublishDir"
          AfterTargets="GenerateCliRuntimeConfigurationFiles"
          Condition=" '$(OSName)' != 'win' ">

    <Exec Command="find $(OutputPath) -type d -exec chmod 755 {} \;" />
    <Exec Command="find $(OutputPath) -type f -exec chmod 644 {} \;" />
  </Target>

  <Target Name="DeleteSymbolsFromPublishDir"
          AfterTargets="GenerateCliRuntimeConfigurationFiles">
    <ItemGroup>
      <PdbsToDelete Include="$(OutputPath)/**/*.pdb" />
      <PdbsToDelete Include="$(OutputPath)/**/*.ni.*.map" />
    </ItemGroup>

    <Delete Files="@(PdbsToDelete)" />
  </Target>

  <Target Name="RetargetTools"
          BeforeTargets="PublishStage2WithBackwardsCompatibleRuntimes"
          AfterTargets="Build">
    <PropertyGroup>
      <ReplacementPattern>"version": ".*"</ReplacementPattern>
      <ReplacementString>"version": "$(MicrosoftNETCoreAppRuntimePackageVersion)"</ReplacementString>
    </PropertyGroup>
    <ItemGroup>
      <!-- Exclude F# from retargeting: https://github.com/dotnet/toolset/issues/2866 -->
      <!-- Exclude testhost from retargeting: https://github.com/dotnet/sdk/issues/24769 -->
      <ToolRuntimeConfigPath Include="$(OutputPath)/**/*.runtimeconfig.json"
                             Exclude="$(OutputPath)/**/fsc.runtimeconfig.json;$(OutputPath)/**/fsi.runtimeconfig.json;$(OutputPath)/**/testhost-*.runtimeconfig.json"/>

      <MSBuild15Items Include="$(OutputPath)/15.0/**/*" />
    </ItemGroup>
    <ReplaceFileContents
      InputFiles="@(ToolRuntimeConfigPath)"
      DestinationFiles="@(ToolRuntimeConfigPath)"
      ReplacementPatterns="$(ReplacementPattern)"
      ReplacementStrings="$(ReplacementString)" />

    <Move
      SourceFiles="@(MSBuild15Items)"
      DestinationFiles="@(MSBuild15Items -> '$(OutputPath)/Current/%(RecursiveDir)%(Filename)%(Extension)')" />

    <RemoveDir Directories="$(OutputPath)/15.0" />
  </Target>

  <Target Name="GenerateLayout"
          DependsOnTargets="PublishVersionFile;
                            PublishRoslyn;
                            PublishMSBuildExtensions;
                            PublishFSharp;
                            PublishBlazorWasmTools;
                            PublishStaticWebAssetsTools;
                            GenerateCliRuntimeConfigurationFiles;
                            MakeFscRunnableAndMoveToPublishDir;
                            RemoveFscFilesAfterPublish;
                            PublishTargetExtensions;
                            RemoveMSDiaTypeLib;
                            PublishSdks;
                            ChmodPublishDir;
                            DeleteSymbolsFromPublishDir;
                            RetargetTools;
                            GetDotnetWatchRedistOutputDirectory"
          AfterTargets="Build">
    <PropertyGroup>
      <LayoutDirectory>$(BaseOutputPath)$(Configuration)\layouts\</LayoutDirectory>
      <SdkLayoutOutputDirectory>$(LayoutDirectory)$(ArtifactNameSdk)</SdkLayoutOutputDirectory>
      <SdkLanguagePackOutputDirectory>$(LayoutDirectory)$(ArtifactNameSdkLanguagePack)</SdkLanguagePackOutputDirectory>
    </PropertyGroup>

    <ItemGroup>
      <ToolsetLayoutInput Include="$(OutputPath)/**/*" />
      <ToolsetLanguagePackInput Include="$(OutputPath)/**/*.resources.dll" />

      <!--
        Include redist outputs published by dotnet-watch.csproj build.
      -->
      <ToolsetLayoutInput Include="$(DotnetWatchRedistOutputDirectory)/**/*" LayoutSubdirectory="DotnetTools\dotnet-watch\"/>
      <ToolsetLanguagePackInput Include="$(DotnetWatchRedistOutputDirectory)/**/*.resources.dll" LayoutSubdirectory="DotnetTools\dotnet-watch\"/>
    </ItemGroup>

    <!-- Set up Items Defining Layouts for easy change -->
    <ItemGroup>
      <LayoutDefinition Include="Sdk">
        <InputFiles>@(ToolsetLayoutInput)</InputFiles>
        <OutputFiles>@(ToolsetLayoutInput -> '$(SdkLayoutOutputDirectory)\%(LayoutSubdirectory)%(RecursiveDir)%(Filename)%(Extension)')</OutputFiles>
      </LayoutDefinition>

      <LayoutDefinition Include="SdkLanguagePack">
        <InputFiles>@(ToolsetLanguagePackInput)</InputFiles>
        <OutputFiles>@(ToolsetLanguagePackInput -> '$(SdkLanguagePackOutputDirectory)\%(LayoutSubdirectory)%(RecursiveDir)%(Filename)%(Extension)')</OutputFiles>
      </LayoutDefinition>
    </ItemGroup>

    <Copy SourceFiles="%(LayoutDefinition.InputFiles)"
          DestinationFiles="%(LayoutDefinition.OutputFiles)"
          SkipUnchangedFiles="true" />
  </Target>
</Project><|MERGE_RESOLUTION|>--- conflicted
+++ resolved
@@ -1,23 +1,5 @@
 <Project>
 
-<<<<<<< HEAD
-=======
-  <Target Name="PublishPortableRuntimeIdentifierGraph"
-          BeforeTargets="Build">
-
-      <ItemGroup Condition="'$(DotNetBuildSourceOnly)' == 'true' AND '$(TargetRid)' != '' AND '$(PortableRid)' != '' AND '$(TargetRid)' != '$(PortableRid)'">
-        <AdditionalRuntimeIdentifier Include="$(TargetRid)" Imports="$(PortableRid)" />
-      </ItemGroup>
-
-      <UpdatePortableRuntimeIdentifierGraph
-        InputFile="PortableRuntimeIdentifierGraph.json"
-        OutputFile="$(OutputPath)/PortableRuntimeIdentifierGraph.json"
-        AdditionalRuntimeIdentifiers="@(AdditionalRuntimeIdentifier)"
-        />
-
-  </Target>
-
->>>>>>> cc53b1bd
   <Target Name="PublishVersionFile"
           BeforeTargets="Build">
 

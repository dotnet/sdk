﻿<!DOCTYPE html>
<html lang="en">
    <head>
        <meta charset="utf-8" />
    </head>
    <body>
        <div align="left" style="font-family: Helvetica;padding-left:10px">
            <p id="installlist">L’élément suivant a été installé</h2>
                <ul>
                    <li>.NET SDK {DOTNETSDKVERSION}</li>
                    <li>.NET Runtime {DOTNETRUNTIMEVERSION}</li>
                    <li>ASP.NET Core Runtime {ASPNETCOREVERSION}</li>
                </ul>
        </div>
        <br>
        <div align="left" style="font-family: Helvetica;padding-left:10px">
            <p id="usagedata">Ce produit collecte des données d’utilisation</h2>
                <ul>
                    <li><a id="moreinformation" href="https://aka.ms/dotnet-cli-telemetry">Informations supplémentaires et refus</a></li>
                </ul>
        </div>
        <br>
        <div align="left" style="font-family: Helvetica">
            <h2 id="resources" style="padding-left:10px"> Ressources </h2>
            <ul>
<<<<<<< HEAD
                <li><a id="dotnetdocumentation" href="https://aka.ms/dotnet-docs">.NET Documentation</a></li>
                <li><a id="sdkdocumentation" href="https://aka.ms/dotnet-cli-docs">SDK Documentation</a></li>
                <li><a id="releasenotes" href="https://aka.ms/dotnet{DOTNETSDKVERSIONMAJOR}-release-notes">Notes de publication</a></li>
                <li><a id="tutorials" href="https://aka.ms/dotnet-tutorials">Tutorials</a></li>
=======
                <li><a id="dotnetdocumentation" href="https://aka.ms/dotnet-docs">Documentation .NET</a></li>
                <li><a id="sdkdocumentation" href="https://aka.ms/dotnet-cli-docs">Kit de développement logiciel (SDK) de documentation</a></li>
                <li><a id="releasenotes" href="https://aka.ms/dotnet{DOTNETSDKVERSIONMAJOR}-release-notes">Notes de publication</a></li>
                <li><a id="tutorials" href="https://aka.ms/dotnet-tutorials">Tutoriels</a></li>
>>>>>>> 00ba7168
            </ul>
        </div>
    </body>
</html><|MERGE_RESOLUTION|>--- conflicted
+++ resolved
@@ -23,17 +23,10 @@
         <div align="left" style="font-family: Helvetica">
             <h2 id="resources" style="padding-left:10px"> Ressources </h2>
             <ul>
-<<<<<<< HEAD
-                <li><a id="dotnetdocumentation" href="https://aka.ms/dotnet-docs">.NET Documentation</a></li>
-                <li><a id="sdkdocumentation" href="https://aka.ms/dotnet-cli-docs">SDK Documentation</a></li>
-                <li><a id="releasenotes" href="https://aka.ms/dotnet{DOTNETSDKVERSIONMAJOR}-release-notes">Notes de publication</a></li>
-                <li><a id="tutorials" href="https://aka.ms/dotnet-tutorials">Tutorials</a></li>
-=======
                 <li><a id="dotnetdocumentation" href="https://aka.ms/dotnet-docs">Documentation .NET</a></li>
                 <li><a id="sdkdocumentation" href="https://aka.ms/dotnet-cli-docs">Kit de développement logiciel (SDK) de documentation</a></li>
                 <li><a id="releasenotes" href="https://aka.ms/dotnet{DOTNETSDKVERSIONMAJOR}-release-notes">Notes de publication</a></li>
                 <li><a id="tutorials" href="https://aka.ms/dotnet-tutorials">Tutoriels</a></li>
->>>>>>> 00ba7168
             </ul>
         </div>
     </body>

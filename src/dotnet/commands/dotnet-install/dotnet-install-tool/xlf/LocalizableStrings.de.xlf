﻿<?xml version="1.0" encoding="utf-8"?>
<xliff xmlns="urn:oasis:names:tc:xliff:document:1.2" xmlns:xsi="http://www.w3.org/2001/XMLSchema-instance" version="1.2" xsi:schemaLocation="urn:oasis:names:tc:xliff:document:1.2 xliff-core-1.2-transitional.xsd">
  <file datatype="xml" source-language="en" target-language="de" original="../LocalizableStrings.resx">
    <body>
      <trans-unit id="SourceOptionDescription">
        <source>Specifies a NuGet package source to use during installation.</source>
        <target state="translated">Gibt eine NuGet-Paketquelle für die Installation an.</target>
        <note />
      </trans-unit>
      <trans-unit id="SourceOptionName">
        <source>SOURCE</source>
        <target state="translated">SOURCE</target>
        <note />
      </trans-unit>
      <trans-unit id="InstallationSucceeded">
        <source>
The installation succeeded. If there are no further instructions, you can type the following command in shell directly to invoke: {0}</source>
        <target state="translated">
Die Installation war erfolgreich. Sofern keine weiteren Anweisungen vorliegen, können Sie für den Aufruf den folgenden Befehl direkt in der Shell eingeben: {0}</target>
        <note />
      </trans-unit>
      <trans-unit id="FailedToAddPackage">
        <source>Failed to add package.
WorkingDirectory: {0}
Arguments: {1}
Output: {2}{3}</source>
        <target state="translated">Fehler beim Hinzufügen des Pakets.
WorkingDirectory: {0}
Argumente: {1}
Ausgabe: {2}{3}</target>
        <note />
      </trans-unit>
<<<<<<< HEAD
      <trans-unit id="FailedToRestorePackage">
        <source>Failed to restore package. 
WorkingDirectory: {0}
Arguments: {1}
Output: {2}{3}</source>
        <target state="translated">Fehler beim Wiederherstellen des Pakets. 
WorkingDirectory: {0}
Argumente: {1}
Ausgabe: {2}{3}</target>
        <note />
      </trans-unit>
      <trans-unit id="InstallFailedNuget">
        <source>Install failed. Failed to download package:
NuGet returned:

{0}</source>
        <target state="translated">Fehler bei der Installation. Fehler beim Herunterladen des Pakets:
NuGet hat Folgendes zurückgegeben:

{0}</target>
        <note />
      </trans-unit>
      <trans-unit id="InstallFailedPackage">
        <source>Install failed. The settings file in the tool's NuGet package is not valid. Please contact the owner of the NuGet package.
The error was:

{0}</source>
        <target state="translated">Fehler bei der Installation. Die Einstellungsdatei im NuGet-Paket des Tools ist ungültig. Wenden Sie sich an den Besitzer des NuGet-Pakets.
Folgender Fehler wurde gemeldet:

{0}</target>
        <note />
      </trans-unit>
=======
>>>>>>> 6ef587db
      <trans-unit id="PackageIdArgumentDescription">
        <source>NuGet Package Id of the tool to install.</source>
        <target state="translated">NuGet-Paket-ID des zu installierenden Tools.</target>
        <note />
      </trans-unit>
      <trans-unit id="CommandDescription">
        <source>Installs a tool for use on the command line.</source>
        <target state="translated">Installiert ein Tool zur Verwendung über die Befehlszeile.</target>
        <note />
      </trans-unit>
      <trans-unit id="ConfigFileOptionDescription">
        <source>The NuGet configuration file to use.</source>
        <target state="translated">Die zu verwendende NuGet-Konfigurationsdatei.</target>
        <note />
      </trans-unit>
      <trans-unit id="FrameworkOptionDescription">
        <source>The target framework to install the tool for.</source>
        <target state="translated">Das Zielframework, für das das Tool installiert wird.</target>
        <note />
      </trans-unit>
      <trans-unit id="VersionOptionDescription">
        <source>Version of the tool package in NuGet.</source>
        <target state="translated">Die Version des Toolpakets in NuGet.</target>
        <note />
      </trans-unit>
      <trans-unit id="PackageIdArgumentName">
        <source>PACKAGE_ID</source>
        <target state="translated">PACKAGE_ID</target>
        <note />
      </trans-unit>
      <trans-unit id="SpecifyExactlyOnePackageId">
        <source>Please specify one tool Package Id to install.</source>
        <target state="translated">Geben Sie eine Toolpaket-ID für die Installation an.</target>
        <note />
      </trans-unit>
      <trans-unit id="GlobalOptionDescription">
        <source>Install user wide.</source>
        <target state="translated">Benutzerweite Installation.</target>
        <note />
      </trans-unit>
      <trans-unit id="InstallFullCommandNameLocalized">
        <source>.NET Install Command</source>
        <target state="translated">.NET-Installationsbefehl</target>
        <note />
      </trans-unit>
      <trans-unit id="InstallToolCommandOnlySupportGlobal">
        <source>The --global switch (-g) is currently required because only user wide tools are supported.</source>
        <target state="translated">Die Option --global (-g) ist aktuell erforderlich, weil nur benutzerweite Tools unterstützt werden.</target>
        <note />
      </trans-unit>
      <trans-unit id="InvalidToolConfiguration">
        <source>The settings file in the tool's NuGet package is invalid: {0}</source>
        <target state="new">The settings file in the tool's NuGet package is invalid: {0}</target>
        <note />
      </trans-unit>
      <trans-unit id="ToolInstallationFailed">
        <source>Tool '{0}' failed to install.</source>
        <target state="new">Tool '{0}' failed to install.</target>
        <note />
      </trans-unit>
      <trans-unit id="ToolInstallationFailedContactAuthor">
        <source>Tool '{0}' failed to install. Please contact the tool author for assistance.</source>
        <target state="new">Tool '{0}' failed to install. Please contact the tool author for assistance.</target>
        <note />
      </trans-unit>
      <trans-unit id="ToolInstallationRestoreFailed">
        <source>The tool package could not be restored.</source>
        <target state="new">The tool package could not be restored.</target>
        <note />
      </trans-unit>
    </body>
  </file>
</xliff><|MERGE_RESOLUTION|>--- conflicted
+++ resolved
@@ -30,42 +30,6 @@
 Ausgabe: {2}{3}</target>
         <note />
       </trans-unit>
-<<<<<<< HEAD
-      <trans-unit id="FailedToRestorePackage">
-        <source>Failed to restore package. 
-WorkingDirectory: {0}
-Arguments: {1}
-Output: {2}{3}</source>
-        <target state="translated">Fehler beim Wiederherstellen des Pakets. 
-WorkingDirectory: {0}
-Argumente: {1}
-Ausgabe: {2}{3}</target>
-        <note />
-      </trans-unit>
-      <trans-unit id="InstallFailedNuget">
-        <source>Install failed. Failed to download package:
-NuGet returned:
-
-{0}</source>
-        <target state="translated">Fehler bei der Installation. Fehler beim Herunterladen des Pakets:
-NuGet hat Folgendes zurückgegeben:
-
-{0}</target>
-        <note />
-      </trans-unit>
-      <trans-unit id="InstallFailedPackage">
-        <source>Install failed. The settings file in the tool's NuGet package is not valid. Please contact the owner of the NuGet package.
-The error was:
-
-{0}</source>
-        <target state="translated">Fehler bei der Installation. Die Einstellungsdatei im NuGet-Paket des Tools ist ungültig. Wenden Sie sich an den Besitzer des NuGet-Pakets.
-Folgender Fehler wurde gemeldet:
-
-{0}</target>
-        <note />
-      </trans-unit>
-=======
->>>>>>> 6ef587db
       <trans-unit id="PackageIdArgumentDescription">
         <source>NuGet Package Id of the tool to install.</source>
         <target state="translated">NuGet-Paket-ID des zu installierenden Tools.</target>

--- conflicted
+++ resolved
@@ -43,11 +43,7 @@
             ["migrate"] = MigrateCommand.Run,
             ["msbuild"] = MSBuildCommand.Run,
             ["new"] = NewCommand.Run,
-<<<<<<< HEAD
-            ["new3"] = New3Command.Run,
-=======
             ["new3"] = New3CommandShim.Run,
->>>>>>> 006fd49e
             ["nuget"] = NuGetCommand.Run,
             ["pack"] = PackCommand.Run,
             ["publish"] = PublishCommand.Run,

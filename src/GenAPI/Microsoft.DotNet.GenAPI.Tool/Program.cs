--- conflicted
+++ resolved
@@ -81,11 +81,7 @@
                 Description = "Includes assembly attributes which are values that provide information about an assembly. Default is false."
             };
 
-<<<<<<< HEAD
-            RootCommand rootCommand = new("Microsoft.DotNet.GenAPI v" + FileVersionInfo.GetVersionInfo(Assembly.GetExecutingAssembly().Location).ProductVersion)
-=======
-            CliRootCommand rootCommand = new("Microsoft.DotNet.GenAPI")
->>>>>>> e046fea4
+            CliRootCommand rootCommand = new("Microsoft.DotNet.GenAPI v" + FileVersionInfo.GetVersionInfo(Assembly.GetExecutingAssembly().Location).ProductVersion)
             {
                 TreatUnmatchedTokensAsErrors = true
             };

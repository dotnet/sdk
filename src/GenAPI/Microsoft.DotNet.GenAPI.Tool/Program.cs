--- conflicted
+++ resolved
@@ -68,16 +68,11 @@
                 Recursive = true
             };
 
-<<<<<<< HEAD
-            CliOption<bool> includeVisibleOutsideOfAssemblyOption = new("--include-visible-outside")
+            CliOption<bool> respectInternalsOption = new("--respect-internals")
             {
-                Description = "Include internal API's. Default is false.",
+                Description = "If true, includes both internal and public API.",
                 Recursive = true
             };
-=======
-            Option<bool> respectInternalsOption = new("--respect-internals",
-                "If true, includes both internal and public API.");
->>>>>>> 321c2214
 
             CliOption<bool> includeAssemblyAttributesOption = new("--include-assembly-attributes")
             {
@@ -88,7 +83,7 @@
             {
                 TreatUnmatchedTokensAsErrors = true
             };
-<<<<<<< HEAD
+
             rootCommand.Options.Add(assembliesOption);
             rootCommand.Options.Add(assemblyReferencesOption);
             rootCommand.Options.Add(excludeApiFilesOption);
@@ -96,24 +91,12 @@
             rootCommand.Options.Add(outputPathOption);
             rootCommand.Options.Add(headerFileOption);
             rootCommand.Options.Add(exceptionMessageOption);
-            rootCommand.Options.Add(includeVisibleOutsideOfAssemblyOption);
+            rootCommand.Options.Add(respectInternalsOption);
             rootCommand.Options.Add(includeAssemblyAttributesOption);
-=======
-            rootCommand.AddGlobalOption(assembliesOption);
-            rootCommand.AddGlobalOption(assemblyReferencesOption);
-            rootCommand.AddGlobalOption(excludeApiFilesOption);
-            rootCommand.AddGlobalOption(excludeAttributesFilesOption);
-            rootCommand.AddGlobalOption(outputPathOption);
-            rootCommand.AddGlobalOption(headerFileOption);
-            rootCommand.AddGlobalOption(exceptionMessageOption);
-            rootCommand.AddGlobalOption(respectInternalsOption);
-            rootCommand.AddGlobalOption(includeAssemblyAttributesOption);
->>>>>>> 321c2214
 
             rootCommand.SetAction((ParseResult parseResult) =>
             {
                 GenAPIApp.Run(new ConsoleLog(MessageImportance.Normal), new GenAPIApp.Context(
-<<<<<<< HEAD
                     parseResult.GetValue(assembliesOption)!,
                     parseResult.GetValue(assemblyReferencesOption),
                     parseResult.GetValue(outputPathOption),
@@ -121,19 +104,8 @@
                     parseResult.GetValue(exceptionMessageOption),
                     parseResult.GetValue(excludeApiFilesOption),
                     parseResult.GetValue(excludeAttributesFilesOption),
-                    parseResult.GetValue(includeVisibleOutsideOfAssemblyOption),
-                    parseResult.GetValue(includeVisibleOutsideOfAssemblyOption)
-=======
-                    context.ParseResult.GetValue(assembliesOption)!,
-                    context.ParseResult.GetValue(assemblyReferencesOption),
-                    context.ParseResult.GetValue(outputPathOption),
-                    context.ParseResult.GetValue(headerFileOption),
-                    context.ParseResult.GetValue(exceptionMessageOption),
-                    context.ParseResult.GetValue(excludeApiFilesOption),
-                    context.ParseResult.GetValue(excludeAttributesFilesOption),
-                    context.ParseResult.GetValue(respectInternalsOption),
-                    context.ParseResult.GetValue(includeAssemblyAttributesOption)
->>>>>>> 321c2214
+                    parseResult.GetValue(respectInternalsOption),
+                    parseResult.GetValue(includeAssemblyAttributesOption)
                 ));
             });
 

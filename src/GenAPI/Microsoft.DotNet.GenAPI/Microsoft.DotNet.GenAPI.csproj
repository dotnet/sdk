﻿<Project Sdk="Microsoft.NET.Sdk">
  <PropertyGroup>
    <TargetFrameworks>net6.0;net472</TargetFrameworks>
    <TargetFrameworks Condition="'$(DotNetBuildFromSource)' == 'true'">net7.0;net472</TargetFrameworks>
    <Nullable>enable</Nullable>
    <StrongNameKeyId>Open</StrongNameKeyId>
    <!-- We pin the code analysis version when not in source build as we need to support running on older
<<<<<<< HEAD
    SDKs when the OOB package is used. -->
    <_MicrosoftCodeAnalysisVersion>4.5.0-3.22601.3</_MicrosoftCodeAnalysisVersion>
=======
         SDKs when the OOB package is used. -->
    <_MicrosoftCodeAnalysisVersion>4.0.1</_MicrosoftCodeAnalysisVersion>
>>>>>>> 92c307f0
    <_MicrosoftCodeAnalysisVersion Condition="'$(DotNetBuildFromSource)' == 'true'">$(MicrosoftCodeAnalysisPackageVersion)</_MicrosoftCodeAnalysisVersion>
  </PropertyGroup>

  <ItemGroup>
    <PackageReference Include="Microsoft.CodeAnalysis.CSharp.Workspaces" Version="$(_MicrosoftCodeAnalysisVersion)" />
    <ProjectReference Include="..\..\Microsoft.DotNet.ApiSymbolExtensions\Microsoft.DotNet.ApiSymbolExtensions.csproj" />
  </ItemGroup>

</Project><|MERGE_RESOLUTION|>--- conflicted
+++ resolved
@@ -4,14 +4,7 @@
     <TargetFrameworks Condition="'$(DotNetBuildFromSource)' == 'true'">net7.0;net472</TargetFrameworks>
     <Nullable>enable</Nullable>
     <StrongNameKeyId>Open</StrongNameKeyId>
-    <!-- We pin the code analysis version when not in source build as we need to support running on older
-<<<<<<< HEAD
-    SDKs when the OOB package is used. -->
     <_MicrosoftCodeAnalysisVersion>4.5.0-3.22601.3</_MicrosoftCodeAnalysisVersion>
-=======
-         SDKs when the OOB package is used. -->
-    <_MicrosoftCodeAnalysisVersion>4.0.1</_MicrosoftCodeAnalysisVersion>
->>>>>>> 92c307f0
     <_MicrosoftCodeAnalysisVersion Condition="'$(DotNetBuildFromSource)' == 'true'">$(MicrosoftCodeAnalysisPackageVersion)</_MicrosoftCodeAnalysisVersion>
   </PropertyGroup>
 

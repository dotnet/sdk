﻿<Project Sdk="Microsoft.NET.Sdk">

  <PropertyGroup>
    <TargetFrameworks>net6.0;net472</TargetFrameworks>
    <TargetFrameworks Condition="'$(DotNetBuildFromSource)' == 'true'">net7.0;net472</TargetFrameworks>
    <StrongNameKeyId>Open</StrongNameKeyId>
    <Nullable>enable</Nullable>
    <!-- We need to compare ISymbols in a special way (by name) and roslyn symbol comparers take more heuristics into consideration.-->
    <NoWarn>RS1024;$(NoWarn)</NoWarn>
  </PropertyGroup>

  <ItemGroup>
    <ProjectReference Include="..\..\Microsoft.DotNet.ApiSymbolExtensions\Microsoft.DotNet.ApiSymbolExtensions.csproj" ExcludeAssets="runtime" />
  </ItemGroup>

  <ItemGroup>
<<<<<<< HEAD
    <PackageReference Include="Microsoft.Build.Framework" Version="$(MicrosoftBuildPackageVersion)" ExcludeAssets="runtime" PrivateAssets="All" />
    <PackageReference Include="Microsoft.CodeAnalysis.Common" Version="$(_MicrosoftCodeAnalysisVersion)" />
    <PackageReference Include="Microsoft.CodeAnalysis.CSharp" Version="$(_MicrosoftCodeAnalysisVersion)" />
  </ItemGroup>

  <ItemGroup>
=======
>>>>>>> 912454e3
    <EmbeddedResource Update="Resources.resx" GenerateSource="True" />
  </ItemGroup>

  <ItemGroup Condition="'$(TargetFrameworkIdentifier)' == '.NETFramework'">
    <Reference Include="System.IO.Compression" />
  </ItemGroup>
</Project><|MERGE_RESOLUTION|>--- conflicted
+++ resolved
@@ -14,15 +14,10 @@
   </ItemGroup>
 
   <ItemGroup>
-<<<<<<< HEAD
     <PackageReference Include="Microsoft.Build.Framework" Version="$(MicrosoftBuildPackageVersion)" ExcludeAssets="runtime" PrivateAssets="All" />
-    <PackageReference Include="Microsoft.CodeAnalysis.Common" Version="$(_MicrosoftCodeAnalysisVersion)" />
-    <PackageReference Include="Microsoft.CodeAnalysis.CSharp" Version="$(_MicrosoftCodeAnalysisVersion)" />
   </ItemGroup>
 
   <ItemGroup>
-=======
->>>>>>> 912454e3
     <EmbeddedResource Update="Resources.resx" GenerateSource="True" />
   </ItemGroup>
 

﻿// Copyright (c) .NET Foundation and contributors. All rights reserved.
// Licensed under the MIT license. See LICENSE file in the project root for full license information.

using System;
using System.Collections.Generic;
using System.Text;
using Microsoft.CodeAnalysis;
using Microsoft.DotNet.ApiCompatibility.Abstractions;
using Microsoft.DotNet.ApiCompatibility.Logging;

namespace Microsoft.DotNet.ApiCompatibility.Rules
{
    public class AssemblyIdentityMustMatch : IRule
    {
        private readonly ICompatibilityLogger _log;
        private readonly RuleSettings _settings;

        public AssemblyIdentityMustMatch(ICompatibilityLogger log,
            RuleSettings settings,
            IRuleRegistrationContext context)
        {
            _log = log;
            _settings = settings;
            context.RegisterOnAssemblySymbolAction(RunOnAssemblySymbol);
        }

<<<<<<< HEAD
        private void RunOnAssemblySymbol(IAssemblySymbol? left, IAssemblySymbol? right, string leftName, string rightName, bool singleAssembly, IList<CompatDifference> differences)
        {
            if (left == null && right != null)
            {
                string message = string.Format(Resources.AssemblyNameDoesNotExist, leftName, right.Identity.Name);

                // When operating in strict mode or when comparing a single assembly only, left must not be null.
                if (_settings.StrictMode || singleAssembly)
                {
                    differences.Add(new CompatDifference(
                        DiagnosticIds.MatchingAssemblyDoesNotExist,
                        message,
                        DifferenceType.Removed,
                        right.Identity.GetDisplayName()));
                }
                /* When comparing multiple assemblies and not operating in strict mode, we don't emit a difference but an
                   informational message to prevent user errors (i.e. wrong input to the task). */
                else
                {
                    _log.LogMessage(MessageImportance.Normal, message);
                }
=======
        private void RunOnAssemblySymbol(IAssemblySymbol? left, IAssemblySymbol? right, MetadataInformation leftMetadata, MetadataInformation rightMetadata, IList<CompatDifference> differences)
        {
            if (left == null && right != null)
            {
                differences.Add(new CompatDifference(
                    leftMetadata,
                    rightMetadata,
                    DiagnosticIds.MatchingAssemblyDoesNotExist,
                    string.Format(Resources.AssemblyNameDoesNotExist, leftMetadata, right.Identity.Name),
                    DifferenceType.Removed,
                    right.Identity.GetDisplayName()));
>>>>>>> b413c0ce
                return;
            }

            if (left != null && right == null)
            {
                differences.Add(new CompatDifference(
                    leftMetadata,
                    rightMetadata,
                    DiagnosticIds.MatchingAssemblyDoesNotExist,
                    string.Format(Resources.AssemblyNameDoesNotExist, rightMetadata, left.Identity.Name),
                    DifferenceType.Added,
                    left.Identity.GetDisplayName()));
                return;
            }

            // At this point, left and right are both not null.
            AssemblyIdentity leftIdentity = left!.Identity;
            AssemblyIdentity rightIdentity = right!.Identity;

            string leftAssemblyName = leftIdentity.Name;
            string leftAssemblyCulture = string.IsNullOrEmpty(leftIdentity.CultureName) ? "neutral" : leftIdentity.CultureName;
            Version leftAssemblyVersion = leftIdentity.Version;
            ReadOnlySpan<byte> leftAssemblyPublicKeyToken = leftIdentity.PublicKeyToken.AsSpan();

            string rightAssemblyName = rightIdentity.Name;
            string rightAssemblyCulture = string.IsNullOrEmpty(rightIdentity.CultureName) ? "neutral" : rightIdentity.CultureName;
            Version rightAssemblyVersion = rightIdentity.Version;
            ReadOnlySpan<byte> rightAssemblyPublicKeyToken = rightIdentity.PublicKeyToken.AsSpan();

            if (leftAssemblyName != rightAssemblyName)
            {
                differences.Add(CreateIdentityDifference(
                    leftMetadata,
                    rightMetadata,
                    Resources.AssemblyNameDoesNotMatch,
                    leftAssemblyName,
                    rightAssemblyName,
                    leftMetadata.DisplayString,
                    rightMetadata.DisplayString,
                    rightIdentity));
            }

            if (leftAssemblyCulture != rightAssemblyCulture)
            {
                differences.Add(CreateIdentityDifference(
                    leftMetadata,
                    rightMetadata,
                    Resources.AssembyCultureDoesNotMatch,
                    leftAssemblyCulture,
                    rightAssemblyCulture,
                    leftMetadata.DisplayString,
                    rightMetadata.DisplayString,
                    rightIdentity));
            }
 
            if (rightAssemblyVersion < leftAssemblyVersion)
            {
                differences.Add(CreateIdentityDifference(
                    leftMetadata,
                    rightMetadata,
                    Resources.AssembyVersionIsNotCompatible,
                    rightAssemblyVersion.ToString(),
                    leftAssemblyVersion.ToString(),
                    rightMetadata.DisplayString,
                    leftMetadata.DisplayString,
                    rightIdentity));
            }
            else if (_settings.StrictMode && leftAssemblyVersion < rightAssemblyVersion)
            {
                differences.Add(CreateIdentityDifference(
                    leftMetadata,
                    rightMetadata,
                    Resources.AssembyVersionDoesNotMatch,
                    leftAssemblyVersion.ToString(),
                    rightAssemblyVersion.ToString(),
                    leftMetadata.DisplayString,
                    rightMetadata.DisplayString,
                    leftIdentity));
            }

            if (!leftAssemblyPublicKeyToken.IsEmpty && !leftIdentity.IsRetargetable && !leftAssemblyPublicKeyToken.SequenceEqual(rightAssemblyPublicKeyToken))
            {
                differences.Add(CreateIdentityDifference(
                    leftMetadata,
                    rightMetadata,
                    Resources.AssemblyPublicKeyTokenDoesNotMatch,
                    GetStringRepresentation(leftAssemblyPublicKeyToken), 
                    GetStringRepresentation(rightAssemblyPublicKeyToken),
                    leftMetadata.DisplayString,
                    rightMetadata.DisplayString,
                    rightIdentity));
            }
            else if (_settings.StrictMode && !rightAssemblyPublicKeyToken.IsEmpty && !rightIdentity.IsRetargetable && !rightAssemblyPublicKeyToken.SequenceEqual(leftAssemblyPublicKeyToken))
            {
                differences.Add(CreateIdentityDifference(
                    leftMetadata,
                    rightMetadata,
                    Resources.AssemblyPublicKeyTokenDoesNotMatch,
                    GetStringRepresentation(rightAssemblyPublicKeyToken), 
                    GetStringRepresentation(leftAssemblyPublicKeyToken),
                    rightMetadata.DisplayString,
                    leftMetadata.DisplayString,
                    leftIdentity));
            }
        }

        private static string GetStringRepresentation(ReadOnlySpan<byte> publicKeyToken)
        {
            if (publicKeyToken.IsEmpty)
                return "null";

            StringBuilder sb = new();
            foreach (byte b in publicKeyToken)
            {
                sb.Append(b.ToString("x2"));
            }
            return sb.ToString();
        }

        private static CompatDifference CreateIdentityDifference(MetadataInformation left, MetadataInformation right, string format, string leftProperty, string rightProperty, string leftName, string rightName, AssemblyIdentity identity) =>
            new(left,
                right,
                DiagnosticIds.AssemblyIdentityMustMatch,
                string.Format(format, leftProperty, rightProperty, leftName, rightName),
                DifferenceType.Changed,
                identity.GetDisplayName());
    }
}<|MERGE_RESOLUTION|>--- conflicted
+++ resolved
@@ -1,4 +1,4 @@
-﻿// Copyright (c) .NET Foundation and contributors. All rights reserved.
+// Copyright (c) .NET Foundation and contributors. All rights reserved.
 // Licensed under the MIT license. See LICENSE file in the project root for full license information.
 
 using System;
@@ -24,8 +24,7 @@
             context.RegisterOnAssemblySymbolAction(RunOnAssemblySymbol);
         }
 
-<<<<<<< HEAD
-        private void RunOnAssemblySymbol(IAssemblySymbol? left, IAssemblySymbol? right, string leftName, string rightName, bool singleAssembly, IList<CompatDifference> differences)
+        private void RunOnAssemblySymbol(IAssemblySymbol? left, IAssemblySymbol? right, MetadataInformation leftMetadata, MetadataInformation rightMetadata, bool singleAssembly, IList<CompatDifference> differences)
         {
             if (left == null && right != null)
             {
@@ -35,6 +34,8 @@
                 if (_settings.StrictMode || singleAssembly)
                 {
                     differences.Add(new CompatDifference(
+                        leftMetadata,
+                        rightMetadata,
                         DiagnosticIds.MatchingAssemblyDoesNotExist,
                         message,
                         DifferenceType.Removed,
@@ -46,19 +47,6 @@
                 {
                     _log.LogMessage(MessageImportance.Normal, message);
                 }
-=======
-        private void RunOnAssemblySymbol(IAssemblySymbol? left, IAssemblySymbol? right, MetadataInformation leftMetadata, MetadataInformation rightMetadata, IList<CompatDifference> differences)
-        {
-            if (left == null && right != null)
-            {
-                differences.Add(new CompatDifference(
-                    leftMetadata,
-                    rightMetadata,
-                    DiagnosticIds.MatchingAssemblyDoesNotExist,
-                    string.Format(Resources.AssemblyNameDoesNotExist, leftMetadata, right.Identity.Name),
-                    DifferenceType.Removed,
-                    right.Identity.GetDisplayName()));
->>>>>>> b413c0ce
                 return;
             }
 

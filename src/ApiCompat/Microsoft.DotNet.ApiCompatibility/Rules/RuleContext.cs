﻿// Copyright (c) .NET Foundation and contributors. All rights reserved.
// Licensed under the MIT license. See LICENSE file in the project root for full license information.

using System;
using System.Collections.Generic;
using Microsoft.CodeAnalysis;
using Microsoft.DotNet.ApiCompatibility.Abstractions;

namespace Microsoft.DotNet.ApiCompatibility.Rules
{
    /// <summary>
    /// Class representing the context of the <see cref="IRuleRunner"/> used to register and run rule actions.
    /// </summary>
    public class RuleContext : IRuleContext
    {
<<<<<<< HEAD
        private readonly List<Action<IAssemblySymbol?, IAssemblySymbol?, string, string, bool, IList<CompatDifference>>> _onAssemblySymbolActions = new();
        private readonly List<Action<ITypeSymbol?, ITypeSymbol?, string, string, IList<CompatDifference>>> _onTypeSymbolActions = new();
        private readonly List<Action<ISymbol?, ISymbol?, string, string, IList<CompatDifference>>> _onMemberSymbolActions = new();
        private readonly List<Action<ISymbol?, ISymbol?, ITypeSymbol, ITypeSymbol, string, string, IList<CompatDifference>>> _onMemberSymbolWithContainingTypeActions = new();

        /// <inheritdoc> />
        public void RegisterOnAssemblySymbolAction(Action<IAssemblySymbol?, IAssemblySymbol?, string, string, bool, IList<CompatDifference>> action)
=======
        private readonly List<Action<IAssemblySymbol?, IAssemblySymbol?, MetadataInformation, MetadataInformation, IList<CompatDifference>>> _onAssemblySymbolActions = new();
        private readonly List<Action<ITypeSymbol?, ITypeSymbol?, MetadataInformation, MetadataInformation, IList<CompatDifference>>> _onTypeSymbolActions = new();
        private readonly List<Action<ISymbol?, ISymbol?, MetadataInformation, MetadataInformation, IList<CompatDifference>>> _onMemberSymbolActions = new();
        private readonly List<Action<ISymbol?, ISymbol?, ITypeSymbol, ITypeSymbol, MetadataInformation, MetadataInformation, IList<CompatDifference>>> _onMemberSymbolWithContainingTypeActions = new();

        /// <inheritdoc> />
        public void RegisterOnAssemblySymbolAction(Action<IAssemblySymbol?, IAssemblySymbol?, MetadataInformation, MetadataInformation, IList<CompatDifference>> action)
>>>>>>> b413c0ce
        {
            _onAssemblySymbolActions.Add(action);
        }

        /// <inheritdoc> />
        public void RegisterOnTypeSymbolAction(Action<ITypeSymbol?, ITypeSymbol?, MetadataInformation, MetadataInformation, IList<CompatDifference>> action)
        {
            _onTypeSymbolActions.Add(action);
        }

        /// <inheritdoc> />
        public void RegisterOnMemberSymbolAction(Action<ISymbol?, ISymbol?, MetadataInformation, MetadataInformation, IList<CompatDifference>> action)
        {
            _onMemberSymbolActions.Add(action);
        }

        /// <inheritdoc> />
        public void RegisterOnMemberSymbolAction(Action<ISymbol?, ISymbol?, ITypeSymbol, ITypeSymbol, MetadataInformation, MetadataInformation, IList<CompatDifference>> action)
        {
            _onMemberSymbolWithContainingTypeActions.Add(action);
        }

        /// <inheritdoc> />
<<<<<<< HEAD
        public void RunOnAssemblySymbolActions(IAssemblySymbol? left, IAssemblySymbol? right, string leftName, string rightName, bool singleAssembly, IList<CompatDifference> differences)
        {
            foreach (Action<IAssemblySymbol?, IAssemblySymbol?, string, string, bool, IList<CompatDifference>> action in _onAssemblySymbolActions)
            {
                action(left, right, leftName, rightName, singleAssembly, differences);
=======
        public void RunOnAssemblySymbolActions(IAssemblySymbol? left, IAssemblySymbol? right, MetadataInformation leftMetadata, MetadataInformation rightMetadata, IList<CompatDifference> differences)
        {
            foreach (Action<IAssemblySymbol?, IAssemblySymbol?, MetadataInformation, MetadataInformation, IList<CompatDifference>> action in _onAssemblySymbolActions)
            {
                action(left, right, leftMetadata, rightMetadata, differences);
>>>>>>> b413c0ce
            }
        }

        /// <inheritdoc> />
        public void RunOnTypeSymbolActions(ITypeSymbol? left, ITypeSymbol? right, MetadataInformation leftMetadata, MetadataInformation rightMetadata, IList<CompatDifference> differences)
        {
            foreach (Action<ITypeSymbol?, ITypeSymbol?, MetadataInformation, MetadataInformation, IList<CompatDifference>> action in _onTypeSymbolActions)
            {
                action(left, right, leftMetadata, rightMetadata, differences);
            }
        }

        /// <inheritdoc> />
        public void RunOnMemberSymbolActions(ISymbol? left, ISymbol? right, ITypeSymbol leftContainingType, ITypeSymbol rightContainingType, MetadataInformation leftMetadata, MetadataInformation rightMetadata, IList<CompatDifference> differences)
        {
            foreach (Action<ISymbol?, ISymbol?, MetadataInformation, MetadataInformation, IList<CompatDifference>> action in _onMemberSymbolActions)
            {
                action(left, right, leftMetadata, rightMetadata, differences);
            }

            foreach (Action<ISymbol?, ISymbol?, ITypeSymbol, ITypeSymbol, MetadataInformation, MetadataInformation, IList<CompatDifference>> action in _onMemberSymbolWithContainingTypeActions)
            {
                action(left, right, leftContainingType, rightContainingType, leftMetadata, rightMetadata, differences);
            }
        }
    }
}<|MERGE_RESOLUTION|>--- conflicted
+++ resolved
@@ -13,23 +13,13 @@
     /// </summary>
     public class RuleContext : IRuleContext
     {
-<<<<<<< HEAD
-        private readonly List<Action<IAssemblySymbol?, IAssemblySymbol?, string, string, bool, IList<CompatDifference>>> _onAssemblySymbolActions = new();
+        private readonly List<Action<IAssemblySymbol?, IAssemblySymbol?, MetadataInformation, MetadataInformation, bool, IList<CompatDifference>>> _onAssemblySymbolActions = new();
         private readonly List<Action<ITypeSymbol?, ITypeSymbol?, string, string, IList<CompatDifference>>> _onTypeSymbolActions = new();
         private readonly List<Action<ISymbol?, ISymbol?, string, string, IList<CompatDifference>>> _onMemberSymbolActions = new();
         private readonly List<Action<ISymbol?, ISymbol?, ITypeSymbol, ITypeSymbol, string, string, IList<CompatDifference>>> _onMemberSymbolWithContainingTypeActions = new();
 
         /// <inheritdoc> />
-        public void RegisterOnAssemblySymbolAction(Action<IAssemblySymbol?, IAssemblySymbol?, string, string, bool, IList<CompatDifference>> action)
-=======
-        private readonly List<Action<IAssemblySymbol?, IAssemblySymbol?, MetadataInformation, MetadataInformation, IList<CompatDifference>>> _onAssemblySymbolActions = new();
-        private readonly List<Action<ITypeSymbol?, ITypeSymbol?, MetadataInformation, MetadataInformation, IList<CompatDifference>>> _onTypeSymbolActions = new();
-        private readonly List<Action<ISymbol?, ISymbol?, MetadataInformation, MetadataInformation, IList<CompatDifference>>> _onMemberSymbolActions = new();
-        private readonly List<Action<ISymbol?, ISymbol?, ITypeSymbol, ITypeSymbol, MetadataInformation, MetadataInformation, IList<CompatDifference>>> _onMemberSymbolWithContainingTypeActions = new();
-
-        /// <inheritdoc> />
-        public void RegisterOnAssemblySymbolAction(Action<IAssemblySymbol?, IAssemblySymbol?, MetadataInformation, MetadataInformation, IList<CompatDifference>> action)
->>>>>>> b413c0ce
+        public void RegisterOnAssemblySymbolAction(Action<IAssemblySymbol?, IAssemblySymbol?, MetadataInformation, MetadataInformation, bool, IList<CompatDifference>> action)
         {
             _onAssemblySymbolActions.Add(action);
         }
@@ -53,19 +43,11 @@
         }
 
         /// <inheritdoc> />
-<<<<<<< HEAD
-        public void RunOnAssemblySymbolActions(IAssemblySymbol? left, IAssemblySymbol? right, string leftName, string rightName, bool singleAssembly, IList<CompatDifference> differences)
+        public void RunOnAssemblySymbolActions(IAssemblySymbol? left, IAssemblySymbol? right, MetadataInformation leftMetadata, MetadataInformation rightMetadata, bool singleAssembly, IList<CompatDifference> differences)
         {
-            foreach (Action<IAssemblySymbol?, IAssemblySymbol?, string, string, bool, IList<CompatDifference>> action in _onAssemblySymbolActions)
+            foreach (Action<IAssemblySymbol?, IAssemblySymbol?, MetadataInformation, MetadataInformation, bool, IList<CompatDifference>> action in _onAssemblySymbolActions)
             {
                 action(left, right, leftName, rightName, singleAssembly, differences);
-=======
-        public void RunOnAssemblySymbolActions(IAssemblySymbol? left, IAssemblySymbol? right, MetadataInformation leftMetadata, MetadataInformation rightMetadata, IList<CompatDifference> differences)
-        {
-            foreach (Action<IAssemblySymbol?, IAssemblySymbol?, MetadataInformation, MetadataInformation, IList<CompatDifference>> action in _onAssemblySymbolActions)
-            {
-                action(left, right, leftMetadata, rightMetadata, differences);
->>>>>>> b413c0ce
             }
         }
 

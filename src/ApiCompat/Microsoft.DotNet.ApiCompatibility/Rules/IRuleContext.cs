--- conflicted
+++ resolved
@@ -25,11 +25,7 @@
         /// Registers a callback to invoke when two <see cref="IAssemblySymbol"/> are compared.
         /// </summary>
         /// <param name="action">The action to invoke.</param>
-<<<<<<< HEAD
-        void RegisterOnAssemblySymbolAction(Action<IAssemblySymbol?, IAssemblySymbol?, string, string, bool, IList<CompatDifference>> action);
-=======
-        void RegisterOnAssemblySymbolAction(Action<IAssemblySymbol?, IAssemblySymbol?, MetadataInformation, MetadataInformation, IList<CompatDifference>> action);
->>>>>>> b413c0ce
+        void RegisterOnAssemblySymbolAction(Action<IAssemblySymbol?, IAssemblySymbol?, MetadataInformation, MetadataInformation, bool, IList<CompatDifference>> action);
 
         /// <summary>
         /// Registers a callback to invoke when two <see cref="ITypeSymbol"/> are compared.
@@ -57,11 +53,7 @@
     /// </summary>
     public interface IRuleRunnerContext
     {
-<<<<<<< HEAD
-        void RunOnAssemblySymbolActions(IAssemblySymbol? left, IAssemblySymbol? right, string leftName, string rightName, bool isSingleAssembly, IList<CompatDifference> differences);
-=======
-        void RunOnAssemblySymbolActions(IAssemblySymbol? left, IAssemblySymbol? right, MetadataInformation leftMetadata, MetadataInformation rightMetadata, IList<CompatDifference> differences);
->>>>>>> b413c0ce
+        void RunOnAssemblySymbolActions(IAssemblySymbol? left, IAssemblySymbol? right, MetadataInformation leftMetadata, MetadataInformation rightMetadata, bool isSingleAssembly, IList<CompatDifference> differences);
 
         void RunOnTypeSymbolActions(ITypeSymbol? left, ITypeSymbol? right, MetadataInformation leftMetadata, MetadataInformation rightMetadata, IList<CompatDifference> differences);
 

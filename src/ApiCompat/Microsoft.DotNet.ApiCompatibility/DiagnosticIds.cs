﻿// Copyright (c) .NET Foundation and contributors. All rights reserved.
// Licensed under the MIT license. See LICENSE file in the project root for full license information.

namespace Microsoft.DotNet.ApiCompatibility
{
    /// <summary>
    /// Class containing the strings representing the Diagnostic IDs that can be returned in the compatibility differences.
    /// </summary>
    public static class DiagnosticIds
    {
        public const string TypeMustExist = "CP0001";
        public const string MemberMustExist = "CP0002";
        public const string AssemblyIdentityMustMatch = "CP0003";
        public const string MatchingAssemblyDoesNotExist = "CP0004";
        public const string CannotAddAbstractMember = "CP0005";
        public const string CannotAddMemberToInterface = "CP0006";
        public const string CannotRemoveBaseType = "CP0007";
        public const string CannotRemoveBaseInterface = "CP0008";
        public const string CannotSealType = "CP0009";
        public const string EnumTypesMustMatch = "CP0010";
        public const string EnumValuesMustMatch = "CP0011";
        public const string CannotRemoveVirtualFromMember = "CP0012";
        public const string CannotAddVirtualToMember = "CP0013";
        public const string CannotRemoveAttribute = "CP0014";
        public const string CannotChangeAttribute = "CP0015";
        public const string CannotAddAttribute = "CP0016";
<<<<<<< HEAD
        public const string CannotAddSealedToInterfaceMember = "CP0018";
=======
        public const string CannotChangeParameterName = "CP0017";
>>>>>>> d78f4b42

        // Assembly loading ids
        public const string AssemblyNotFound = "CP1001";
        public const string AssemblyReferenceNotFound = "CP1002";
    }
}<|MERGE_RESOLUTION|>--- conflicted
+++ resolved
@@ -24,11 +24,8 @@
         public const string CannotRemoveAttribute = "CP0014";
         public const string CannotChangeAttribute = "CP0015";
         public const string CannotAddAttribute = "CP0016";
-<<<<<<< HEAD
+        public const string CannotChangeParameterName = "CP0017";
         public const string CannotAddSealedToInterfaceMember = "CP0018";
-=======
-        public const string CannotChangeParameterName = "CP0017";
->>>>>>> d78f4b42
 
         // Assembly loading ids
         public const string AssemblyNotFound = "CP1001";

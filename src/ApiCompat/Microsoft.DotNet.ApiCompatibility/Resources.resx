﻿<?xml version="1.0" encoding="utf-8"?>
<root>
  <!-- 
    Microsoft ResX Schema 
    
    Version 2.0
    
    The primary goals of this format is to allow a simple XML format 
    that is mostly human readable. The generation and parsing of the 
    various data types are done through the TypeConverter classes 
    associated with the data types.
    
    Example:
    
    ... ado.net/XML headers & schema ...
    <resheader name="resmimetype">text/microsoft-resx</resheader>
    <resheader name="version">2.0</resheader>
    <resheader name="reader">System.Resources.ResXResourceReader, System.Windows.Forms, ...</resheader>
    <resheader name="writer">System.Resources.ResXResourceWriter, System.Windows.Forms, ...</resheader>
    <data name="Name1"><value>this is my long string</value><comment>this is a comment</comment></data>
    <data name="Color1" type="System.Drawing.Color, System.Drawing">Blue</data>
    <data name="Bitmap1" mimetype="application/x-microsoft.net.object.binary.base64">
        <value>[base64 mime encoded serialized .NET Framework object]</value>
    </data>
    <data name="Icon1" type="System.Drawing.Icon, System.Drawing" mimetype="application/x-microsoft.net.object.bytearray.base64">
        <value>[base64 mime encoded string representing a byte array form of the .NET Framework object]</value>
        <comment>This is a comment</comment>
    </data>
                
    There are any number of "resheader" rows that contain simple 
    name/value pairs.
    
    Each data row contains a name, and value. The row also contains a 
    type or mimetype. Type corresponds to a .NET class that support 
    text/value conversion through the TypeConverter architecture. 
    Classes that don't support this are serialized and stored with the 
    mimetype set.
    
    The mimetype is used for serialized objects, and tells the 
    ResXResourceReader how to depersist the object. This is currently not 
    extensible. For a given mimetype the value must be set accordingly:
    
    Note - application/x-microsoft.net.object.binary.base64 is the format 
    that the ResXResourceWriter will generate, however the reader can 
    read any of the formats listed below.
    
    mimetype: application/x-microsoft.net.object.binary.base64
    value   : The object must be serialized with 
            : System.Runtime.Serialization.Formatters.Binary.BinaryFormatter
            : and then encoded with base64 encoding.
    
    mimetype: application/x-microsoft.net.object.soap.base64
    value   : The object must be serialized with 
            : System.Runtime.Serialization.Formatters.Soap.SoapFormatter
            : and then encoded with base64 encoding.

    mimetype: application/x-microsoft.net.object.bytearray.base64
    value   : The object must be serialized into a byte array 
            : using a System.ComponentModel.TypeConverter
            : and then encoded with base64 encoding.
    -->
  <xsd:schema id="root" xmlns="" xmlns:xsd="http://www.w3.org/2001/XMLSchema" xmlns:msdata="urn:schemas-microsoft-com:xml-msdata">
    <xsd:import namespace="http://www.w3.org/XML/1998/namespace" />
    <xsd:element name="root" msdata:IsDataSet="true">
      <xsd:complexType>
        <xsd:choice maxOccurs="unbounded">
          <xsd:element name="metadata">
            <xsd:complexType>
              <xsd:sequence>
                <xsd:element name="value" type="xsd:string" minOccurs="0" />
              </xsd:sequence>
              <xsd:attribute name="name" use="required" type="xsd:string" />
              <xsd:attribute name="type" type="xsd:string" />
              <xsd:attribute name="mimetype" type="xsd:string" />
              <xsd:attribute ref="xml:space" />
            </xsd:complexType>
          </xsd:element>
          <xsd:element name="assembly">
            <xsd:complexType>
              <xsd:attribute name="alias" type="xsd:string" />
              <xsd:attribute name="name" type="xsd:string" />
            </xsd:complexType>
          </xsd:element>
          <xsd:element name="data">
            <xsd:complexType>
              <xsd:sequence>
                <xsd:element name="value" type="xsd:string" minOccurs="0" msdata:Ordinal="1" />
                <xsd:element name="comment" type="xsd:string" minOccurs="0" msdata:Ordinal="2" />
              </xsd:sequence>
              <xsd:attribute name="name" type="xsd:string" use="required" msdata:Ordinal="1" />
              <xsd:attribute name="type" type="xsd:string" msdata:Ordinal="3" />
              <xsd:attribute name="mimetype" type="xsd:string" msdata:Ordinal="4" />
              <xsd:attribute ref="xml:space" />
            </xsd:complexType>
          </xsd:element>
          <xsd:element name="resheader">
            <xsd:complexType>
              <xsd:sequence>
                <xsd:element name="value" type="xsd:string" minOccurs="0" msdata:Ordinal="1" />
              </xsd:sequence>
              <xsd:attribute name="name" type="xsd:string" use="required" />
            </xsd:complexType>
          </xsd:element>
        </xsd:choice>
      </xsd:complexType>
    </xsd:element>
  </xsd:schema>
  <resheader name="resmimetype">
    <value>text/microsoft-resx</value>
  </resheader>
  <resheader name="version">
    <value>2.0</value>
  </resheader>
  <resheader name="reader">
    <value>System.Resources.ResXResourceReader, System.Windows.Forms, Version=4.0.0.0, Culture=neutral, PublicKeyToken=b77a5c561934e089</value>
  </resheader>
  <resheader name="writer">
    <value>System.Resources.ResXResourceWriter, System.Windows.Forms, Version=4.0.0.0, Culture=neutral, PublicKeyToken=b77a5c561934e089</value>
  </resheader>
  <data name="AssemblyNameDoesNotExist" xml:space="preserve">
    <value>Assembly with name '{0}' does not exist at {1}.</value>
  </data>
  <data name="AssemblyNameDoesNotMatch" xml:space="preserve">
    <value>{2} assembly name '{0}' does not match with {3} assembly name '{1}'.</value>
  </data>
  <data name="AssemblyPublicKeyTokenDoesNotMatch" xml:space="preserve">
    <value>{2} assembly public key token '{0}' does not match with {3} '{1}'.</value>
  </data>
  <data name="AssemblySearchDirectoryDoesNotExist" xml:space="preserve">
    <value>Provided assembly search directory '{0}' does not exist.</value>
  </data>
  <data name="CannotAddAbstractMember" xml:space="preserve">
    <value>Cannot add abstract member '{0}' to {1} because it does not exist on {2}</value>
  </data>
  <data name="AssemblyCultureDoesNotMatch" xml:space="preserve">
    <value>{2} assembly culture '{0}' does not match with {3} assembly culture '{1}'.</value>
  </data>
  <data name="AssemblyVersionDoesNotMatch" xml:space="preserve">
    <value>{3} assembly version '{1}' should be equal to {2} version '{0}'.</value>
  </data>
  <data name="AssemblyVersionIsNotCompatible" xml:space="preserve">
    <value>{2} assembly version '{0}' should be equal to or higher than {3} version '{1}'.</value>
  </data>
  <data name="CouldNotResolveReference" xml:space="preserve">
    <value>Could not resolve reference '{0}' in any of the provided search directories.</value>
  </data>
  <data name="ElementShouldNotBeNullAtIndex" xml:space="preserve">
    <value>Element should not be null. Found null at index: {0}.</value>
  </data>
  <data name="FileDoesNotExist" xml:space="preserve">
    <value>File '{0}' does not exist.</value>
  </data>
  <data name="IndexShouldBeWithinSetSizeRange" xml:space="preserve">
    <value>The index should be within the right set size range.</value>
  </data>
  <data name="MatchingAssemblyNotFound" xml:space="preserve">
    <value>Could not find matching assembly: '{0}' in any of the search directories.</value>
  </data>
  <data name="MemberExistsOnLeft" xml:space="preserve">
    <value>Member '{0}' exists on {1} but not on {2}</value>
  </data>
  <data name="MemberExistsOnRight" xml:space="preserve">
    <value>Member '{0}' exists on {2} but not on {1}</value>
  </data>
  <data name="ProvidedPathToLoadBinariesFromNotFound" xml:space="preserve">
    <value>Could not find the provided path '{0}' to load binaries from.</value>
  </data>
  <data name="ProvidedStreamDoesNotHaveMetadata" xml:space="preserve">
    <value>Provided stream for assembly '{0}' doesn't have any metadata to read. from.</value>
  </data>
  <data name="RightNamesAtLeastOne" xml:space="preserve">
    <value>Should at least contain one right name.</value>
  </data>
  <data name="ShouldBeGreaterThanZero" xml:space="preserve">
    <value>Value should be greater than 0.</value>
  </data>
  <data name="ShouldNotBeNullAndContainAtLeastOneElement" xml:space="preserve">
    <value>Should not be null and contain at least one element.</value>
  </data>
  <data name="ShouldProvideValidAssemblyName" xml:space="preserve">
    <value>Should provide a valid assembly name.</value>
  </data>
  <data name="StreamPositionGreaterThanLength" xml:space="preserve">
    <value>Stream position is greater than it's length, so there are no contents available to read.</value>
  </data>
  <data name="TypeMissingOnSide" xml:space="preserve">
    <value>Type '{0}' exists on {1} but not on {2}</value>
  </data>
  <data name="VisitorRightCountShouldMatchMappersSetSize" xml:space="preserve">
    <value>The provided right count when creating the visitor should match the right set size specified for the mappers.</value>
  </data>
  <data name="CannotAddMemberToInterface" xml:space="preserve">
    <value>Cannot add interface member '{0}' to {1} because it does not exist on {2}</value>
  </data>
  <data name="CannotRemoveBaseInterface" xml:space="preserve">
    <value>Type '{0}' does not implement interface '{1}' on {2} but it does on {3}</value>
  </data>
  <data name="CannotRemoveBaseType" xml:space="preserve">
    <value>Type '{0}' does not inherit from base type '{1}' on {2} but it does on {3}</value>
  </data>
  <data name="TypeIsActuallySealed" xml:space="preserve">
    <value>Type '{0}' has the sealed modifier on {1} but not on {2}</value>
  </data>
  <data name="TypeIsEffectivelySealed" xml:space="preserve">
    <value>Type '{0}' is sealed because it has no visible constructor on {1} but it does on {2}</value>
  </data>
  <data name="EnumValuesMustMatch" xml:space="preserve">
    <value>Value of field '{1}' in enum '{0}' changed from '{2}' to '{3}'.</value>
  </data>
  <data name="EnumTypesMustMatch" xml:space="preserve">
    <value>Underlying type of enum '{0}' changed from '{1}' to '{2}'.</value>
  </data>
  <data name="CannotAddVirtualToMember" xml:space="preserve">
    <value>Cannot add virtual keyword to member '{0}'.</value>
  </data>
  <data name="CannotRemoveVirtualFromMember" xml:space="preserve">
    <value>Cannot remove virtual keyword from member '{0}'.</value>
  </data>
  <data name="ApiCompatibilityHeader" xml:space="preserve">
    <value>API compatibility errors between '{0}' ({2}) and '{1}' ({3}):</value>
  </data>
  <data name="ApiCompatRunnerExecutingWorkItems" xml:space="preserve">
    <value>Executing {0} work item(s)...</value>
  </data>
  <data name="AssemblyLoadError" xml:space="preserve">
    <value>Could not load assembly symbols for '{0}'. Skipping the assembly.</value>
  </data>
  <data name="CannotAddAttribute" xml:space="preserve">
    <value>Cannot add attribute '{0}' to '{1}'.</value>
  </data>
  <data name="CannotChangeAttribute" xml:space="preserve">
    <value>Cannot change arguments of attribute '{0}' on '{1}'.</value>
  </data>
  <data name="CannotRemoveAttribute" xml:space="preserve">
    <value>Cannot remove attribute '{0}' from '{1}'.</value>
  </data>
<<<<<<< HEAD
  <data name="CannotAddSealedToInterfaceMember" xml:space="preserve">
    <value>Cannot add sealed keyword to default interface member '{0}'.</value>
=======
  <data name="CannotChangeParameterName" xml:space="preserve">
    <value>Parameter name on member '{0}' changed from '{1}' to '{2}'.</value>
>>>>>>> d78f4b42
  </data>
</root><|MERGE_RESOLUTION|>--- conflicted
+++ resolved
@@ -234,12 +234,10 @@
   <data name="CannotRemoveAttribute" xml:space="preserve">
     <value>Cannot remove attribute '{0}' from '{1}'.</value>
   </data>
-<<<<<<< HEAD
+  <data name="CannotChangeParameterName" xml:space="preserve">
+    <value>Parameter name on member '{0}' changed from '{1}' to '{2}'.</value>
+  </data>
   <data name="CannotAddSealedToInterfaceMember" xml:space="preserve">
     <value>Cannot add sealed keyword to default interface member '{0}'.</value>
-=======
-  <data name="CannotChangeParameterName" xml:space="preserve">
-    <value>Parameter name on member '{0}' changed from '{1}' to '{2}'.</value>
->>>>>>> d78f4b42
   </data>
 </root>
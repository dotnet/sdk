--- conflicted
+++ resolved
@@ -129,24 +129,14 @@
                     Path.Combine(AppContext.BaseDirectory, "codeanalysis");
                 RoslynResolver roslynResolver = RoslynResolver.Register(roslynAssembliesPath);
 
-<<<<<<< HEAD
                 MessageImportance verbosity = context.ParseResult.GetValue(verbosityOption);
                 bool generateSuppressionFile = context.ParseResult.GetValue(generateSuppressionFileOption);
-                string? suppressionFile = context.ParseResult.GetValue(suppressionFileOption);
+                string[]? suppressionFiles = context.ParseResult.GetValue(suppressionFilesOption);
+                string? suppressionOutputFile = context.ParseResult.GetValue(suppressionOutputFileOption);
                 string? noWarn = context.ParseResult.GetValue(noWarnOption);
                 bool enableRuleAttributesMustMatch = context.ParseResult.GetValue(enableRuleAttributesMustMatchOption);
                 string[]? excludeAttributesFiles = context.ParseResult.GetValue(excludeAttributesFilesOption);
                 bool enableRuleCannotChangeParameterName = context.ParseResult.GetValue(enableRuleCannotChangeParameterNameOption);
-=======
-                MessageImportance verbosity = context.ParseResult.GetValueForOption(verbosityOption);
-                bool generateSuppressionFile = context.ParseResult.GetValueForOption(generateSuppressionFileOption);
-                string[]? suppressionFiles = context.ParseResult.GetValueForOption(suppressionFilesOption);
-                string? suppressionOutputFile = context.ParseResult.GetValueForOption(suppressionOutputFileOption);
-                string? noWarn = context.ParseResult.GetValueForOption(noWarnOption);
-                bool enableRuleAttributesMustMatch = context.ParseResult.GetValueForOption(enableRuleAttributesMustMatchOption);
-                string[]? excludeAttributesFiles = context.ParseResult.GetValueForOption(excludeAttributesFilesOption);
-                bool enableRuleCannotChangeParameterName = context.ParseResult.GetValueForOption(enableRuleCannotChangeParameterNameOption);
->>>>>>> 871bbd08
 
                 string[] leftAssemblies = context.ParseResult.GetValue(leftAssembliesOption)!;
                 string[] rightAssemblies = context.ParseResult.GetValue(rightAssembliesOption)!;
@@ -237,24 +227,14 @@
                     Path.Combine(AppContext.BaseDirectory, "codeanalysis");
                 RoslynResolver roslynResolver = RoslynResolver.Register(roslynAssembliesPath);
 
-<<<<<<< HEAD
                 MessageImportance verbosity = context.ParseResult.GetValue(verbosityOption);
                 bool generateSuppressionFile = context.ParseResult.GetValue(generateSuppressionFileOption);
-                string? suppressionFile = context.ParseResult.GetValue(suppressionFileOption);
+                string[]? suppressionFiles = context.ParseResult.GetValue(suppressionFilesOption);
+                string? suppressionOutputFile = context.ParseResult.GetValue(suppressionOutputFileOption);
                 string? noWarn = context.ParseResult.GetValue(noWarnOption);
                 bool enableRuleAttributesMustMatch = context.ParseResult.GetValue(enableRuleAttributesMustMatchOption);
                 string[]? excludeAttributesFiles = context.ParseResult.GetValue(excludeAttributesFilesOption);
                 bool enableRuleCannotChangeParameterName = context.ParseResult.GetValue(enableRuleCannotChangeParameterNameOption);
-=======
-                MessageImportance verbosity = context.ParseResult.GetValueForOption(verbosityOption);
-                bool generateSuppressionFile = context.ParseResult.GetValueForOption(generateSuppressionFileOption);
-                string[]? suppressionFiles = context.ParseResult.GetValueForOption(suppressionFilesOption);
-                string? suppressionOutputFile = context.ParseResult.GetValueForOption(suppressionOutputFileOption);
-                string? noWarn = context.ParseResult.GetValueForOption(noWarnOption);
-                bool enableRuleAttributesMustMatch = context.ParseResult.GetValueForOption(enableRuleAttributesMustMatchOption);
-                string[]? excludeAttributesFiles = context.ParseResult.GetValueForOption(excludeAttributesFilesOption);
-                bool enableRuleCannotChangeParameterName = context.ParseResult.GetValueForOption(enableRuleCannotChangeParameterNameOption);
->>>>>>> 871bbd08
 
                 string package = context.ParseResult.GetValue(packageArgument);
                 bool runApiCompat = context.ParseResult.GetValue(runApiCompatOption);

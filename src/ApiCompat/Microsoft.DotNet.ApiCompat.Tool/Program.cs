// Licensed to the .NET Foundation under one or more agreements.
// The .NET Foundation licenses this file to you under the MIT license.

using System;
using System.Collections.Generic;
using System.CommandLine;
using System.CommandLine.Parsing;
using System.IO;
using Microsoft.DotNet.ApiCompatibility.Logging;
using Microsoft.DotNet.ApiSymbolExtensions.Logging;
using Microsoft.DotNet.PackageValidation;
using NuGet.Frameworks;

namespace Microsoft.DotNet.ApiCompat.Tool
{
    class Program
    {
        static int Main(string[] args)
        {
            // CLI frontend for ApiCompat's ValidateAssemblies and ValidatePackage features.
            // Important: Keep parameters exposed in sync with the msbuild task frontend.

            // Global options
            CliOption<bool> generateSuppressionFileOption = new("--generate-suppression-file")
            {
                Description = "If true, generates a compatibility suppression file.",
                Recursive = true
            };
            CliOption<string[]> suppressionFilesOption = new("--suppression-file")
            {
                Description = "The path to one or more suppression files to read from.",
                AllowMultipleArgumentsPerToken = true,
                Arity = ArgumentArity.ZeroOrMore,
                HelpName = "file",
                Recursive = true
            };
            CliOption<string?> suppressionOutputFileOption = new("--suppression-output-file")
            {
                Description = "The path to a suppression file to write to when --generate-suppression-file is true.",
                Recursive = true
            };
            CliOption<string?> noWarnOption = new("--noWarn")
            {
                Description = "A NoWarn string that allows to disable specific rules.",
                Recursive = true
            };
            CliOption<bool> respectInternalsOption = new("--respect-internals")
            {
                Description = "If true, includes both internal and public API.",
                Recursive = true
            };
            CliOption<string?> roslynAssembliesPathOption = new("--roslyn-assemblies-path")
            {
                Description = "The path to the directory that contains the Microsoft.CodeAnalysis assemblies.",
                HelpName = "file",
                Recursive = true
            };
            CliOption<MessageImportance> verbosityOption = new("--verbosity", "-v")
            {
                Description = "Controls the log level verbosity. Allowed values are high, normal, and low.",
                DefaultValueFactory = _ => MessageImportance.High,
                Recursive = true
            };
            CliOption<bool> enableRuleAttributesMustMatchOption = new("--enable-rule-attributes-must-match")
            {
                Description = "If true, enables rule to check that attributes match.",
                Recursive = true
            };
            CliOption<string[]> excludeAttributesFilesOption = new("--exclude-attributes-file")
            {
                Description = "The path to one or more attribute exclusion files with types in DocId format.",
                Recursive = true
            };
            CliOption<bool> enableRuleCannotChangeParameterNameOption = new("--enable-rule-cannot-change-parameter-name")
            {
                Description = "If true, enables rule to check that the parameter names between public methods do not change.",
                Recursive = true
            };

            // Root command
            CliOption<string[]> leftAssembliesOption = new("--left-assembly", "--left", "-l")
            {
                Description = "The path to one or more assemblies that serve as the left side to compare.",
                CustomParser = ParseAssemblyArgument,
                AllowMultipleArgumentsPerToken = true,
                Arity = ArgumentArity.OneOrMore,
                Required = true
            };
            CliOption<string[]> rightAssembliesOption = new("--right-assembly", "--right", "-r")
            {
                Description = "The path to one or more assemblies that serve as the right side to compare.",
                CustomParser = ParseAssemblyArgument,
                AllowMultipleArgumentsPerToken = true,
                Arity = ArgumentArity.OneOrMore,
                Required = true
            };
            CliOption<bool> strictModeOption = new("--strict-mode")
            {
                Description = "If true, performs api compatibility checks in strict mode"
            };
            CliOption<string[][]?> leftAssembliesReferencesOption = new("--left-assembly-references", "--lref")

            {
                Description = "Paths to assembly references or the underlying directories for a given left. Values must be separated by commas: ','.",
                CustomParser = ParseAssemblyReferenceArgument,
                AllowMultipleArgumentsPerToken = true,
                Arity = ArgumentArity.ZeroOrMore,
                HelpName = "file1,file2,..."
            };
            CliOption<string[][]?> rightAssembliesReferencesOption = new("--right-assembly-references", "--rref")
            {
                Description = "Paths to assembly references or the underlying directories for a given right. Values must be separated by commas: ','.",
                CustomParser = ParseAssemblyReferenceArgument,
                AllowMultipleArgumentsPerToken = true,
                Arity = ArgumentArity.ZeroOrMore,
                HelpName = "file1,file2,..."
            };
            CliOption<bool> createWorkItemPerAssemblyOption = new("--create-work-item-per-assembly")
            {
                Description = "If true, enqueues a work item per passed in left and right assembly."
            };
            CliOption<(string, string)[]?> leftAssembliesTransformationPatternOption = new("--left-assemblies-transformation-pattern")
            {
                Description = "A transformation pattern for the left side assemblies.",
                CustomParser = ParseTransformationPattern,
                AllowMultipleArgumentsPerToken = true,
                Arity = ArgumentArity.ZeroOrMore
            };
            CliOption<(string, string)[]?> rightAssembliesTransformationPatternOption = new("--right-assemblies-transformation-pattern")
            {
                Description = "A transformation pattern for the right side assemblies.",
                CustomParser = ParseTransformationPattern,
                AllowMultipleArgumentsPerToken = true,
                Arity = ArgumentArity.ZeroOrMore
            };

            CliRootCommand rootCommand = new("Microsoft.DotNet.ApiCompat v" + Environment.Version.ToString(2))
            {
                TreatUnmatchedTokensAsErrors = true
            };
            rootCommand.Options.Add(generateSuppressionFileOption);
            rootCommand.Options.Add(suppressionFilesOption);
            rootCommand.Options.Add(suppressionOutputFileOption);
            rootCommand.Options.Add(noWarnOption);
            rootCommand.Options.Add(respectInternalsOption);
            rootCommand.Options.Add(roslynAssembliesPathOption);
            rootCommand.Options.Add(verbosityOption);
            rootCommand.Options.Add(enableRuleAttributesMustMatchOption);
            rootCommand.Options.Add(excludeAttributesFilesOption);
            rootCommand.Options.Add(enableRuleCannotChangeParameterNameOption);

            rootCommand.Options.Add(leftAssembliesOption);
            rootCommand.Options.Add(rightAssembliesOption);
            rootCommand.Options.Add(strictModeOption);
            rootCommand.Options.Add(leftAssembliesReferencesOption);
            rootCommand.Options.Add(rightAssembliesReferencesOption);
            rootCommand.Options.Add(createWorkItemPerAssemblyOption);
            rootCommand.Options.Add(leftAssembliesTransformationPatternOption);
            rootCommand.Options.Add(rightAssembliesTransformationPatternOption);

            rootCommand.SetAction((ParseResult parseResult) =>
            {
                // If a roslyn assemblies path isn't provided, use the compiled against version from a subfolder.
                string roslynAssembliesPath = parseResult.GetValue(roslynAssembliesPathOption) ??
                    Path.Combine(AppContext.BaseDirectory, "codeanalysis");
                RoslynResolver roslynResolver = RoslynResolver.Register(roslynAssembliesPath);

                MessageImportance verbosity = parseResult.GetValue(verbosityOption);
                bool generateSuppressionFile = parseResult.GetValue(generateSuppressionFileOption);
                string[]? suppressionFiles = parseResult.GetValue(suppressionFilesOption);
                string? suppressionOutputFile = parseResult.GetValue(suppressionOutputFileOption);
                string? noWarn = parseResult.GetValue(noWarnOption);
                bool respectInternals = parseResult.GetValue(respectInternalsOption);
                bool enableRuleAttributesMustMatch = parseResult.GetValue(enableRuleAttributesMustMatchOption);
                string[]? excludeAttributesFiles = parseResult.GetValue(excludeAttributesFilesOption);
                bool enableRuleCannotChangeParameterName = parseResult.GetValue(enableRuleCannotChangeParameterNameOption);

                string[] leftAssemblies = parseResult.GetValue(leftAssembliesOption)!;
                string[] rightAssemblies = parseResult.GetValue(rightAssembliesOption)!;
                bool strictMode = parseResult.GetValue(strictModeOption);
                string[][]? leftAssembliesReferences = parseResult.GetValue(leftAssembliesReferencesOption);
                string[][]? rightAssembliesReferences = parseResult.GetValue(rightAssembliesReferencesOption);
                bool createWorkItemPerAssembly = parseResult.GetValue(createWorkItemPerAssemblyOption);
                (string, string)[]? leftAssembliesTransformationPattern = parseResult.GetValue(leftAssembliesTransformationPatternOption);
                (string, string)[]? rightAssembliesTransformationPattern = parseResult.GetValue(rightAssembliesTransformationPatternOption);

                Func<ISuppressionEngine, SuppressableConsoleLog> logFactory = (suppressionEngine) => new(suppressionEngine, verbosity);
                ValidateAssemblies.Run(logFactory,
                    generateSuppressionFile,
                    suppressionFiles,
                    suppressionOutputFile,
                    noWarn,
                    respectInternals,
                    enableRuleAttributesMustMatch,
                    excludeAttributesFiles,
                    enableRuleCannotChangeParameterName,
                    leftAssemblies,
                    rightAssemblies,
                    strictMode,
                    leftAssembliesReferences,
                    rightAssembliesReferences,
                    createWorkItemPerAssembly,
                    leftAssembliesTransformationPattern,
                    rightAssembliesTransformationPattern);

                roslynResolver.Unregister();
            });

            // Package command
            CliArgument<string> packageArgument = new("--package")
            {
                Description = "The path to the package that should be validated",
                Arity = ArgumentArity.ExactlyOne
            };
            CliOption<string?> runtimeGraphOption = new("--runtime-graph")
            {
                Description = "The path to the runtime graph to read from.",
                HelpName = "json"
            };
            CliOption<bool> runApiCompatOption = new("--run-api-compat")
            {
                Description = "If true, performs api compatibility checks on the package assets.",
                DefaultValueFactory = _ => true
            };
            CliOption<bool> enableStrictModeForCompatibleTfmsOption = new("--enable-strict-mode-for-compatible-tfms")
            {
                Description = "Validates api compatibility in strict mode for contract and implementation assemblies for all compatible target frameworks."
            };
            CliOption<bool> enableStrictModeForCompatibleFrameworksInPackageOption = new("--enable-strict-mode-for-compatible-frameworks-in-package")
            {
                Description = "Validates api compatibility in strict mode for assemblies that are compatible based on their target framework."
            };
            CliOption<bool> enableStrictModeForBaselineValidationOption = new("--enable-strict-mode-for-baseline-validation")
            {
                Description = "Validates api compatibility in strict mode for package baseline checks."
            };
            CliOption<string?> baselinePackageOption = new("--baseline-package")
            {
                Description = "The path to a baseline package to validate against the current package.",
                HelpName = "nupkg"
            };
<<<<<<< HEAD
            CliOption<Dictionary<string, string[]>?> packageAssemblyReferencesOption = new("--package-assembly-references")
=======
            Option<Dictionary<NuGetFramework, IEnumerable<string>>?> packageAssemblyReferencesOption = new("--package-assembly-references",
                description: "Paths to assembly references or their underlying directories for a specific target framework in the package. Values must be separated by commas: ','.",
                parseArgument: ParsePackageAssemblyReferenceArgument)
>>>>>>> 9d31222d
            {
                Description = "Paths to assembly references or their underlying directories for a specific target framework in the package. Values must be separated by commas: ','.",
                CustomParser = ParsePackageAssemblyReferenceArgument,
                AllowMultipleArgumentsPerToken = true,
                Arity = ArgumentArity.ZeroOrMore,
                HelpName = "tfm=file1,file2,..."
            };
<<<<<<< HEAD
            CliOption<Dictionary<string, string[]>?> baselinePackageAssemblyReferencesOption = new("--baseline-package-assembly-references")
=======
            Option<Dictionary<NuGetFramework, IEnumerable<string>>?> baselinePackageAssemblyReferencesOption = new("--baseline-package-assembly-references",
                description: "Paths to assembly references or their underlying directories for a specific target framework in the baseline package. Values must be separated by commas: ','.",
                parseArgument: ParsePackageAssemblyReferenceArgument)
>>>>>>> 9d31222d
            {
                Description = "Paths to assembly references or their underlying directories for a specific target framework in the baseline package. Values must be separated by commas: ','.",
                CustomParser = ParsePackageAssemblyReferenceArgument,
                AllowMultipleArgumentsPerToken = true,
                Arity = ArgumentArity.ZeroOrMore,
                HelpName = "tfm=file1,file2,..."
            };

            CliCommand packageCommand = new("package", "Validates the compatibility of package assets");
            packageCommand.Arguments.Add(packageArgument);
            packageCommand.Options.Add(runtimeGraphOption);
            packageCommand.Options.Add(runApiCompatOption);
            packageCommand.Options.Add(enableStrictModeForCompatibleTfmsOption);
            packageCommand.Options.Add(enableStrictModeForCompatibleFrameworksInPackageOption);
            packageCommand.Options.Add(enableStrictModeForBaselineValidationOption);
            packageCommand.Options.Add(baselinePackageOption);
            packageCommand.Options.Add(packageAssemblyReferencesOption);
            packageCommand.Options.Add(baselinePackageAssemblyReferencesOption);
            packageCommand.SetAction((ParseResult parseResult) =>
            {
                // If a roslyn assemblies path isn't provided, use the compiled against version from a subfolder.
                string roslynAssembliesPath = parseResult.GetValue(roslynAssembliesPathOption) ??
                    Path.Combine(AppContext.BaseDirectory, "codeanalysis");
                RoslynResolver roslynResolver = RoslynResolver.Register(roslynAssembliesPath);

                MessageImportance verbosity = parseResult.GetValue(verbosityOption);
                bool generateSuppressionFile = parseResult.GetValue(generateSuppressionFileOption);
                string[]? suppressionFiles = parseResult.GetValue(suppressionFilesOption);
                string? suppressionOutputFile = parseResult.GetValue(suppressionOutputFileOption);
                string? noWarn = parseResult.GetValue(noWarnOption);
                bool respectInternals = parseResult.GetValue(respectInternalsOption);
                bool enableRuleAttributesMustMatch = parseResult.GetValue(enableRuleAttributesMustMatchOption);
                string[]? excludeAttributesFiles = parseResult.GetValue(excludeAttributesFilesOption);
                bool enableRuleCannotChangeParameterName = parseResult.GetValue(enableRuleCannotChangeParameterNameOption);

<<<<<<< HEAD
                string? package = parseResult.GetValue(packageArgument);
                bool runApiCompat = parseResult.GetValue(runApiCompatOption);
                bool enableStrictModeForCompatibleTfms = parseResult.GetValue(enableStrictModeForCompatibleTfmsOption);
                bool enableStrictModeForCompatibleFrameworksInPackage = parseResult.GetValue(enableStrictModeForCompatibleFrameworksInPackageOption);
                bool enableStrictModeForBaselineValidation = parseResult.GetValue(enableStrictModeForBaselineValidationOption);
                string? baselinePackage = parseResult.GetValue(baselinePackageOption);
                string? runtimeGraph = parseResult.GetValue(runtimeGraphOption);
                Dictionary<string, string[]>? packageAssemblyReferences = parseResult.GetValue(packageAssemblyReferencesOption);
                Dictionary<string, string[]>? baselinePackageAssemblyReferences = parseResult.GetValue(baselinePackageAssemblyReferencesOption);
=======
                string package = context.ParseResult.GetValue(packageArgument);
                bool runApiCompat = context.ParseResult.GetValue(runApiCompatOption);
                bool enableStrictModeForCompatibleTfms = context.ParseResult.GetValue(enableStrictModeForCompatibleTfmsOption);
                bool enableStrictModeForCompatibleFrameworksInPackage = context.ParseResult.GetValue(enableStrictModeForCompatibleFrameworksInPackageOption);
                bool enableStrictModeForBaselineValidation = context.ParseResult.GetValue(enableStrictModeForBaselineValidationOption);
                string? baselinePackage = context.ParseResult.GetValue(baselinePackageOption);
                string? runtimeGraph = context.ParseResult.GetValue(runtimeGraphOption);
                Dictionary<NuGetFramework, IEnumerable<string>>? packageAssemblyReferences = context.ParseResult.GetValue(packageAssemblyReferencesOption);
                Dictionary<NuGetFramework, IEnumerable<string>>? baselinePackageAssemblyReferences = context.ParseResult.GetValue(baselinePackageAssemblyReferencesOption);
>>>>>>> 9d31222d

                Func<ISuppressionEngine, SuppressableConsoleLog> logFactory = (suppressionEngine) => new(suppressionEngine, verbosity);
                ValidatePackage.Run(logFactory,
                    generateSuppressionFile,
                    suppressionFiles,
                    suppressionOutputFile,
                    noWarn,
                    respectInternals,
                    enableRuleAttributesMustMatch,
                    excludeAttributesFiles,
                    enableRuleCannotChangeParameterName,
                    package,
                    runApiCompat,
                    enableStrictModeForCompatibleTfms,
                    enableStrictModeForCompatibleFrameworksInPackage,
                    enableStrictModeForBaselineValidation,
                    baselinePackage,
                    runtimeGraph,
                    packageAssemblyReferences,
                    baselinePackageAssemblyReferences);

                roslynResolver.Unregister();
            });

            rootCommand.Subcommands.Add(packageCommand);
            return rootCommand.Parse(args).Invoke();
        }

        private static string[][] ParseAssemblyReferenceArgument(ArgumentResult argumentResult)
        {
            List<string[]> args = new();
            foreach (var token in argumentResult.Tokens)
            {
                args.Add(token.Value.Split(','));
            }

            return args.ToArray();
        }

        private static string[] ParseAssemblyArgument(ArgumentResult argumentResult)
        {
            List<string> args = new();
            foreach (var token in argumentResult.Tokens)
            {
                args.AddRange(token.Value.Split(','));
            }

            return args.ToArray();
        }

        private static (string CaptureGroupPattern, string ReplacementString)[]? ParseTransformationPattern(ArgumentResult argumentResult)
        {
            var patterns = new (string CaptureGroupPattern, string ReplacementPattern)[argumentResult.Tokens.Count];
            for (int i = 0; i < argumentResult.Tokens.Count; i++)
            {
                string[] parts = argumentResult.Tokens[i].Value.Split(';');
                if (parts.Length != 2)
                {
                    argumentResult.AddError("Invalid assemblies transformation pattern. Usage: {regex-pattern};{replacement-string}");
                    continue;
                }

                patterns[i] = (parts[0], parts[1]);
            }

            return patterns;
        }

        private static Dictionary<NuGetFramework, IEnumerable<string>>? ParsePackageAssemblyReferenceArgument(ArgumentResult argumentResult)
        {
<<<<<<< HEAD
            Dictionary<string, string[]> args = new();
            foreach (var token in argumentResult.Tokens)
=======
            const string invalidPackageAssemblyReferenceFormatMessage = "Invalid package assembly reference format {TargetFrameworkMoniker(+TargetPlatformMoniker)=assembly1,assembly2,assembly3,...}";

            Dictionary<NuGetFramework, IEnumerable<string>> packageAssemblyReferencesDict = new(argumentResult.Tokens.Count);
            foreach (Token token in argumentResult.Tokens)
>>>>>>> 9d31222d
            {
                string[] parts = token.Value.Split('=');
                if (parts.Length != 2)
                {
<<<<<<< HEAD
                    argumentResult.AddError("Invalid package assembly reference format {tfm=assembly1,assembly2,assembly3,...}");
=======
                    argumentResult.ErrorMessage = invalidPackageAssemblyReferenceFormatMessage;
>>>>>>> 9d31222d
                    continue;
                }

                string tfmInformation = parts[0];
                string referencePath = parts[1];

                string[] tfmInformationParts = tfmInformation.Split('+');
                if (tfmInformationParts.Length < 1 || tfmInformationParts.Length > 2)
                {
                    argumentResult.ErrorMessage = invalidPackageAssemblyReferenceFormatMessage;
                }

                string targetFrameworkMoniker = tfmInformationParts[0];
                string targetPlatformMoniker = tfmInformationParts.Length == 2 ?
                    tfmInformationParts[1] :
                    string.Empty;

                // The TPM is null when the assembly doesn't target a platform.
                if (targetFrameworkMoniker == string.Empty || referencePath == string.Empty)
                    continue;

                NuGetFramework nuGetFramework = NuGetFramework.ParseComponents(targetFrameworkMoniker, targetPlatformMoniker);
                // Skip duplicate frameworks which could be passed in when using TFM aliases.
                if (packageAssemblyReferencesDict.ContainsKey(nuGetFramework))
                {
<<<<<<< HEAD
                    argumentResult.AddError($"Package assembly references for tfm '{tfm}' are already provided.");
=======
>>>>>>> 9d31222d
                    continue;
                }

                string[] references = referencePath.Split(',');
                packageAssemblyReferencesDict.Add(nuGetFramework, references);
            }

            return packageAssemblyReferencesDict;
        }
    }
}<|MERGE_RESOLUTION|>--- conflicted
+++ resolved
@@ -8,7 +8,6 @@
 using System.IO;
 using Microsoft.DotNet.ApiCompatibility.Logging;
 using Microsoft.DotNet.ApiSymbolExtensions.Logging;
-using Microsoft.DotNet.PackageValidation;
 using NuGet.Frameworks;
 
 namespace Microsoft.DotNet.ApiCompat.Tool
@@ -239,13 +238,7 @@
                 Description = "The path to a baseline package to validate against the current package.",
                 HelpName = "nupkg"
             };
-<<<<<<< HEAD
-            CliOption<Dictionary<string, string[]>?> packageAssemblyReferencesOption = new("--package-assembly-references")
-=======
-            Option<Dictionary<NuGetFramework, IEnumerable<string>>?> packageAssemblyReferencesOption = new("--package-assembly-references",
-                description: "Paths to assembly references or their underlying directories for a specific target framework in the package. Values must be separated by commas: ','.",
-                parseArgument: ParsePackageAssemblyReferenceArgument)
->>>>>>> 9d31222d
+            CliOption<Dictionary<NuGetFramework, IEnumerable<string>>?> packageAssemblyReferencesOption = new("--package-assembly-references")
             {
                 Description = "Paths to assembly references or their underlying directories for a specific target framework in the package. Values must be separated by commas: ','.",
                 CustomParser = ParsePackageAssemblyReferenceArgument,
@@ -253,13 +246,7 @@
                 Arity = ArgumentArity.ZeroOrMore,
                 HelpName = "tfm=file1,file2,..."
             };
-<<<<<<< HEAD
-            CliOption<Dictionary<string, string[]>?> baselinePackageAssemblyReferencesOption = new("--baseline-package-assembly-references")
-=======
-            Option<Dictionary<NuGetFramework, IEnumerable<string>>?> baselinePackageAssemblyReferencesOption = new("--baseline-package-assembly-references",
-                description: "Paths to assembly references or their underlying directories for a specific target framework in the baseline package. Values must be separated by commas: ','.",
-                parseArgument: ParsePackageAssemblyReferenceArgument)
->>>>>>> 9d31222d
+            CliOption<Dictionary<NuGetFramework, IEnumerable<string>>?> baselinePackageAssemblyReferencesOption = new("--baseline-package-assembly-references")
             {
                 Description = "Paths to assembly references or their underlying directories for a specific target framework in the baseline package. Values must be separated by commas: ','.",
                 CustomParser = ParsePackageAssemblyReferenceArgument,
@@ -295,7 +282,6 @@
                 string[]? excludeAttributesFiles = parseResult.GetValue(excludeAttributesFilesOption);
                 bool enableRuleCannotChangeParameterName = parseResult.GetValue(enableRuleCannotChangeParameterNameOption);
 
-<<<<<<< HEAD
                 string? package = parseResult.GetValue(packageArgument);
                 bool runApiCompat = parseResult.GetValue(runApiCompatOption);
                 bool enableStrictModeForCompatibleTfms = parseResult.GetValue(enableStrictModeForCompatibleTfmsOption);
@@ -303,19 +289,8 @@
                 bool enableStrictModeForBaselineValidation = parseResult.GetValue(enableStrictModeForBaselineValidationOption);
                 string? baselinePackage = parseResult.GetValue(baselinePackageOption);
                 string? runtimeGraph = parseResult.GetValue(runtimeGraphOption);
-                Dictionary<string, string[]>? packageAssemblyReferences = parseResult.GetValue(packageAssemblyReferencesOption);
-                Dictionary<string, string[]>? baselinePackageAssemblyReferences = parseResult.GetValue(baselinePackageAssemblyReferencesOption);
-=======
-                string package = context.ParseResult.GetValue(packageArgument);
-                bool runApiCompat = context.ParseResult.GetValue(runApiCompatOption);
-                bool enableStrictModeForCompatibleTfms = context.ParseResult.GetValue(enableStrictModeForCompatibleTfmsOption);
-                bool enableStrictModeForCompatibleFrameworksInPackage = context.ParseResult.GetValue(enableStrictModeForCompatibleFrameworksInPackageOption);
-                bool enableStrictModeForBaselineValidation = context.ParseResult.GetValue(enableStrictModeForBaselineValidationOption);
-                string? baselinePackage = context.ParseResult.GetValue(baselinePackageOption);
-                string? runtimeGraph = context.ParseResult.GetValue(runtimeGraphOption);
-                Dictionary<NuGetFramework, IEnumerable<string>>? packageAssemblyReferences = context.ParseResult.GetValue(packageAssemblyReferencesOption);
-                Dictionary<NuGetFramework, IEnumerable<string>>? baselinePackageAssemblyReferences = context.ParseResult.GetValue(baselinePackageAssemblyReferencesOption);
->>>>>>> 9d31222d
+                Dictionary<NuGetFramework, IEnumerable<string>>? packageAssemblyReferences = parseResult.GetValue(packageAssemblyReferencesOption);
+                Dictionary<NuGetFramework, IEnumerable<string>>? baselinePackageAssemblyReferences = parseResult.GetValue(baselinePackageAssemblyReferencesOption);
 
                 Func<ISuppressionEngine, SuppressableConsoleLog> logFactory = (suppressionEngine) => new(suppressionEngine, verbosity);
                 ValidatePackage.Run(logFactory,
@@ -386,24 +361,15 @@
 
         private static Dictionary<NuGetFramework, IEnumerable<string>>? ParsePackageAssemblyReferenceArgument(ArgumentResult argumentResult)
         {
-<<<<<<< HEAD
-            Dictionary<string, string[]> args = new();
+            const string invalidPackageAssemblyReferenceFormatMessage = "Invalid package assembly reference format {TargetFrameworkMoniker(+TargetPlatformMoniker)=assembly1,assembly2,assembly3,...}";
+
+            Dictionary<NuGetFramework, IEnumerable<string>> packageAssemblyReferencesDict = new(argumentResult.Tokens.Count);
             foreach (var token in argumentResult.Tokens)
-=======
-            const string invalidPackageAssemblyReferenceFormatMessage = "Invalid package assembly reference format {TargetFrameworkMoniker(+TargetPlatformMoniker)=assembly1,assembly2,assembly3,...}";
-
-            Dictionary<NuGetFramework, IEnumerable<string>> packageAssemblyReferencesDict = new(argumentResult.Tokens.Count);
-            foreach (Token token in argumentResult.Tokens)
->>>>>>> 9d31222d
             {
                 string[] parts = token.Value.Split('=');
                 if (parts.Length != 2)
                 {
-<<<<<<< HEAD
-                    argumentResult.AddError("Invalid package assembly reference format {tfm=assembly1,assembly2,assembly3,...}");
-=======
-                    argumentResult.ErrorMessage = invalidPackageAssemblyReferenceFormatMessage;
->>>>>>> 9d31222d
+                    argumentResult.AddError(invalidPackageAssemblyReferenceFormatMessage);
                     continue;
                 }
 
@@ -413,7 +379,7 @@
                 string[] tfmInformationParts = tfmInformation.Split('+');
                 if (tfmInformationParts.Length < 1 || tfmInformationParts.Length > 2)
                 {
-                    argumentResult.ErrorMessage = invalidPackageAssemblyReferenceFormatMessage;
+                    argumentResult.AddError(invalidPackageAssemblyReferenceFormatMessage);
                 }
 
                 string targetFrameworkMoniker = tfmInformationParts[0];
@@ -429,10 +395,6 @@
                 // Skip duplicate frameworks which could be passed in when using TFM aliases.
                 if (packageAssemblyReferencesDict.ContainsKey(nuGetFramework))
                 {
-<<<<<<< HEAD
-                    argumentResult.AddError($"Package assembly references for tfm '{tfm}' are already provided.");
-=======
->>>>>>> 9d31222d
                     continue;
                 }
 

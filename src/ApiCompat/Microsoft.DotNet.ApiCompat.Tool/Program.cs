--- conflicted
+++ resolved
@@ -135,11 +135,7 @@
                 Arity = ArgumentArity.ZeroOrMore
             };
 
-<<<<<<< HEAD
-            RootCommand rootCommand = new("Microsoft.DotNet.ApiCompat v" + FileVersionInfo.GetVersionInfo(Assembly.GetExecutingAssembly().Location).ProductVersion)
-=======
-            CliRootCommand rootCommand = new("Microsoft.DotNet.ApiCompat v" + Environment.Version.ToString(2))
->>>>>>> e046fea4
+            CliRootCommand rootCommand = new("Microsoft.DotNet.ApiCompat v" + FileVersionInfo.GetVersionInfo(Assembly.GetExecutingAssembly().Location).ProductVersion)
             {
                 TreatUnmatchedTokensAsErrors = true
             };

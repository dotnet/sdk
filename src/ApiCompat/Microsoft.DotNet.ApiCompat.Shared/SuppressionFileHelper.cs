﻿// Copyright (c) .NET Foundation and contributors. All rights reserved.
// Licensed under the MIT license. See LICENSE file in the project root for full license information.

using System;
using Microsoft.DotNet.ApiCompatibility.Logging;
using Microsoft.DotNet.ApiSymbolExtensions.Logging;

namespace Microsoft.DotNet.ApiCompat
{
    internal static class SuppressionFileHelper
    {
        /// <summary>
        /// Write the suppression file to disk and throw if a path isn't provided.
        /// </summary>
        public static void GenerateSuppressionFile(ISuppressionEngine suppressionEngine,
            ISuppressableLog log,
            string[]? suppressionFiles,
            string? suppressionOutputFile)
        {
            // When a single suppression (input) file is passed in but no suppression output file, use the single input file.
            if (suppressionOutputFile == null && suppressionFiles?.Length == 1)
            {
                suppressionOutputFile = suppressionFiles[0];
            }

            if (suppressionOutputFile == null)
            {
                throw new ArgumentException(CommonResources.SuppressionsFileNotSpecified, nameof(suppressionOutputFile));
            }

            if (suppressionEngine.WriteSuppressionsToFile(suppressionOutputFile))
            {
                log.LogMessage(MessageImportance.High,
                    string.Format(CommonResources.WroteSuppressions,
                        suppressionOutputFile));
            }
        }

        /// <summary>
        /// Log whether or not we found breaking changes. If we are writing to a suppression file, no need to log anything.
        /// </summary>
        public static void LogApiCompatSuccessOrFailure(bool generateSuppressionFile, ISuppressableLog log)
        {
<<<<<<< HEAD
            if (compatibilityLogger.HasLoggedSuppressions)
            {
                if (!generateSuppressionFile)
                {
                    compatibilityLogger.LogMessage(MessageImportance.High,
                        CommonResources.BreakingChangesFound);
=======
            if (log.SuppressionWasLogged)
            {
                if (!generateSuppressionFile)
                {
                    log.LogMessage(MessageImportance.High, Resources.BreakingChangesFoundRegenerateSuppressionFileCommandHelp);
>>>>>>> 0966de25
                }
            }
            else
            {
<<<<<<< HEAD
                compatibilityLogger.LogMessage(MessageImportance.Normal,
                    CommonResources.NoBreakingChangesFound);
=======
                log.LogMessage(MessageImportance.Normal, CommonResources.NoBreakingChangesFound);
>>>>>>> 0966de25
            }
        }
    }
}<|MERGE_RESOLUTION|>--- conflicted
+++ resolved
@@ -41,30 +41,18 @@
         /// </summary>
         public static void LogApiCompatSuccessOrFailure(bool generateSuppressionFile, ISuppressableLog log)
         {
-<<<<<<< HEAD
-            if (compatibilityLogger.HasLoggedSuppressions)
+            if (log.HasLoggedSuppressions)
             {
                 if (!generateSuppressionFile)
                 {
-                    compatibilityLogger.LogMessage(MessageImportance.High,
-                        CommonResources.BreakingChangesFound);
-=======
-            if (log.SuppressionWasLogged)
-            {
-                if (!generateSuppressionFile)
-                {
-                    log.LogMessage(MessageImportance.High, Resources.BreakingChangesFoundRegenerateSuppressionFileCommandHelp);
->>>>>>> 0966de25
+                    log.LogMessage(MessageImportance.High,
+                        Resources.BreakingChangesFoundRegenerateSuppressionFileCommandHelp);
                 }
             }
             else
             {
-<<<<<<< HEAD
-                compatibilityLogger.LogMessage(MessageImportance.Normal,
+                log.LogMessage(MessageImportance.Normal,
                     CommonResources.NoBreakingChangesFound);
-=======
-                log.LogMessage(MessageImportance.Normal, CommonResources.NoBreakingChangesFound);
->>>>>>> 0966de25
             }
         }
     }

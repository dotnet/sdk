﻿<Project Sdk="Microsoft.NET.Sdk">

  <PropertyGroup>
    <TargetFrameworks>$(ResolverTargetFramework)</TargetFrameworks>
    <IsPackable>true</IsPackable>
  </PropertyGroup>

  <ItemGroup Condition="'$(TargetFrameworkIdentifier)' != '.NETFramework'">
    <None Update="SdkResolvers\Microsoft.NET.Sdk.WorkloadMSBuildSdkResolver\Microsoft.NET.Sdk.WorkloadMSBuildSdkResolver.xml" CopyToOutputDirectory="PreserveNewest" />
  </ItemGroup>

  <ItemGroup>
    <EmbeddedResource Update="**\*.resx" GenerateSource="true" />
  </ItemGroup>

  <ItemGroup>
<<<<<<< HEAD
    <PackageReference Include="Microsoft.Build.Framework" Version="$(MicrosoftBuildPackageVersion)" PrivateAssets="All" />
    <PackageReference Include="System.Formats.Asn1" Version="$(SystemFormatsAsn1Version)" />
=======
    <PackageReference Include="Microsoft.Build.Framework" PrivateAssets="All" />
>>>>>>> c7278d22
  </ItemGroup>

  <ItemGroup>
    <ProjectReference Include="..\Microsoft.NET.Sdk.WorkloadManifestReader\Microsoft.NET.Sdk.WorkloadManifestReader.csproj" />
    <ProjectReference Include="..\Microsoft.DotNet.NativeWrapper\Microsoft.DotNet.NativeWrapper.csproj" />
    <Compile Include="..\..\Cli\dotnet\commands\dotnet-workload\install\WorkloadInstallRecords\**\*.cs" 
             Exclude="..\..\Cli\dotnet\commands\dotnet-workload\install\WorkloadInstallRecords\RegistryWorkloadInstallationRecordRepository.cs"
             LinkBase="WorkloadInstallRecords" />
    <Compile Include="$(RepoRoot)src\Common\CliFolderPathCalculatorCore.cs" LinkBase="Common"/>
    <Compile Include="$(RepoRoot)src\Common\WorkloadFileBasedInstall.cs" LinkBase="Common"/>
  </ItemGroup>

  <ItemGroup Condition="'$(TargetFrameworkIdentifier)' != '.NETFramework'">
    <ProjectReference Include="..\..\Cli\Microsoft.DotNet.Cli.Utils\Microsoft.DotNet.Cli.Utils.csproj" />
  </ItemGroup>

  <ItemGroup Condition="'$(TargetFrameworkIdentifier)' == '.NETFramework'">
    <ProjectReference Include="..\Microsoft.DotNet.SdkResolver\Microsoft.DotNet.SdkResolver.csproj" />
    <PackageReference Include="System.Collections.Immutable" VersionOverride="$(SystemCollectionsImmutablePackageVersion)" />
  </ItemGroup>

  <Target Name="WriteFullFrameworkResolverManifest" AfterTargets="AfterBuild" Condition="'$(TargetFrameworkIdentifier)' == '.NETFramework'">
    <PropertyGroup>
      <_ResolverManifestDir>$(OutputPath)\SdkResolvers\$(AssemblyName)\</_ResolverManifestDir>
      <_TargetPathRelativePath>$([System.IO.Path]::GetRelativePath('$(_ResolverManifestDir)','$(TargetPath)'))</_TargetPathRelativePath>
    </PropertyGroup>

    <ItemGroup>
      <ManifestLines Include="&lt;SdkResolver&gt;" />
      <ManifestLines Include="&lt;Path&gt;$(_TargetPathRelativePath)&lt;/Path&gt;" />
      <ManifestLines Include="&lt;/SdkResolver&gt;" />
    </ItemGroup>

    <WriteLinesToFile File="$(_ResolverManifestDir)$(AssemblyName).xml" Lines="@(ManifestLines)" Overwrite="true" WriteOnlyWhenDifferent="true" />
  </Target>

</Project><|MERGE_RESOLUTION|>--- conflicted
+++ resolved
@@ -14,12 +14,8 @@
   </ItemGroup>
 
   <ItemGroup>
-<<<<<<< HEAD
-    <PackageReference Include="Microsoft.Build.Framework" Version="$(MicrosoftBuildPackageVersion)" PrivateAssets="All" />
-    <PackageReference Include="System.Formats.Asn1" Version="$(SystemFormatsAsn1Version)" />
-=======
     <PackageReference Include="Microsoft.Build.Framework" PrivateAssets="All" />
->>>>>>> c7278d22
+    <PackageReference Include="System.Formats.Asn1" />
   </ItemGroup>
 
   <ItemGroup>

--- conflicted
+++ resolved
@@ -33,13 +33,8 @@
         <note />
       </trans-unit>
       <trans-unit id="UnableToLocateNETCoreSdk">
-<<<<<<< HEAD
-        <source>Unable to locate the .NET SDK. Check that it is installed, your PATH is configured for the correct architecture, and that the version specified in global.json (if any) matches the installed version.</source>
-        <target state="new">Unable to locate the .NET SDK. Check that it is installed and that the version specified in global.json (if any) matches the installed version.</target>
-=======
         <source>Unable to locate the .NET SDK. Check that it is installed and that the version specified in global.json (if any) matches the installed version.</source>
         <target state="needs-review-translation">.NET SDK를 찾을 수 없습니다. 설치되었는지, PATH가 올바른 아키텍처로 구성되었는지, global.json(있는 경우)에 지정된 버전이 설치된 버전과 일치하는지 확인하세요.</target>
->>>>>>> 75bfa464
         <note />
       </trans-unit>
     </body>

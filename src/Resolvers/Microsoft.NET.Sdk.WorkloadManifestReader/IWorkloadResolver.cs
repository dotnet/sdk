--- conflicted
+++ resolved
@@ -20,11 +20,7 @@
         string GetManifestFeatureBand(string manifestId);
         IEnumerable<WorkloadManifestInfo> GetInstalledManifests();
         string GetSdkFeatureBand();
-<<<<<<< HEAD
-        WorkloadVersion GetWorkloadVersion();
-=======
         IWorkloadManifestProvider.WorkloadVersionInfo GetWorkloadVersion();
->>>>>>> b469e4ad
         IEnumerable<WorkloadId> GetUpdatedWorkloads(WorkloadResolver advertisingManifestResolver, IEnumerable<WorkloadId> installedWorkloads);
         WorkloadManifest GetManifestFromWorkload(WorkloadId workloadId);
 

--- conflicted
+++ resolved
@@ -117,14 +117,11 @@
         <target state="translated">리디렉션 워크로드 '{0}'에 'redirect-to' 이외의 다른 키가 있습니다</target>
         <note />
       </trans-unit>
-<<<<<<< HEAD
-=======
       <trans-unit id="ShouldInstallAWorkloadSet">
         <source>Workloads are configured to install and update using workload versions, but none were found. Run "dotnet workload restore" to install a workload version.</source>
         <target state="translated">워크로드가 워크로드 버전을 사용하여 설치 및 업데이트하도록 구성되었지만 찾을 수 없습니다. "dotnet 워크로드 복원"을 실행하여 워크로드 버전을 설치합니다.</target>
         <note />
       </trans-unit>
->>>>>>> 0009da14
       <trans-unit id="UnexpectedTokenAtOffset">
         <source>Unexpected token '{0}' at offset {1}</source>
         <target state="translated">오프셋 {1}에 예기치 않은 토큰 '{0}'이(가) 있습니다.</target>

﻿// Licensed to the .NET Foundation under one or more agreements.
// The .NET Foundation licenses this file to you under the MIT license.

namespace Microsoft.NET.Sdk.WorkloadManifestReader
{
    /// <summary>
    /// This abstracts out the process of locating and loading a set of manifests to be loaded into a
    /// workload manifest resolver and resolved into a single coherent model.
    /// </summary>
    public interface IWorkloadManifestProvider
    {
<<<<<<< HEAD
        IEnumerable<ReadableWorkloadManifest> GetManifests(bool useInstallStateOnly = false);
=======
        void RefreshWorkloadManifests();
        IEnumerable<ReadableWorkloadManifest> GetManifests();
>>>>>>> ae77f375

        string GetSdkFeatureBand();

        Dictionary<string, WorkloadSet> GetAvailableWorkloadSets();
    }
}<|MERGE_RESOLUTION|>--- conflicted
+++ resolved
@@ -9,12 +9,8 @@
     /// </summary>
     public interface IWorkloadManifestProvider
     {
-<<<<<<< HEAD
         IEnumerable<ReadableWorkloadManifest> GetManifests(bool useInstallStateOnly = false);
-=======
         void RefreshWorkloadManifests();
-        IEnumerable<ReadableWorkloadManifest> GetManifests();
->>>>>>> ae77f375
 
         string GetSdkFeatureBand();
 

--- conflicted
+++ resolved
@@ -84,10 +84,6 @@
             _manifestProvider = manifestProvider;
         }
 
-<<<<<<< HEAD
-            LoadManifestsFromProvider(manifestProvider, useInstallStateOnly: useInstallStateOnly);
-            ComposeWorkloadManifests();
-=======
         private void InitializeManifests()
         {
             if (!_initializedManifests)
@@ -96,7 +92,6 @@
                 ComposeWorkloadManifests();
                 _initializedManifests = true;
             }
->>>>>>> 40423bf4
         }
 
         /// <summary>

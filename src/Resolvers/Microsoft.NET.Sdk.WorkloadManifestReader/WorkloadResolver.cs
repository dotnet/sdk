﻿// Licensed to the .NET Foundation under one or more agreements.
// The .NET Foundation licenses this file to you under the MIT license.

using Microsoft.DotNet.Cli;
using Microsoft.DotNet.Workloads.Workload;
using Microsoft.NET.Sdk.Localization;
using FXVersion = Microsoft.DotNet.MSBuildSdkResolver.FXVersion;
#if USE_SYSTEM_TEXT_JSON
using System.Text.Json.Serialization;
#endif

namespace Microsoft.NET.Sdk.WorkloadManifestReader
{
    /// <remarks>
    /// This very specifically exposes only the functionality needed right now by the MSBuild workload resolver
    /// and by the template engine. More general APIs will be added later.
    /// </remarks>
    public class WorkloadResolver : IWorkloadResolver
    {
        private readonly Dictionary<string, (WorkloadManifest manifest, WorkloadManifestInfo info)> _manifests = new(StringComparer.OrdinalIgnoreCase);
        private readonly Dictionary<WorkloadId, (WorkloadDefinition workload, WorkloadManifest manifest)> _workloads = new();
        private readonly Dictionary<WorkloadPackId, (WorkloadPack pack, WorkloadManifest manifest)> _packs = new();
        private IWorkloadManifestProvider _manifestProvider;
        private string[] _currentRuntimeIdentifiers;
        private readonly (string path, bool installable)[] _dotnetRootPaths;

        private Func<string, bool>? _fileExistOverride;
        private Func<string, bool>? _directoryExistOverride;

        public static WorkloadResolver Create(IWorkloadManifestProvider manifestProvider, string dotnetRootPath, string sdkVersion, string? userProfileDir, bool useInstallStateOnly = false)
        {
            string runtimeIdentifierChainPath = Path.Combine(dotnetRootPath, "sdk", sdkVersion, "NETCoreSdkRuntimeIdentifierChain.txt");
            string[] currentRuntimeIdentifiers = File.Exists(runtimeIdentifierChainPath) ?
                File.ReadAllLines(runtimeIdentifierChainPath).Where(l => !string.IsNullOrEmpty(l)).ToArray() :
                new string[] { };

            (string path, bool installable)[] workloadRootPaths;
            if (userProfileDir != null && WorkloadFileBasedInstall.IsUserLocal(dotnetRootPath, sdkVersion) && Directory.Exists(userProfileDir))
            {
                workloadRootPaths = new[] { (userProfileDir, true), (dotnetRootPath, true) };
            }
            else
            {
                workloadRootPaths = new[] { (dotnetRootPath, true) };
            }

            var packRootEnvironmentVariable = Environment.GetEnvironmentVariable(EnvironmentVariableNames.WORKLOAD_PACK_ROOTS);
            if (!string.IsNullOrEmpty(packRootEnvironmentVariable))
            {
                workloadRootPaths = packRootEnvironmentVariable.Split(Path.PathSeparator).Select(path => (path, false)).Concat(workloadRootPaths).ToArray();
            }

            return new WorkloadResolver(manifestProvider, workloadRootPaths, currentRuntimeIdentifiers, useInstallStateOnly: useInstallStateOnly);
        }

        public static WorkloadResolver CreateForTests(IWorkloadManifestProvider manifestProvider, string dotNetRoot, bool userLocal = false, string? userProfileDir = null, string[]? currentRuntimeIdentifiers = null)
        {
            if (userLocal && userProfileDir is null)
            {
                throw new ArgumentNullException(nameof(userProfileDir));
            }
            (string path, bool installable)[] dotNetRootPaths = userLocal
                                                                ? new[] { (userProfileDir!, true), (dotNetRoot, true) }
                                                                : new[] { (dotNetRoot, true) };
            return CreateForTests(manifestProvider, dotNetRootPaths, currentRuntimeIdentifiers);
        }

        public static WorkloadResolver CreateForTests(IWorkloadManifestProvider manifestProvider, (string path, bool installable)[] dotNetRootPaths, string[]? currentRuntimeIdentifiers = null)
        {
            if (currentRuntimeIdentifiers == null)
            {
                currentRuntimeIdentifiers = new[] { "win-x64", "win", "any", "base" };
            }
            return new WorkloadResolver(manifestProvider, dotNetRootPaths, currentRuntimeIdentifiers);
        }

        /// <summary>
        /// Creates a resolver by composing all the manifests from the provider.
        /// </summary>
        private WorkloadResolver(IWorkloadManifestProvider manifestProvider, (string path, bool installable)[] dotnetRootPaths, string[] currentRuntimeIdentifiers, bool useInstallStateOnly = false)
            : this(dotnetRootPaths, currentRuntimeIdentifiers, manifestProvider.GetSdkFeatureBand())
        {
            _manifestProvider = manifestProvider;

            LoadManifestsFromProvider(manifestProvider, useInstallStateOnly: useInstallStateOnly);
            ComposeWorkloadManifests();
        }

        /// <summary>
        /// Creates a resolver with no manifests.
        /// </summary>
        private WorkloadResolver((string path, bool installable)[] dotnetRootPaths, string[] currentRuntimeIdentifiers, string sdkFeatureBand)
        {
            _dotnetRootPaths = dotnetRootPaths;
            _currentRuntimeIdentifiers = currentRuntimeIdentifiers;
            _manifestProvider = new EmptyWorkloadManifestProvider(sdkFeatureBand);
        }

        public void RefreshWorkloadManifests()
        {
            if (_manifestProvider == null)
            {
                throw new InvalidOperationException("Resolver was created without provider and cannot be refreshed");
            }

            _manifestProvider.RefreshWorkloadManifests();
            _manifests.Clear();
            LoadManifestsFromProvider(_manifestProvider);
            ComposeWorkloadManifests();
        }

<<<<<<< HEAD
        private void LoadManifestsFromProvider(IWorkloadManifestProvider manifestProvider, bool useInstallStateOnly = false)
=======
        public string? GetWorkloadVersion() => _manifestProvider.GetWorkloadVersion();

        private void LoadManifestsFromProvider(IWorkloadManifestProvider manifestProvider)
>>>>>>> e33d9e61
        {
            foreach (var readableManifest in manifestProvider.GetManifests(useInstallStateOnly: useInstallStateOnly))
            {
                using (Stream manifestStream = readableManifest.OpenManifestStream())
                using (Stream? localizationStream = readableManifest.OpenLocalizationStream())
                {
                    var manifest = WorkloadManifestReader.ReadWorkloadManifest(readableManifest.ManifestId, manifestStream, localizationStream, readableManifest.ManifestPath);
                    var manifestInfo = new WorkloadManifestInfo(manifest.Id, manifest.Version, readableManifest.ManifestDirectory, readableManifest.ManifestFeatureBand);
                    if (!_manifests.TryAdd(readableManifest.ManifestId, (manifest, manifestInfo)))
                    {
                        var existingManifest = _manifests[readableManifest.ManifestId].manifest;
                        throw new WorkloadManifestCompositionException(Strings.DuplicateManifestID, manifestProvider.GetType().FullName, readableManifest.ManifestId, readableManifest.ManifestPath, existingManifest.ManifestPath);
                    }
                }
            }
        }

        private void ComposeWorkloadManifests()
        {
            _workloads.Clear();
            _packs.Clear();

            Dictionary<WorkloadId, (WorkloadRedirect redirect, WorkloadManifest manifest)>? redirects = null;

            foreach (var (manifest, info) in _manifests.Values)
            {
                if (manifest.DependsOnManifests != null)
                {
                    foreach (var dependency in manifest.DependsOnManifests)
                    {
                        if (_manifests.TryGetValue(dependency.Key, out var t))
                        {
                            var resolvedDependency = t.manifest;
                            if (FXVersion.Compare(dependency.Value, resolvedDependency.ParsedVersion) > 0)
                            {
                                throw new WorkloadManifestCompositionException(Strings.ManifestDependencyVersionTooLow, dependency.Key, resolvedDependency.Version, dependency.Value, manifest.Id, manifest.ManifestPath);
                            }
                        }
                        else
                        {
                            throw new WorkloadManifestCompositionException(Strings.ManifestDependencyMissing, dependency.Key, manifest.Id, manifest.ManifestPath);
                    }
                    }
                }

                foreach (var workload in manifest.Workloads)
                {
                    if (workload.Value is WorkloadRedirect redirect)
                    {
                        (redirects ??= new()).Add(redirect.Id, (redirect, manifest));
                    }
                    else
                    {
                        if (!_workloads.TryAdd(workload.Key, ((WorkloadDefinition)workload.Value, manifest)))
                        {
                            WorkloadManifest conflictingManifest = _workloads[workload.Key].manifest;
                            throw new WorkloadManifestCompositionException(Strings.ConflictingWorkloadDefinition, workload.Key, manifest.Id, manifest.ManifestPath, conflictingManifest.Id, conflictingManifest.ManifestPath);
                        }
                    }
                }

                foreach (var pack in manifest.Packs)
                {
                    if (!_packs.TryAdd(pack.Key, (pack.Value, manifest)))
                    {
                        WorkloadManifest conflictingManifest = _packs[pack.Key].manifest;
                        throw new WorkloadManifestCompositionException(Strings.ConflictingWorkloadPack, pack.Key, manifest.Id, manifest.ManifestPath, conflictingManifest.Id, conflictingManifest.ManifestPath);
                    }
                }
            }

            // resolve redirects upfront so they are transparent to the rest of the code
            // the _workloads dictionary maps redirected ids directly to the replacement
            if (redirects != null)
            {
                // handle multi-levels redirects via multiple resolve passes, bottom-up i.e. iteratively try
                // to resolve unresolved redirects to resolved workloads/redirects until we stop making progress
                var unresolvedRedirects = new HashSet<WorkloadId>(redirects.Keys);
                while (unresolvedRedirects.RemoveWhere(redirectId =>
                {
                    (var redirect, var manifest) = redirects[redirectId];

                    if (_workloads.TryGetValue(redirect.ReplaceWith, out var replacement))
                    {
                        if (!_workloads.TryAdd(redirect.Id, replacement))
                        {
                            WorkloadManifest conflictingManifest = _workloads[redirect.Id].manifest;
                            throw new WorkloadManifestCompositionException(Strings.ConflictingWorkloadDefinition, redirect.Id, manifest.Id, manifest.ManifestPath, conflictingManifest.Id, conflictingManifest.ManifestPath);
                        }
                        return true;
                    }
                    return false;
                }) > 0) { };

                if (unresolvedRedirects.Count > 0)
                {
                    // if one or more of them doesn't resolve into another redirect, it's an actual unresolved redirect
                    var unresolved = unresolvedRedirects.Select(ur => redirects[ur]).Where(ur => !redirects.ContainsKey(ur.redirect.ReplaceWith)).FirstOrDefault();
                    if (unresolved is (WorkloadRedirect redirect, WorkloadManifest manifest))
                    {
                        throw new WorkloadManifestCompositionException(Strings.UnresolvedWorkloadRedirect, redirect.ReplaceWith, redirect.Id, manifest.Id, manifest.ManifestPath);
                    }
                    else
                    {
                        var cyclic = redirects[unresolvedRedirects.First()];
                        throw new WorkloadManifestCompositionException(Strings.CyclicWorkloadRedirect, cyclic.redirect.Id, cyclic.manifest.Id, cyclic.manifest.ManifestPath);
                    }
                }
            }
        }

        /// <summary>
        /// Gets the installed workload packs of a particular kind
        /// </summary>
        /// <remarks>
        /// Used by MSBuild resolver to scan SDK packs for AutoImport.props files to be imported.
        /// Used by template engine to find templates to be added to hive.
        /// </remarks>
        public IEnumerable<PackInfo> GetInstalledWorkloadPacksOfKind(WorkloadPackKind kind)
        {
            foreach ((var pack, _) in _packs.Values)
            {
                if (pack.Kind != kind)
                {
                    continue;
                }

                if (ResolvePackPath(pack, out WorkloadPackId resolvedPackageId, out bool isInstalled) is string aliasedPath && isInstalled)
                {
                    yield return CreatePackInfo(pack, aliasedPath, resolvedPackageId);
                }
            }
        }

        internal void ReplaceFilesystemChecksForTest(Func<string, bool> fileExists, Func<string, bool> directoryExists)
        {
            _fileExistOverride = fileExists;
            _directoryExistOverride = directoryExists;
        }

        private PackInfo CreatePackInfo(WorkloadPack pack, string aliasedPath, WorkloadPackId resolvedPackageId) => new PackInfo(
                pack.Id,
                pack.Version,
                pack.Kind,
                aliasedPath,
                resolvedPackageId.ToString()
            );

        /// <summary>
        /// Resolve the package ID for the host platform.
        /// </summary>
        /// <param name="pack">The workload pack</param>
        /// <returns>The path to the pack, or null if the pack is not available on the host platform.</returns>
        private WorkloadPackId? ResolveId(WorkloadPack pack)
        {
            if (!pack.IsAlias)
            {
                return pack.Id;
            }

            if (pack.TryGetAliasForRuntimeIdentifiers(_currentRuntimeIdentifiers) is WorkloadPackId aliasedId)
            {
                return aliasedId;
            }

            return null;
        }

        /// <summary>
        /// Resolve the pack path for the host platform.
        /// </summary>
        /// <param name="pack">The workload pack</param>
        /// <param name="isInstalled">Whether the pack is installed</param>
        /// <returns>The path to the pack, or null if the pack is not available on the host platform.</returns>
        private string? ResolvePackPath(WorkloadPack pack, out bool isInstalled)
            => ResolvePackPath(pack, out _, out isInstalled);

        private string? ResolvePackPath(
            WorkloadPack pack,
            out WorkloadPackId resolvedId,
            out bool isInstalled)
        {
            if (ResolveId(pack) is WorkloadPackId resolved)
            {
                resolvedId = resolved;
                return GetPackPath(resolved, pack.Version, pack.Kind, out isInstalled);
            }

            resolvedId = default;
            isInstalled = false;
            return null;

            string GetPackPath(WorkloadPackId resolvedPackageId, string packageVersion, WorkloadPackKind kind, out bool isInstalled)
            {
                isInstalled = false;
                string? firstInstallablePackPath = null;
                string? installedPackPath = null;
                foreach (var rootPath in _dotnetRootPaths)
                {
                    string packPath;
                    bool isFile;
                    switch (kind)
                    {
                        case WorkloadPackKind.Framework:
                        case WorkloadPackKind.Sdk:
                            packPath = Path.Combine(rootPath.path, "packs", resolvedPackageId.ToString(), packageVersion);
                            isFile = false;
                            break;
                        case WorkloadPackKind.Template:
                            packPath = Path.Combine(rootPath.path, "template-packs", resolvedPackageId.GetNuGetCanonicalId() + "." + packageVersion.ToLowerInvariant() + ".nupkg");
                            isFile = true;
                            break;
                        case WorkloadPackKind.Library:
                            packPath = Path.Combine(rootPath.path, "library-packs", resolvedPackageId.GetNuGetCanonicalId() + "." + packageVersion.ToLowerInvariant() + ".nupkg");
                            isFile = true;
                            break;
                        case WorkloadPackKind.Tool:
                            packPath = Path.Combine(rootPath.path, "tool-packs", resolvedPackageId.ToString(), packageVersion);
                            isFile = false;
                            break;
                        default:
                            throw new ArgumentException($"The package kind '{kind}' is not known", nameof(kind));
                    }

                    if (rootPath.installable && firstInstallablePackPath is null)
                    {
                        firstInstallablePackPath = packPath;
                    }

                    //can we do a more robust check than directory.exists?
                    isInstalled = isFile ?
                        _fileExistOverride?.Invoke(packPath) ?? File.Exists(packPath) :
                        _directoryExistOverride?.Invoke(packPath) ?? Directory.Exists(packPath); ;

                    if (isInstalled)
                    {
                        installedPackPath = packPath;
                        break;
                    }
                }
                return installedPackPath ?? firstInstallablePackPath ?? "";
            }
        }

        /// <summary>
        /// Gets the IDs of all the packs that are installed
        /// </summary>
        private HashSet<WorkloadPackId> GetInstalledPacks()
        {
            var installedPacks = new HashSet<WorkloadPackId>();
            foreach ((WorkloadPackId id, (WorkloadPack pack, WorkloadManifest _)) in _packs)
            {
                ResolvePackPath(pack, out bool isInstalled);
                if (isInstalled)
                {
                    installedPacks.Add(id);
                }
            }
            return installedPacks;
        }

        public IEnumerable<WorkloadPackId> GetPacksInWorkload(WorkloadId workloadId)
        {
            if (string.IsNullOrEmpty(workloadId))
            {
                throw new ArgumentException($"'{nameof(workloadId)}' cannot be null or empty", nameof(workloadId));
            }

            if (!_workloads.TryGetValue(workloadId, out var value))
            {
                throw new Exception($"Workload not found: {workloadId}. Known workloads: {string.Join(" ", _workloads.Select(workload => workload.Key.ToString()))}");
            }
            var workload = value.workload;

            if (workload.Extends?.Count > 0)
            {
                return GetPacksInWorkload(workload, value.manifest).Select(p => p.packId);
            }

#nullable disable
            return workload.Packs ?? Enumerable.Empty<WorkloadPackId>();
#nullable restore
        }

        public IEnumerable<WorkloadInfo> GetExtendedWorkloads(IEnumerable<WorkloadId> workloadIds)
        {
            return EnumerateWorkloadWithExtends(new WorkloadId("root"), workloadIds, null)
                .Select(t => new WorkloadInfo(t.workload.Id, t.workload.Description));
        }

        private IEnumerable<(WorkloadDefinition workload, WorkloadManifest workloadManifest)> EnumerateWorkloadWithExtends(WorkloadDefinition workload, WorkloadManifest manifest)
        {
            IEnumerable<(WorkloadDefinition workload, WorkloadManifest workloadManifest)> result =
                workload.Extends == null
                    ? Enumerable.Empty<(WorkloadDefinition workload, WorkloadManifest workloadManifest)>()
                    : EnumerateWorkloadWithExtends(workload.Id, workload.Extends, manifest);

            return result.Prepend((workload, manifest));
        }

        private IEnumerable<(WorkloadDefinition workload, WorkloadManifest workloadManifest)> EnumerateWorkloadWithExtends(WorkloadId workloadId, IEnumerable<WorkloadId> extends, WorkloadManifest? manifest)
        {
            HashSet<WorkloadId>? dedup = null;

            IEnumerable<(WorkloadDefinition workload, WorkloadManifest workloadManifest)> EnumerateWorkloadWithExtendsRec(WorkloadId workloadId, IEnumerable<WorkloadId> extends, WorkloadManifest? manifest)
            {
                dedup ??= new HashSet<WorkloadId> { workloadId };

                foreach (var baseWorkloadId in extends)
                {
                    if (!dedup.Add(baseWorkloadId))
                    {
                        continue;
                    }

                    if (_workloads.TryGetValue(baseWorkloadId) is not (WorkloadDefinition baseWorkload, WorkloadManifest baseWorkloadManifest))
                    {
                        throw new WorkloadManifestCompositionException(Strings.MissingBaseWorkload, baseWorkloadId, workloadId, manifest?.Id, manifest?.ManifestPath);
                    }

                    // the workload's ID may not match the value we looked up if it's a redirect
                    if (baseWorkloadId != baseWorkload.Id && !dedup.Add(baseWorkload.Id))
                    {
                        continue;
                    }

                    yield return (baseWorkload, baseWorkloadManifest);

                    if (baseWorkload.Extends == null)
                    {
                        continue;
                    }

                    foreach (var enumeratedbaseWorkload in EnumerateWorkloadWithExtendsRec(baseWorkload.Id, baseWorkload.Extends, baseWorkloadManifest))
                    {
                        yield return enumeratedbaseWorkload;
                    }
                }
            }

            return EnumerateWorkloadWithExtendsRec(workloadId, extends, manifest);
        }

        internal IEnumerable<(WorkloadPackId packId, WorkloadDefinition referencingWorkload, WorkloadManifest workloadDefinedIn)> GetPacksInWorkload(WorkloadDefinition workload, WorkloadManifest manifest)
        {
            foreach((WorkloadDefinition w, WorkloadManifest m) in EnumerateWorkloadWithExtends(workload, manifest))
            {
                if (w.Packs != null && w.Packs.Count > 0)
                {
                    foreach (var p in w.Packs)
                    {
                        yield return (p, w, m);
                    }
                }
            }
        }

        /// <summary>
        /// Gets the version of a workload pack for this resolver's SDK band
        /// </summary>
        /// <remarks>
        /// Used by the MSBuild SDK resolver to look up which versions of the SDK packs to import.
        /// </remarks>
        public PackInfo? TryGetPackInfo(WorkloadPackId packId)
        {
            if (string.IsNullOrEmpty(packId))
            {
                throw new ArgumentException($"'{nameof(packId)}' cannot be null or empty", nameof(packId));
            }

            if (_packs.TryGetValue(packId) is (WorkloadPack pack, _))
            {
                if (ResolvePackPath(pack, out WorkloadPackId resolvedPackageId, out bool isInstalled) is string aliasedPath)
                {
                    return CreatePackInfo(pack, aliasedPath, resolvedPackageId);
                }
            }

            return null;
        }

        /// <summary>
        /// Recommends a set of workloads should be installed on top of the existing installed workloads to provide the specified missing packs
        /// </summary>
        /// <remarks>
        /// Used by the MSBuild workload resolver to emit actionable errors
        /// </remarks>
        public ISet<WorkloadInfo>? GetWorkloadSuggestionForMissingPacks(IList<WorkloadPackId> packIds, out ISet<WorkloadPackId> unsatisfiablePacks)
        {
            var requestedPacks = new HashSet<WorkloadPackId>(packIds);
            var availableWorkloads = GetAvailableWorkloadDefinitions();

            List<(WorkloadId Id, HashSet<WorkloadPackId> Packs)>? expandedWorkloads = availableWorkloads
                .Select(w => (w.workload.Id, new HashSet<WorkloadPackId>(GetPacksInWorkload(w.workload, w.manifest).Select(p => p.packId))))
                .ToList();

            var unsatisfiable = requestedPacks
                .Where(p => !expandedWorkloads.Any(w => w.Packs.Contains(p)))
                .ToHashSet();

            unsatisfiablePacks = unsatisfiable;

            requestedPacks.ExceptWith(unsatisfiable);
            if (requestedPacks.Count == 0)
            {
                return null;
            }

            expandedWorkloads = expandedWorkloads
                .Where(w => w.Packs.Any(p => requestedPacks.Contains(p)))
                .ToList();

            var finder = new WorkloadSuggestionFinder(GetInstalledPacks(), requestedPacks, expandedWorkloads);

            return finder.GetBestSuggestion()
                .Workloads
                .Select(s => new WorkloadInfo(s, _workloads[s].workload.Description))
                .ToHashSet();
        }

        /// <summary>
        /// Returns the list of workloads available (installed or not) on the current platform, defined by the manifests on disk
        /// </summary>
        public IEnumerable<WorkloadInfo> GetAvailableWorkloads()
            => GetAvailableWorkloadDefinitions().Select(w => new WorkloadInfo(w.workload.Id, w.workload.Description));

        private IEnumerable<(WorkloadDefinition workload, WorkloadManifest manifest)> GetAvailableWorkloadDefinitions()
        {
            foreach ((WorkloadId _, (WorkloadDefinition workload, WorkloadManifest manifest)) in _workloads)
            {
                if (!workload.IsAbstract && IsWorkloadPlatformCompatible(workload, manifest) && !IsWorkloadImplicitlyAbstract(workload, manifest))
                {
                    yield return (workload, manifest);
                }
            }
        }

        /// <summary>
        /// Determines which of the installed workloads has updates available in the advertising manifests.
        /// </summary>
        /// <param name="advertisingManifestResolver">A resolver that composes the advertising manifests with the installed manifests that do not have corresponding advertising manifests</param>
        /// <param name="existingWorkloads">The IDs of all of the installed workloads</param>
        /// <returns></returns>
        public IEnumerable<WorkloadId> GetUpdatedWorkloads(WorkloadResolver advertisingManifestResolver, IEnumerable<WorkloadId> installedWorkloads)
        {
            foreach (var workloadId in installedWorkloads)
            {
                if (!_workloads.ContainsKey(workloadId) || !advertisingManifestResolver._workloads.ContainsKey(workloadId))
                {
                    continue;
                }

                var existingWorkload = _workloads[workloadId];
                var existingPacks = GetPacksInWorkload(existingWorkload.workload, existingWorkload.manifest).Select(p => p.packId).ToHashSet();

                var updatedWorkload = advertisingManifestResolver._workloads[workloadId];
                var updatedPacks = advertisingManifestResolver.GetPacksInWorkload(updatedWorkload.workload, updatedWorkload.manifest).Select(p => p.packId);

                if (!existingPacks.SetEquals(updatedPacks) || existingPacks.Any(p => PackHasChanged(_packs[p].pack, advertisingManifestResolver._packs[p].pack)))
                {
                    yield return workloadId;
                }
            }
        }

        private bool PackHasChanged(WorkloadPack oldPack, WorkloadPack newPack)
        {
            var existingPackResolvedId = ResolveId(oldPack);
            var newPackResolvedId = ResolveId(newPack);
            if (existingPackResolvedId is null && newPackResolvedId is null)
            {
                return false; // pack still aliases to nothing
            }
            else if (existingPackResolvedId is null || newPackResolvedId is null || !existingPackResolvedId.Value.Equals(newPackResolvedId.Value))
            {
                return true; // alias has changed
            }
            if (!string.Equals(oldPack.Version, newPack.Version, StringComparison.OrdinalIgnoreCase))
            {
                return true; // version has changed
            }
            return false;
        }

        /// <summary>
        /// Finds the manifest for a specified workload.
        /// </summary>
        /// <param name="workloadId">The workload Id for which we want the corresponding manifest.</param>
        /// <returns>The manifest for a corresponding workload.</returns>
        /// <remarks>
        /// Will fail if the workloadId provided is invalid.
        /// </remarks>
        /// <exception>KeyNotFoundException</exception>
        /// <exception>ArgumentNullException</exception>
        public WorkloadManifest GetManifestFromWorkload(WorkloadId workloadId)
        {
            return _workloads[workloadId].manifest;
        }

        public WorkloadResolver CreateOverlayResolver(IWorkloadManifestProvider overlayManifestProvider)
        {
            // we specifically don't assign the overlayManifestProvider to the new resolver
            // because it's not possible to refresh an overlay resolver
            var overlayResolver = new WorkloadResolver(_dotnetRootPaths, _currentRuntimeIdentifiers, GetSdkFeatureBand());
            overlayResolver.LoadManifestsFromProvider(overlayManifestProvider);

            // after loading the overlay manifests into the new resolver
            // we add all the manifests from this resolver that are not overlayed
            foreach (var manifest in _manifests)
            {
                overlayResolver._manifests.TryAdd(manifest.Key, manifest.Value);
            }

            overlayResolver.ComposeWorkloadManifests();

            return overlayResolver;
        }

        public string GetSdkFeatureBand()
        {
            return _manifestProvider?.GetSdkFeatureBand() ?? throw new Exception("Cannot get SDK feature band from ManifestProvider");
        }

        public IWorkloadManifestProvider GetWorkloadManifestProvider()
        {
            return _manifestProvider;
        }

        public class PackInfo
        {
            public PackInfo(WorkloadPackId id, string version, WorkloadPackKind kind, string path, string resolvedPackageId)
            {
                Id = id;
                Version = version;
                Kind = kind;
                Path = path;
                ResolvedPackageId = resolvedPackageId;
            }

            /// <summary>
            /// The workload pack ID. The NuGet package ID <see cref="ResolvedPackageId"/> may differ from this.
            /// </summary>
#if USE_SYSTEM_TEXT_JSON
            [JsonConverter(typeof(PackIdJsonConverter))]
#endif
            public WorkloadPackId Id { get; }

            public string Version { get; }

            public WorkloadPackKind Kind { get; }

            public string ResolvedPackageId { get; }

            /// <summary>
            /// Path to the pack. If it's a template or library pack, <see cref="IsStillPacked"/> will be <code>true</code> and this will be a path to the <code>nupkg</code>,
            /// else <see cref="IsStillPacked"/> will be <code>false</code> and this will be a path to the directory into which it has been unpacked.
            /// </summary>
            public string Path { get; }

            /// <summary>
            /// Whether the pack pointed to by the path is still in a packed form.
            /// </summary>
            public bool IsStillPacked => Kind switch
            {
                WorkloadPackKind.Library => false,
                WorkloadPackKind.Template => false,
                _ => true
            };
        }

        public class WorkloadInfo
        {
            public WorkloadInfo(WorkloadId id, string? description)
            {
                Id = id;
                Description = description;
            }

            public WorkloadId Id { get; }
            public string? Description { get; }
        }

        public WorkloadInfo GetWorkloadInfo(WorkloadId workloadId)
        {
            if (_workloads.TryGetValue(workloadId) is not (WorkloadDefinition workload, _))
            {
                throw new ArgumentException($"Workload '{workloadId}' not found", nameof(workloadId));
            }
            return new WorkloadInfo(workload.Id, workload.Description);
        }

        public bool IsPlatformIncompatibleWorkload(WorkloadId workloadId)
        {
            if (_workloads.TryGetValue(workloadId) is not (WorkloadDefinition workload, WorkloadManifest manifest))
            {
                //  Not a recognized workload
                return false;
            }
            return !IsWorkloadPlatformCompatible(workload, manifest);
        }

        private bool IsWorkloadPlatformCompatible(WorkloadDefinition workload, WorkloadManifest manifest)
            => EnumerateWorkloadWithExtends(workload, manifest).All(w =>
                w.workload.Platforms == null || w.workload.Platforms.Count == 0 || w.workload.Platforms.Any(platform => _currentRuntimeIdentifiers.Contains(platform)));

        private bool IsWorkloadImplicitlyAbstract(WorkloadDefinition workload, WorkloadManifest manifest) => !GetPacksInWorkload(workload, manifest).Any();

        public string GetManifestVersion(string manifestId)
        {
            if (_manifests.TryGetValue(manifestId, out var value))
            {
                return value.manifest.Version;
            }
            throw new Exception($"Manifest with id {manifestId} does not exist.");
        }
            
        public IEnumerable<WorkloadManifestInfo> GetInstalledManifests() => _manifests.Select(t => t.Value.info);

        private class EmptyWorkloadManifestProvider : IWorkloadManifestProvider
        {
            string _sdkFeatureBand;

            public EmptyWorkloadManifestProvider(string sdkFeatureBand)
            {
                _sdkFeatureBand = sdkFeatureBand;
            }

            public void RefreshWorkloadManifests() { }
            public Dictionary<string, WorkloadSet> GetAvailableWorkloadSets() => new();
            public IEnumerable<ReadableWorkloadManifest> GetManifests(bool useInstallStateOnly) => Enumerable.Empty<ReadableWorkloadManifest>();
            public string GetSdkFeatureBand() => _sdkFeatureBand;
            public string? GetWorkloadVersion() => _sdkFeatureBand.ToString() + ".2";
        }
    }

    static class DictionaryExtensions
    {
#if !NETCOREAPP
        public static bool TryAdd<TKey,TValue>(this Dictionary<TKey, TValue> dictionary, TKey key, TValue value) where TKey : notnull
        {
            if (dictionary.ContainsKey(key))
            {
                return false;
            }
            dictionary.Add(key, value);
            return true;
        }

        public static void Deconstruct<TKey,TValue>(this KeyValuePair<TKey,TValue> kvp, out TKey key, out TValue value)
        {
            key = kvp.Key;
            value = kvp.Value;
        }
#endif

        public static TValue? TryGetValue<TKey, TValue>(this Dictionary<TKey, TValue> dictionary, TKey key)
            where TKey : notnull
            where TValue : struct
        {
            if (dictionary.TryGetValue(key, out TValue value))
            {
                return value;
            }
            return default(TValue?);
        }
    }
}<|MERGE_RESOLUTION|>--- conflicted
+++ resolved
@@ -109,13 +109,9 @@
             ComposeWorkloadManifests();
         }
 
-<<<<<<< HEAD
+        public string? GetWorkloadVersion() => _manifestProvider.GetWorkloadVersion();
+
         private void LoadManifestsFromProvider(IWorkloadManifestProvider manifestProvider, bool useInstallStateOnly = false)
-=======
-        public string? GetWorkloadVersion() => _manifestProvider.GetWorkloadVersion();
-
-        private void LoadManifestsFromProvider(IWorkloadManifestProvider manifestProvider)
->>>>>>> e33d9e61
         {
             foreach (var readableManifest in manifestProvider.GetManifests(useInstallStateOnly: useInstallStateOnly))
             {

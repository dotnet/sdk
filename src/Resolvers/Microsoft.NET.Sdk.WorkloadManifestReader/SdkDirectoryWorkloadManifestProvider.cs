--- conflicted
+++ resolved
@@ -244,17 +244,6 @@
             }
         }
 
-<<<<<<< HEAD
-        public WorkloadVersion GetWorkloadVersion()
-        {
-            if (_globalJsonWorkloadSetVersion != null)
-            {
-                return new WorkloadVersion()
-                {
-                    Version = _globalJsonWorkloadSetVersion,
-                    WorkloadInstallType = WorkloadVersion.Type.WorkloadSet
-                };
-=======
         public WorkloadVersionInfo GetWorkloadVersion()
         {
             if (_globalJsonWorkloadSetVersion != null)
@@ -263,22 +252,13 @@
                 // If this came from --info or workload --version, the error won't be thrown, but we should still
                 // suggest running `dotnet workload restore` to the user.
                 return new WorkloadVersionInfo(_globalJsonWorkloadSetVersion, _exceptionToThrow?.Message);
->>>>>>> b469e4ad
             }
 
             ThrowExceptionIfManifestsNotAvailable();
 
             if (_workloadSet?.Version is not null)
             {
-<<<<<<< HEAD
-                return new WorkloadVersion()
-                {
-                    Version = _workloadSet.Version,
-                    WorkloadInstallType = WorkloadVersion.Type.WorkloadSet
-                };
-=======
                 return new WorkloadVersionInfo(_workloadSet.Version);
->>>>>>> b469e4ad
             }
 
             var installStateFilePath = Path.Combine(WorkloadInstallType.GetInstallStateFolder(_sdkVersionBand, _sdkOrUserLocalPath), "default.json");
@@ -301,15 +281,7 @@
                     sb.Append(bytes[b].ToString("x2"));
                 }
 
-<<<<<<< HEAD
-                return new WorkloadVersion()
-                {
-                    Version = $"{_sdkVersionBand.ToStringWithoutPrerelease()}-manifests.{sb}",
-                    WorkloadInstallType = WorkloadVersion.Type.LooseManifest
-                };
-=======
                 return new WorkloadVersionInfo($"{_sdkVersionBand.ToStringWithoutPrerelease()}-manifests.{sb}", null, UpdateModeMessage: shouldRestoreMessage);
->>>>>>> b469e4ad
             }
         }
 

﻿<Project Sdk="Microsoft.NET.Sdk">

  <PropertyGroup>    
    <TargetFramework>netcoreapp1.0</TargetFramework>
  </PropertyGroup>

  <ItemGroup>
<<<<<<< HEAD
    <PackageReference Include="Microsoft.NET.Test.Sdk" Version="15.0.0-preview-20170113-02" />
    <PackageReference Include="MSTest.TestAdapter" Version="1.1.10-rc2" />
    <PackageReference Include="MSTest.TestFramework" Version="1.0.8-rc2" />
=======
    <PackageReference Include="Microsoft.NET.Test.Sdk" Version="15.0.0-preview-20170123-02" />
    <PackageReference Include="MSTest.TestAdapter" Version="1.1.8-rc" />
    <PackageReference Include="MSTest.TestFramework" Version="1.0.8-rc" />
>>>>>>> b21ad7f8
  </ItemGroup>

</Project><|MERGE_RESOLUTION|>--- conflicted
+++ resolved
@@ -5,15 +5,9 @@
   </PropertyGroup>
 
   <ItemGroup>
-<<<<<<< HEAD
-    <PackageReference Include="Microsoft.NET.Test.Sdk" Version="15.0.0-preview-20170113-02" />
+    <PackageReference Include="Microsoft.NET.Test.Sdk" Version="15.0.0-preview-20170123-02" />
     <PackageReference Include="MSTest.TestAdapter" Version="1.1.10-rc2" />
     <PackageReference Include="MSTest.TestFramework" Version="1.0.8-rc2" />
-=======
-    <PackageReference Include="Microsoft.NET.Test.Sdk" Version="15.0.0-preview-20170123-02" />
-    <PackageReference Include="MSTest.TestAdapter" Version="1.1.8-rc" />
-    <PackageReference Include="MSTest.TestFramework" Version="1.0.8-rc" />
->>>>>>> b21ad7f8
   </ItemGroup>
 
 </Project>
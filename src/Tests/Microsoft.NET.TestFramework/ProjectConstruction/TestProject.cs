--- conflicted
+++ resolved
@@ -371,69 +371,8 @@
 
         public static bool ReferenceAssembliesAreInstalled(TargetDotNetFrameworkVersion targetFrameworkVersion)
         {
-<<<<<<< HEAD
             var referenceAssemblies = ToolLocationHelper.GetPathToDotNetFrameworkReferenceAssemblies(targetFrameworkVersion);
             return referenceAssemblies != null;
-=======
-            //  Check to see if NuGet packages for reference assemblies need to be referenced (because
-            //  the targeting pack is not installed)
-            bool needsReferenceAssemblyPackages = false;
-            if (IsSdkProject)
-            {
-                
-                foreach (var shortFrameworkName in TargetFrameworks.Split(';')
-                    //.Where(tf => GetShortTargetFrameworkIdentifier(tf) == "net")
-                    )
-                {
-                    var nugetFramework = NuGetFramework.Parse(shortFrameworkName);
-                    if (nugetFramework.Framework != ".NETFramework")
-                    {
-                        continue;
-                    }
-
-                    //  Normalize version to the form used in the reference assemblies path
-                    var version = NuGetFramework.Parse(shortFrameworkName).Version;
-                    version = new Version(version.Major, version.Minor, version.Build);
-                    if (version.Build == 0)
-                    {
-                        version = new Version(version.Major, version.Minor);
-                    }
-                    
-                    if (!ReferenceAssembliesAreInstalled(version.ToString()))
-                    {
-                        needsReferenceAssemblyPackages = true;
-                    }
-                }
-            }
-            else
-            {
-                needsReferenceAssemblyPackages = !ReferenceAssembliesAreInstalled(TargetFrameworkVersion);
-            }
-
-            return needsReferenceAssemblyPackages;
-        }
-
-        public static bool ReferenceAssembliesAreInstalled(string targetFrameworkVersion)
-        {
-#if NETFRAMEWORK
-            if (!targetFrameworkVersion.StartsWith("v"))
-#else
-            if (!targetFrameworkVersion.StartsWith('v'))
-#endif
-            {
-                targetFrameworkVersion = "v" + targetFrameworkVersion;
-            }
-
-            // Use the MSBuild API to find the path to the 4.6.1 reference assemblies, and locate the desired reference assemblies relative to that.
-            var net461referenceAssemblies = ToolLocationHelper.GetPathToDotNetFrameworkReferenceAssemblies(TargetDotNetFrameworkVersion.Version461);
-            if (net461referenceAssemblies == null)
-            {
-                //  4.6.1 reference assemblies not found, assume that the version we want isn't available either
-                return false;
-            }
-            var requestedReferenceAssembliesPath = Path.Combine(new DirectoryInfo(net461referenceAssemblies).Parent.FullName, targetFrameworkVersion);
-            return Directory.Exists(requestedReferenceAssembliesPath);
->>>>>>> 09cfa521
         }
     }
 }
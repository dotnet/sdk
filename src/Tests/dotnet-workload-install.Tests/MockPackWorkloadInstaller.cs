// Licensed to the .NET Foundation under one or more agreements.
// The .NET Foundation licenses this file to you under the MIT license.

using Microsoft.DotNet.Workloads.Workload.Install;
using static Microsoft.NET.Sdk.WorkloadManifestReader.WorkloadResolver;
using Microsoft.DotNet.Workloads.Workload.Install.InstallRecord;
using Microsoft.Extensions.EnvironmentAbstractions;
using Microsoft.NET.Sdk.WorkloadManifestReader;
using Microsoft.DotNet.ToolPackage;
using Microsoft.DotNet.Workloads.Workload.History;
using Microsoft.DotNet.Workloads.Workload;
using Microsoft.DotNet.Cli.Utils;
<<<<<<< HEAD
using System.Reflection;
=======
>>>>>>> e33d9e61

namespace Microsoft.DotNet.Cli.Workload.Install.Tests
{
    internal class MockPackWorkloadInstaller : IInstaller
    {
        public IList<PackInfo> InstalledPacks;
        public List<PackInfo> RolledBackPacks = new List<PackInfo>();
        public IList<(ManifestVersionUpdate manifestUpdate, DirectoryPath? offlineCache)> InstalledManifests =
            new List<(ManifestVersionUpdate manifestUpdate, DirectoryPath?)>();
        public string CachePath;
        public bool GarbageCollectionCalled = false;
        public MockInstallationRecordRepository InstallationRecordRepository;
        public bool FailingRollback;
        public bool FailingGarbageCollection;
        private readonly string FailingPack;
<<<<<<< HEAD
        List<WorkloadHistoryRecord> HistoryRecords = new();
        private string _dotnetDir;
=======
        private readonly string _dotnetDir;
        private string workloadSetContents;
>>>>>>> e33d9e61

        public IWorkloadResolver WorkloadResolver { get; set; }

        public int ExitCode => 0;
        public SdkFeatureBand SdkFeatureBand => new("8.0.200");

<<<<<<< HEAD
        public MockPackWorkloadInstaller(string failingWorkload = null, string failingPack = null, bool failingRollback = false, IList<WorkloadId> installedWorkloads = null,
            IList<PackInfo> installedPacks = null, bool failingGarbageCollection = false, List<WorkloadHistoryRecord> records = null, string dotnetDir = null)
=======
        public MockPackWorkloadInstaller(string dotnetDir, string failingWorkload = null, string failingPack = null, bool failingRollback = false, IList<WorkloadId> installedWorkloads = null,
            IList<PackInfo> installedPacks = null, bool failingGarbageCollection = false, string workloadSetContents = "")
>>>>>>> e33d9e61
        {
            InstallationRecordRepository = new MockInstallationRecordRepository(failingWorkload, installedWorkloads);
            FailingRollback = failingRollback;
            InstalledPacks = installedPacks ?? new List<PackInfo>();
            FailingPack = failingPack;
            FailingGarbageCollection = failingGarbageCollection;
<<<<<<< HEAD
            HistoryRecords = records ?? HistoryRecords;
            _dotnetDir = dotnetDir ?? Path.GetDirectoryName(Assembly.GetExecutingAssembly().Location);
=======
            _dotnetDir = dotnetDir;
            this.workloadSetContents = workloadSetContents;
>>>>>>> e33d9e61
        }

        IEnumerable<PackInfo> GetPacksForWorkloads(IEnumerable<WorkloadId> workloadIds)
        {
            if (WorkloadResolver == null)
            {
                return Enumerable.Empty<PackInfo>();
            }
            else
            {
                return workloadIds
                        .SelectMany(workloadId => WorkloadResolver.GetPacksInWorkload(workloadId))
                        .Distinct()
                        .Select(packId => WorkloadResolver.TryGetPackInfo(packId))
                        .Where(pack => pack != null).ToList();
            }
        }

        public void UpdateInstallMode(SdkFeatureBand sdkFeatureBand, bool newMode)
        {
            throw new NotImplementedException();
        }

        public void AdjustWorkloadSetInInstallState(SdkFeatureBand sdkFeatureBand, string workloadVersion)
        {
            var installStatePath = Path.Combine(Path.GetTempPath(), "dotnetTestPath", "metadata", "workloads", sdkFeatureBand.ToString(), "InstallState", "default.json");
            var contents = InstallStateContents.FromPath(installStatePath);
            contents.WorkloadVersion = workloadVersion;
            if (File.Exists(installStatePath))
            {
                File.WriteAllText(installStatePath, contents.ToString());
            }
        }

        public void InstallWorkloads(IEnumerable<WorkloadId> workloadIds, SdkFeatureBand sdkFeatureBand, ITransactionContext transactionContext, DirectoryPath? offlineCache = null)
        {
            List<PackInfo> packs = new List<PackInfo>();

            transactionContext.Run(action: () =>
            {
                CachePath = offlineCache?.Value;

                packs = GetPacksForWorkloads(workloadIds).ToList();

                foreach (var packInfo in packs)
                {
                    if (InstalledPacks.Contains(packInfo))
                    {
                        continue;
                    }

                    InstalledPacks = InstalledPacks.Append(packInfo).ToList();
                    if (packInfo.Id.ToString().Equals(FailingPack))
                    {
                        throw new Exception($"Failing pack: {packInfo.Id}");
                    }
                }

                InstallationRecordRepository.WorkloadInstallRecord = InstallationRecordRepository.WorkloadInstallRecord.Union(workloadIds).ToHashSet();
            },
            rollback: () =>
            {
                if (FailingRollback)
                {
                    throw new Exception("Rollback failure");
                }

                RolledBackPacks.AddRange(packs);
            });
        }

        public string InstallWorkloadSet(ITransactionContext context, string advertisingPackagePath)
        {
            var version = Path.GetFileName(Path.GetDirectoryName(advertisingPackagePath ?? string.Empty));
            Directory.CreateDirectory(advertisingPackagePath);
            File.WriteAllText(Path.Combine(advertisingPackagePath, Constants.workloadSetVersionFileName), version);
            return Path.GetDirectoryName(advertisingPackagePath ?? string.Empty);
        }

        public void RepairWorkloads(IEnumerable<WorkloadId> workloadIds, SdkFeatureBand sdkFeatureBand, DirectoryPath? offlineCache = null) => throw new NotImplementedException();

        public void GarbageCollect(Func<string, IWorkloadResolver> getResolverForWorkloadSet, DirectoryPath? offlineCache = null, bool cleanAllPacks = false)
        {
            if (FailingGarbageCollection)
            {
                throw new Exception("Failing garbage collection");
            }
            GarbageCollectionCalled = true;
        }

        public IWorkloadInstallationRecordRepository GetWorkloadInstallationRecordRepository()
        {
            return InstallationRecordRepository;
        }

        public void InstallWorkloadManifest(ManifestVersionUpdate manifestUpdate, ITransactionContext transactionContext, DirectoryPath? offlineCache = null, bool isRollback = false)
        {
            InstalledManifests.Add((manifestUpdate, offlineCache));
        }

        public IEnumerable<WorkloadDownload> GetDownloads(IEnumerable<WorkloadId> workloadIds, SdkFeatureBand sdkFeatureBand, bool includeInstalledItems)
        {
            var packs = GetPacksForWorkloads(workloadIds);

            if (!includeInstalledItems)
            {
                packs = packs.Where(p => !InstalledPacks.Any(installed => installed.ResolvedPackageId == p.ResolvedPackageId && installed.Version == p.Version));
            }

            return packs.Select(p => new WorkloadDownload(p.ResolvedPackageId, p.ResolvedPackageId, p.Version));
        }

        public void WriteWorkloadHistoryRecord(WorkloadHistoryRecord workloadHistoryRecord, string sdkFeatureBand)
        {
            HistoryRecords.Add(workloadHistoryRecord);
        }

        public IEnumerable<WorkloadHistoryRecord> GetWorkloadHistoryRecords(string sdkFeatureBand)
        {
            return HistoryRecords;
        }

        public void Shutdown()
        {

        }

        public PackageId GetManifestPackageId(ManifestId manifestId, SdkFeatureBand featureBand)
        {
            return new PackageId($"{manifestId}.Manifest-{featureBand}");
        }

        public List<(string nupkgPath, string targetPath)> ExtractCallParams = new();

        public Task ExtractManifestAsync(string nupkgPath, string targetPath)
        {
            ExtractCallParams.Add((nupkgPath, targetPath));

            if (Directory.Exists(targetPath))
            {
                Directory.Delete(targetPath, true);
            }
            Directory.CreateDirectory(targetPath);

            string manifestContents = $@"{{
  ""version"": ""1.0.42"",
  ""workloads"": {{
    }}
  }},
  ""packs"": {{
  }}
}}";

            File.WriteAllText(Path.Combine(targetPath, "WorkloadManifest.json"), manifestContents);

            return Task.CompletedTask;
        }

        public void ReplaceWorkloadResolver(IWorkloadResolver workloadResolver)
        {
            WorkloadResolver = workloadResolver;
        }

        public string GetFailingWorkloadFromTest() => InstallationRecordRepository.FailingWorkload;

        public void RemoveManifestsFromInstallState(SdkFeatureBand sdkFeatureBand)
        {
            string path = Path.Combine(WorkloadInstallType.GetInstallStateFolder(sdkFeatureBand, _dotnetDir), "default.json");
            if (File.Exists(path))
            {
                var installStateContents = InstallStateContents.FromPath(path);
                installStateContents.Manifests = null;
                File.WriteAllText(path, installStateContents.ToString());
            }
        }

        public void SaveInstallStateManifestVersions(SdkFeatureBand sdkFeatureBand, Dictionary<string, string> manifestContents)
        {
            string path = Path.Combine(WorkloadInstallType.GetInstallStateFolder(sdkFeatureBand, _dotnetDir), "default.json");
            Directory.CreateDirectory(Path.GetDirectoryName(path));
            var installStateContents = InstallStateContents.FromPath(path);
            installStateContents.Manifests = manifestContents;
            File.WriteAllText(path, installStateContents.ToString());
        }
    }

    internal class MockInstallationRecordRepository : IWorkloadInstallationRecordRepository
    {
        public ISet<WorkloadId> WorkloadInstallRecord = new HashSet<WorkloadId>();
        public readonly string FailingWorkload;
        public IList<WorkloadId> InstalledWorkloads;

        public MockInstallationRecordRepository(string failingWorkload = null, IList<WorkloadId> installedWorkloads = null)
        {
            FailingWorkload = failingWorkload;
            InstalledWorkloads = installedWorkloads ?? new List<WorkloadId>();
            if (installedWorkloads is not null)
            {
                foreach (var id in installedWorkloads)
                {
                    WriteWorkloadInstallationRecord(id, new SdkFeatureBand("1.0.0"));
                }
            }
        }

        public void WriteWorkloadInstallationRecord(WorkloadId workloadId, SdkFeatureBand sdkFeatureBand)
        {
            WorkloadInstallRecord.Add(workloadId);
            if (workloadId.ToString().Equals(FailingWorkload))
            {
                throw new Exception($"Failing workload: {workloadId}");
            }
        }

        public void DeleteWorkloadInstallationRecord(WorkloadId workloadId, SdkFeatureBand sdkFeatureBand)
        {
            WorkloadInstallRecord.Remove(workloadId);
        }
        public IEnumerable<WorkloadId> GetInstalledWorkloads(SdkFeatureBand sdkFeatureBand)
        {
            return InstalledWorkloads;
        }

        public IEnumerable<SdkFeatureBand> GetFeatureBandsWithInstallationRecords()
        {
            return Enumerable.Empty<SdkFeatureBand>();
        }
    }
}<|MERGE_RESOLUTION|>--- conflicted
+++ resolved
@@ -10,10 +10,7 @@
 using Microsoft.DotNet.Workloads.Workload.History;
 using Microsoft.DotNet.Workloads.Workload;
 using Microsoft.DotNet.Cli.Utils;
-<<<<<<< HEAD
 using System.Reflection;
-=======
->>>>>>> e33d9e61
 
 namespace Microsoft.DotNet.Cli.Workload.Install.Tests
 {
@@ -29,39 +26,26 @@
         public bool FailingRollback;
         public bool FailingGarbageCollection;
         private readonly string FailingPack;
-<<<<<<< HEAD
         List<WorkloadHistoryRecord> HistoryRecords = new();
+        private string workloadSetContents;
         private string _dotnetDir;
-=======
-        private readonly string _dotnetDir;
-        private string workloadSetContents;
->>>>>>> e33d9e61
 
         public IWorkloadResolver WorkloadResolver { get; set; }
 
         public int ExitCode => 0;
         public SdkFeatureBand SdkFeatureBand => new("8.0.200");
 
-<<<<<<< HEAD
-        public MockPackWorkloadInstaller(string failingWorkload = null, string failingPack = null, bool failingRollback = false, IList<WorkloadId> installedWorkloads = null,
-            IList<PackInfo> installedPacks = null, bool failingGarbageCollection = false, List<WorkloadHistoryRecord> records = null, string dotnetDir = null)
-=======
         public MockPackWorkloadInstaller(string dotnetDir, string failingWorkload = null, string failingPack = null, bool failingRollback = false, IList<WorkloadId> installedWorkloads = null,
-            IList<PackInfo> installedPacks = null, bool failingGarbageCollection = false, string workloadSetContents = "")
->>>>>>> e33d9e61
+            IList<PackInfo> installedPacks = null, bool failingGarbageCollection = false, List<WorkloadHistoryRecord> records = null, string workloadSetContents = "")
         {
             InstallationRecordRepository = new MockInstallationRecordRepository(failingWorkload, installedWorkloads);
             FailingRollback = failingRollback;
             InstalledPacks = installedPacks ?? new List<PackInfo>();
             FailingPack = failingPack;
             FailingGarbageCollection = failingGarbageCollection;
-<<<<<<< HEAD
             HistoryRecords = records ?? HistoryRecords;
             _dotnetDir = dotnetDir ?? Path.GetDirectoryName(Assembly.GetExecutingAssembly().Location);
-=======
-            _dotnetDir = dotnetDir;
             this.workloadSetContents = workloadSetContents;
->>>>>>> e33d9e61
         }
 
         IEnumerable<PackInfo> GetPacksForWorkloads(IEnumerable<WorkloadId> workloadIds)

--- conflicted
+++ resolved
@@ -29,13 +29,9 @@
 
         public Dictionary<string, WorkloadSet> GetAvailableWorkloadSets() => new();
 
-<<<<<<< HEAD
-        public IEnumerable<ReadableWorkloadManifest> GetManifests(bool useInstallStateOnly)
-=======
         public void RefreshWorkloadManifests() { }
 
-        public IEnumerable<ReadableWorkloadManifest> GetManifests()
->>>>>>> ae77f375
+        public IEnumerable<ReadableWorkloadManifest> GetManifests(bool useInstallStateOnly)
             {
                 foreach ((var id, var path, var featureBand) in _manifests)
                 {

--- conflicted
+++ resolved
@@ -344,8 +344,6 @@
             return (testDirectory, installManager, installer, workloadResolver, manifestUpdater, nugetDownloader);
         }
 
-<<<<<<< HEAD
-=======
         [Fact]
         public void GivenWorkloadInstallItErrorsOnInvalidWorkloadRollbackFile()
         {
@@ -370,7 +368,6 @@
             string.Join(" ", _reporter.Lines).Should().Contain("Invalid rollback definition");
         }
 
->>>>>>> 32c173b7
         private string AppendForUserLocal(string identifier, bool userLocal)
         {
             if (!userLocal)

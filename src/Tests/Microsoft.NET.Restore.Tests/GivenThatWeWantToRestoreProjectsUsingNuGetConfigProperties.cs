// Copyright (c) .NET Foundation and contributors. All rights reserved.
// Licensed under the MIT license. See LICENSE file in the project root for full license information.

using FluentAssertions;
using Microsoft.NET.TestFramework;
using Microsoft.NET.TestFramework.Assertions;
using Microsoft.NET.TestFramework.Commands;
using Microsoft.NET.TestFramework.ProjectConstruction;
using NuGet.Common;
using NuGet.Packaging;
using NuGet.Packaging.Core;
using NuGet.Packaging.Signing;
using System;
using System.IO;
using System.Threading;
using System.Threading.Tasks;
using Xunit;
using Xunit.Abstractions;

namespace Microsoft.NET.Restore.Tests
{
    public class GivenThatWeWantToRestoreProjectsUsingNuGetConfigProperties : SdkTest
    {
        public GivenThatWeWantToRestoreProjectsUsingNuGetConfigProperties(ITestOutputHelper log) : base(log)
        {
        }

        // https://github.com/dotnet/sdk/issues/1327
        [CoreMSBuildOnlyTheory]
        [InlineData("netstandard1.3", "1.3", false)]
        [InlineData("netcoreapp1.0", "1.0", true)]
        [InlineData("netcoreapp1.1", "1.1", true)]
        [InlineData("netstandard2.0", "2.0", false)]
        [InlineData("netcoreapp2.0", "2.0app", false)]
        [InlineData("net461", "461app", false)]
        [InlineData("netcoreapp2.0;net461", "multiTFM20app", false)]
        [InlineData("netcoreapp1.0;netcoreapp2.0", "multiTFM1020app", true)]
        [InlineData("netcoreapp1.0;net461", "multiTFM1046app", true)]
        public void I_can_restore_a_project_with_implicit_msbuild_nuget_config(
            string frameworks,
            string projectPrefix,
            bool fileExists)
        {
            string testProjectName = $"{projectPrefix}Fallback";
            TestAsset testProjectTestAsset = CreateTestAsset(testProjectName, frameworks);

            var packagesFolder = Path.Combine(TestContext.Current.TestExecutionDirectory, "packages", testProjectName);

            var restoreCommand = testProjectTestAsset.GetRestoreCommand(Log, relativePath: testProjectName);
            restoreCommand.Execute($"/p:RestorePackagesPath={packagesFolder}", $"/p:_NugetFallbackFolder={TestContext.Current.NuGetFallbackFolder}").Should().Pass();

            File.Exists(Path.Combine(
                packagesFolder,
                "projectinfallbackfolder",
                "1.0.0",
                "projectinfallbackfolder.1.0.0.nupkg")).Should().Be(fileExists);
        }

        [Theory]
        [InlineData("netstandard1.3", "1.3")]
        [InlineData("netcoreapp1.0", "1.0")]
        [InlineData("netcoreapp1.1", "1.1")]
        [InlineData("netstandard2.0", "2.0")]
        [InlineData("netcoreapp2.0", "2.0app")]
        public void I_can_disable_implicit_msbuild_nuget_config(string frameworks, string projectPrefix)
        {
            string testProjectName = $"{projectPrefix}DisabledFallback";
            TestAsset testProjectTestAsset = CreateTestAsset(testProjectName, frameworks);

            var restoreCommand = testProjectTestAsset.GetRestoreCommand(Log, relativePath: testProjectName);
            restoreCommand.Execute($"/p:DisableImplicitNuGetFallbackFolder=true").Should().Fail();
        }

        private TestAsset CreateTestAsset(string testProjectName, string frameworks)
        {
            var packageInNuGetFallbackFolder = CreatePackageInNuGetFallbackFolder();

            var testProject =
                new TestProject
                {
                    Name = testProjectName,
                    TargetFrameworks = frameworks,
                    IsSdkProject = true
                };

            testProject.PackageReferences.Add(packageInNuGetFallbackFolder);

            var testProjectTestAsset = _testAssetsManager.CreateTestProject(
                testProject,
                string.Empty,
                testProjectName);

            return testProjectTestAsset;
        }

        private TestPackageReference CreatePackageInNuGetFallbackFolder()
        {
            var projectInNuGetFallbackFolder =
                new TestProject
                {
                    Name = $"ProjectInFallbackFolder",
                    TargetFrameworks = "netstandard1.3",
                    IsSdkProject = true
                };

            var projectInNuGetFallbackFolderPackageReference =
                new TestPackageReference(
                    projectInNuGetFallbackFolder.Name,
                    "1.0.0",
                    TestContext.Current.NuGetFallbackFolder);

            if (!projectInNuGetFallbackFolderPackageReference.NuGetPackageExists())
            {
                var projectInNuGetFallbackFolderTestAsset =
                    _testAssetsManager.CreateTestProject(projectInNuGetFallbackFolder);
                var packageRestoreCommand = projectInNuGetFallbackFolderTestAsset.GetRestoreCommand(
                    Log,
                    relativePath: projectInNuGetFallbackFolder.Name).Execute().Should().Pass();
                var dependencyProjectDirectory = Path.Combine(
                    projectInNuGetFallbackFolderTestAsset.TestRoot,
                    projectInNuGetFallbackFolder.Name);
                var packagePackCommand =
                    new PackCommand(Log, dependencyProjectDirectory)
                    .Execute($"/p:PackageOutputPath={TestContext.Current.NuGetFallbackFolder}").Should().Pass();

                ExtractNupkg(
                    TestContext.Current.NuGetFallbackFolder,
                    Path.Combine(TestContext.Current.NuGetFallbackFolder, $"{projectInNuGetFallbackFolder.Name}.1.0.0.nupkg"));
            }

            return projectInNuGetFallbackFolderPackageReference;
        }

        private void ExtractNupkg(string nugetCache, string nupkg)
        {
            var pathResolver = new VersionFolderPathResolver(nugetCache);

            PackageIdentity identity = null;

            using (var reader = new PackageArchiveReader(File.OpenRead(nupkg)))
            {
                identity = reader.GetIdentity();
            }

            if (!File.Exists(pathResolver.GetHashPath(identity.Id, identity.Version)))
            {
                using (var fileStream = File.OpenRead(nupkg))
                {
                    PackageExtractor.InstallFromSourceAsync(
                        source: null,
                        packageIdentity: identity,
                        copyToAsync: stream => fileStream.CopyToAsync(stream, 4096, CancellationToken.None),
                        versionFolderPathResolver: pathResolver,
                        packageExtractionContext: new PackageExtractionContext(
                            PackageSaveMode.Defaultv3,
                            XmlDocFileSaveMode.None,
                            NullLogger.Instance,
<<<<<<< HEAD
                            signedPackageVerifier: null,
                            signedPackageVerifierSettings: null),
=======
                        signedPackageVerifier: null,
                        signedPackageVerifierSettings: null),
>>>>>>> 86116770
                        token: CancellationToken.None).Wait();
                }
            }
        }
    }
}<|MERGE_RESOLUTION|>--- conflicted
+++ resolved
@@ -155,13 +155,8 @@
                             PackageSaveMode.Defaultv3,
                             XmlDocFileSaveMode.None,
                             NullLogger.Instance,
-<<<<<<< HEAD
                             signedPackageVerifier: null,
                             signedPackageVerifierSettings: null),
-=======
-                        signedPackageVerifier: null,
-                        signedPackageVerifierSettings: null),
->>>>>>> 86116770
                         token: CancellationToken.None).Wait();
                 }
             }

﻿// Licensed to the .NET Foundation under one or more agreements.
// The .NET Foundation licenses this file to you under the MIT license.

using System.Formats.Tar;
using System.Runtime.CompilerServices;
using System.Text.Json;
using System.Text.Json.Nodes;
using Microsoft.DotNet.Cli.Utils;
using Microsoft.NET.Build.Containers.LocalDaemons;
using Microsoft.NET.Build.Containers.Resources;
using Microsoft.NET.Build.Containers.UnitTests;
using Microsoft.Win32;
using static System.Net.Mime.MediaTypeNames;
using ILogger = Microsoft.Extensions.Logging.ILogger;

namespace Microsoft.NET.Build.Containers.IntegrationTests;

[Collection("Docker tests")]
public class EndToEndTests : IDisposable
{
    private ITestOutputHelper _testOutput;
    private readonly TestLoggerFactory _loggerFactory;

    public EndToEndTests(ITestOutputHelper testOutput)
    {
        _testOutput = testOutput;
        _loggerFactory = new TestLoggerFactory(testOutput);
    }

    public static string NewImageName([CallerMemberName] string callerMemberName = "")
    {
        var (normalizedName, warning, error) = ContainerHelpers.NormalizeRepository(callerMemberName);
        if (error is (var format, var args))
        {
            throw new ArgumentException(String.Format(Strings.ResourceManager.GetString(format)!, args));
        }

        return normalizedName!; // non-null if error is null
    }

    public void Dispose()
    {
        _loggerFactory.Dispose();
    }

    [DockerAvailableFact]
    public async Task ApiEndToEndWithRegistryPushAndPull()
    {
        ILogger logger = _loggerFactory.CreateLogger(nameof(ApiEndToEndWithRegistryPushAndPull));
        string publishDirectory = BuildLocalApp();

        // Build the image

        Registry registry = new(DockerRegistryManager.LocalRegistry, logger, RegistryMode.Push);

        ImageBuilder imageBuilder = await registry.GetImageManifestAsync(
            DockerRegistryManager.RuntimeBaseImage,
            DockerRegistryManager.Net8ImageTag,
            "linux-x64",
            ToolsetUtils.RidGraphManifestPicker,
            cancellationToken: default).ConfigureAwait(false);

        Assert.NotNull(imageBuilder);

        Layer l = Layer.FromDirectory(publishDirectory, "/app", false, imageBuilder.ManifestMediaType);

        imageBuilder.AddLayer(l);

        imageBuilder.SetEntrypointAndCmd(new[] { "/app/MinimalTestApp" }, Array.Empty<string>());

        BuiltImage builtImage = imageBuilder.Build();

        // Push the image back to the local registry
        var sourceReference = new SourceImageReference(registry, DockerRegistryManager.RuntimeBaseImage, DockerRegistryManager.Net8ImageTag);
        var destinationReference = new DestinationImageReference(registry, NewImageName(), new[] { "latest", "1.0" });

        await registry.PushAsync(builtImage, sourceReference, destinationReference, cancellationToken: default).ConfigureAwait(false);

        foreach (string tag in destinationReference.Tags)
        {
            // pull it back locally
            ContainerCli.PullCommand(_testOutput, $"{DockerRegistryManager.LocalRegistry}/{NewImageName()}:{tag}")
                .Execute()
                .Should().Pass();

            // Run the image
            ContainerCli.RunCommand(_testOutput, "--rm", "--tty", $"{DockerRegistryManager.LocalRegistry}/{NewImageName()}:{tag}")
                .Execute()
                .Should().Pass();
        }
    }

    [DockerAvailableFact]
    public async Task ApiEndToEndWithLocalLoad()
    {
        ILogger logger = _loggerFactory.CreateLogger(nameof(ApiEndToEndWithLocalLoad));
        string publishDirectory = BuildLocalApp(tfm: "net8.0");

        // Build the image

        Registry registry = new(DockerRegistryManager.LocalRegistry, logger, RegistryMode.Push);

        ImageBuilder imageBuilder = await registry.GetImageManifestAsync(
            DockerRegistryManager.RuntimeBaseImage,
            DockerRegistryManager.Net8ImageTag,
            "linux-x64",
            ToolsetUtils.RidGraphManifestPicker,
            cancellationToken: default).ConfigureAwait(false);
        Assert.NotNull(imageBuilder);

        Layer l = Layer.FromDirectory(publishDirectory, "/app", false, imageBuilder.ManifestMediaType);

        imageBuilder.AddLayer(l);

        imageBuilder.SetEntrypointAndCmd(new[] { "/app/MinimalTestApp" }, Array.Empty<string>());

        BuiltImage builtImage = imageBuilder.Build();

        // Load the image into the local registry
        var sourceReference = new SourceImageReference(registry, DockerRegistryManager.RuntimeBaseImage, DockerRegistryManager.Net7ImageTag);
        var destinationReference = new DestinationImageReference(registry, NewImageName(), new[] { "latest", "1.0" });

        await new DockerCli(_loggerFactory).LoadAsync(builtImage, sourceReference, destinationReference, default).ConfigureAwait(false);

        // Run the image
        foreach (string tag in destinationReference.Tags)
        {
            ContainerCli.RunCommand(_testOutput, "--rm", "--tty", $"{NewImageName()}:{tag}")
                .Execute()
                .Should().Pass();
        }
    }

    [DockerAvailableFact]
    public async Task ApiEndToEndWithArchiveWritingAndLoad()
    {
        ILogger logger = _loggerFactory.CreateLogger(nameof(ApiEndToEndWithArchiveWritingAndLoad));
        string publishDirectory = BuildLocalApp(tfm: "net8.0");

        // Build the image

        Registry registry = new(DockerRegistryManager.LocalRegistry, logger, RegistryMode.Push);

        ImageBuilder imageBuilder = await registry.GetImageManifestAsync(
            DockerRegistryManager.RuntimeBaseImage,
            DockerRegistryManager.Net8ImageTag,
            "linux-x64",
            ToolsetUtils.RidGraphManifestPicker,
            cancellationToken: default).ConfigureAwait(false);
        Assert.NotNull(imageBuilder);

        Layer l = Layer.FromDirectory(publishDirectory, "/app", false, imageBuilder.ManifestMediaType);

        imageBuilder.AddLayer(l);

        imageBuilder.SetEntrypointAndCmd(new[] { "/app/MinimalTestApp" }, Array.Empty<string>());

        BuiltImage builtImage = imageBuilder.Build();

        // Write the image to disk
        var archiveFile = Path.Combine(TestSettings.TestArtifactsDirectory,
            nameof(ApiEndToEndWithArchiveWritingAndLoad), "app.tar.gz");
        var sourceReference = new SourceImageReference(registry, DockerRegistryManager.RuntimeBaseImage, DockerRegistryManager.Net7ImageTag);
        var destinationReference = new DestinationImageReference(new ArchiveFileRegistry(archiveFile), NewImageName(), new[] { "latest", "1.0" });

        await destinationReference.LocalRegistry!.LoadAsync(builtImage, sourceReference, destinationReference, default).ConfigureAwait(false);

        Assert.True(File.Exists(archiveFile), $"File.Exists({archiveFile})");

        // Load the archive
        ContainerCli.LoadCommand(_testOutput, "--input", archiveFile)
            .Execute()
            .Should().Pass();

        // Run the image
        foreach (string tag in destinationReference.Tags)
        {
            ContainerCli.RunCommand(_testOutput, "--rm", "--tty", $"{NewImageName()}:{tag}")
                .Execute()
                .Should().Pass();
        }
    }

    [DockerAvailableFact]
    public async Task TarballsHaveCorrectStructure()
<<<<<<< HEAD
    {
=======
    { 
>>>>>>> cc39718a
        var archiveFile = Path.Combine(TestSettings.TestArtifactsDirectory,
            nameof(TarballsHaveCorrectStructure), "app.tar.gz");

        // 1. Create docker image and write it to a tarball
        (BuiltImage dockerImage, SourceImageReference sourceReference, DestinationImageReference destinationReference) =
            await BuildDockerImageWithArciveDestinationAsync(archiveFile, ["latest"], nameof(TarballsHaveCorrectStructure));

        await destinationReference.LocalRegistry!.LoadAsync(dockerImage, sourceReference, destinationReference, default).ConfigureAwait(false);
<<<<<<< HEAD

=======
        
>>>>>>> cc39718a
        Assert.True(File.Exists(archiveFile), $"File.Exists({archiveFile})");

        CheckDockerTarballStructure(archiveFile);

        // 2. Convert the docker image to an OCI image and write it to a tarball
        BuiltImage ociImage = ConvertToOciImage(dockerImage);

        await destinationReference.LocalRegistry!.LoadAsync(ociImage, sourceReference, destinationReference, default).ConfigureAwait(false);

        Assert.True(File.Exists(archiveFile), $"File.Exists({archiveFile})");

        CheckOciTarballStructure(archiveFile);
    }

    private async Task<(BuiltImage image, SourceImageReference sourceReference, DestinationImageReference destinationReference)> BuildDockerImageWithArciveDestinationAsync(string archiveFile, string[] tags, string testName)
    {
        ILogger logger = _loggerFactory.CreateLogger(testName);
        Registry registry = new(DockerRegistryManager.LocalRegistry, logger, RegistryMode.Push);

        ImageBuilder imageBuilder = await registry.GetImageManifestAsync(
            DockerRegistryManager.RuntimeBaseImage,
            DockerRegistryManager.Net8ImageTag,
            "linux-x64",
            ToolsetUtils.RidGraphManifestPicker,
            cancellationToken: default).ConfigureAwait(false);
        Assert.NotNull(imageBuilder);

        BuiltImage builtImage = imageBuilder.Build();

        // Write the image to disk
        var sourceReference = new SourceImageReference(registry, DockerRegistryManager.RuntimeBaseImage, DockerRegistryManager.Net7ImageTag);
        var destinationReference = new DestinationImageReference(new ArchiveFileRegistry(archiveFile), NewImageName(), tags);

        return (builtImage, sourceReference, destinationReference);
    }

    private BuiltImage ConvertToOciImage(BuiltImage builtImage)
    {
        // Convert the image to an OCI image
        var ociImage = new BuiltImage
        {
            Config = builtImage.Config,
            ImageDigest = builtImage.ImageDigest,
            ImageSha = builtImage.ImageSha,
            ImageSize = builtImage.ImageSize,
            Manifest = builtImage.Manifest,
            ManifestMediaType = SchemaTypes.OciManifestV1,
        };

        return ociImage;
    }

    private void CheckDockerTarballStructure(string tarball)
    {
        var layersCount = 0;
        int configJson = 0;
        int manifestJsonCount = 0;

        using (FileStream fs = new FileStream(tarball, FileMode.Open, FileAccess.Read))
        using (var tarReader = new TarReader(fs))
        {
            var entry = tarReader.GetNextEntry();

            while (entry is not null)
            {
                if (entry.Name == "manifest.json")
                {
                    manifestJsonCount++;
                }
                else if (entry.Name.EndsWith(".json"))
                {
                    configJson++;
                }
                else if (entry.Name.EndsWith("/layer.tar"))
                {
                    layersCount++;
                }
                else
                {
                    Assert.Fail($"Unexpected entry in tarball: {entry.Name}");
                }

                entry = tarReader.GetNextEntry();
            }
        }

        Assert.Equal(1, manifestJsonCount);
        Assert.Equal(1, configJson);
        Assert.True(layersCount > 0);
    }

    private void CheckOciTarballStructure(string tarball)
    {
        int blobsCount = 0;
        int ociLayoutCount = 0;
        int indexJsonCount = 0;

        using (FileStream fs = new FileStream(tarball, FileMode.Open, FileAccess.Read))
        using (var tarReader = new TarReader(fs))
        {
            var entry = tarReader.GetNextEntry();

            while (entry is not null)
            {
                if (entry.Name == "oci-layout")
                {
                    ociLayoutCount++;
                }
                else if (entry.Name == "index.json")
                {
                    indexJsonCount++;
                }
                else if (entry.Name.StartsWith("blobs/sha256/"))
                {
                    blobsCount++;
                }
                else
                {
                    Assert.Fail($"Unexpected entry in tarball: {entry.Name}");
                }

                entry = tarReader.GetNextEntry();
            }
        }

        Assert.Equal(1, ociLayoutCount);
        Assert.Equal(1, indexJsonCount);
        Assert.True(blobsCount > 0);
    }

    private string BuildLocalApp([CallerMemberName] string testName = "TestName", string tfm = ToolsetInfo.CurrentTargetFramework, string rid = "linux-x64")
    {
        string workingDirectory = Path.Combine(TestSettings.TestArtifactsDirectory, testName);

        DirectoryInfo d = new DirectoryInfo(Path.Combine(workingDirectory, "MinimalTestApp"));
        if (d.Exists)
        {
            d.Delete(recursive: true);
        }
        Directory.CreateDirectory(workingDirectory);

        new DotnetNewCommand(_testOutput, "console", "-f", tfm, "-o", "MinimalTestApp")
            .WithVirtualHive()
            .WithWorkingDirectory(workingDirectory)
            .Execute()
            .Should().Pass();

        var publishCommand =
            new DotnetCommand(_testOutput, "publish", "-bl", "MinimalTestApp", "-r", rid, "-f", tfm, "-c", "Debug")
                .WithWorkingDirectory(workingDirectory);

        publishCommand.Execute()
            .Should().Pass();

        string publishDirectory = Path.Join(workingDirectory, "MinimalTestApp", "bin", "Debug", tfm, rid, "publish");
        return publishDirectory;
    }

    [DockerAvailableFact]
    public async Task EndToEnd_MultiProjectSolution()
    {
        ILogger logger = _loggerFactory.CreateLogger(nameof(EndToEnd_MultiProjectSolution));
        DirectoryInfo newSolutionDir = new(Path.Combine(TestSettings.TestArtifactsDirectory, $"CreateNewImageTest_EndToEnd_MultiProjectSolution"));

        if (newSolutionDir.Exists)
        {
            newSolutionDir.Delete(recursive: true);
        }

        newSolutionDir.Create();

        // Create solution with projects
        new DotnetNewCommand(_testOutput, "sln", "-n", nameof(EndToEnd_MultiProjectSolution))
            .WithVirtualHive()
            .WithWorkingDirectory(newSolutionDir.FullName)
            .Execute()
            .Should().Pass();

        new DotnetNewCommand(_testOutput, "console", "-n", "ConsoleApp")
            .WithVirtualHive()
            .WithWorkingDirectory(newSolutionDir.FullName)
            .Execute()
            .Should().Pass();

        new DotnetCommand(_testOutput, "sln", "add", Path.Combine("ConsoleApp", "ConsoleApp.csproj"))
            .WithWorkingDirectory(newSolutionDir.FullName)
            .Execute()
            .Should().Pass();

        new DotnetNewCommand(_testOutput, "web", "-n", "WebApp")
            .WithVirtualHive()
            .WithWorkingDirectory(newSolutionDir.FullName)
            .Execute()
            .Should().Pass();

        new DotnetCommand(_testOutput, "sln", "add", Path.Combine("WebApp", "WebApp.csproj"))
            .WithWorkingDirectory(newSolutionDir.FullName)
            .Execute()
            .Should().Pass();

        // Add 'EnableSdkContainerSupport' property to the ConsoleApp and set TFM
        using (FileStream stream = File.Open(Path.Join(newSolutionDir.FullName, "ConsoleApp", "ConsoleApp.csproj"), FileMode.Open, FileAccess.ReadWrite))
        {
            XDocument document = await XDocument.LoadAsync(stream, LoadOptions.None, CancellationToken.None);
            document
                .Descendants()
                .First(e => e.Name.LocalName == "PropertyGroup")?
                .Add(new XElement("EnableSdkContainerSupport", "true"));
            document
                .Descendants()
                .First(e => e.Name.LocalName == "TargetFramework")
                .Value = ToolsetInfo.CurrentTargetFramework;

            stream.SetLength(0);
            await document.SaveAsync(stream, SaveOptions.None, CancellationToken.None);
        }

        // Set TFM for WebApp
        using (FileStream stream = File.Open(Path.Join(newSolutionDir.FullName, "WebApp", "WebApp.csproj"), FileMode.Open, FileAccess.ReadWrite))
        {
            XDocument document = await XDocument.LoadAsync(stream, LoadOptions.None, CancellationToken.None);
            document
                .Descendants()
                .First(e => e.Name.LocalName == "TargetFramework")
                .Value = ToolsetInfo.CurrentTargetFramework;

            stream.SetLength(0);
            await document.SaveAsync(stream, SaveOptions.None, CancellationToken.None);
        }

        // Publish
        CommandResult commandResult = new DotnetCommand(_testOutput, "publish", "/t:PublishContainer")
            .WithWorkingDirectory(newSolutionDir.FullName)
            .Execute();

        commandResult.Should().Pass();
        commandResult.Should().HaveStdOutContaining("Pushed image 'webapp:latest'");
        commandResult.Should().HaveStdOutContaining("Pushed image 'consoleapp:latest'");
    }

    [DockerAvailableTheory()]
    [InlineData("webapi", false)]
    [InlineData("webapi", true)]
    [InlineData("worker", false)]
    [InlineData("worker", true)]
    public async Task EndToEnd_NoAPI_ProjectType(string projectType, bool addPackageReference)
    {
        DirectoryInfo newProjectDir = new DirectoryInfo(Path.Combine(TestSettings.TestArtifactsDirectory, $"CreateNewImageTest_{projectType}_{addPackageReference}"));
        DirectoryInfo privateNuGetAssets = new DirectoryInfo(Path.Combine(TestSettings.TestArtifactsDirectory, "ContainerNuGet"));

        if (newProjectDir.Exists)
        {
            newProjectDir.Delete(recursive: true);
        }

        if (privateNuGetAssets.Exists)
        {
            privateNuGetAssets.Delete(recursive: true);
        }

        newProjectDir.Create();
        privateNuGetAssets.Create();

        new DotnetNewCommand(_testOutput, projectType, "-f", ToolsetInfo.CurrentTargetFramework)
            .WithVirtualHive()
            .WithWorkingDirectory(newProjectDir.FullName)
            // do not pollute the primary/global NuGet package store with the private package(s)
            .WithEnvironmentVariable("NUGET_PACKAGES", privateNuGetAssets.FullName)
            .Execute()
            .Should().Pass();

        if (addPackageReference)
        {
            File.Copy(Path.Combine(TestContext.Current.TestExecutionDirectory, "NuGet.config"), Path.Combine(newProjectDir.FullName, "NuGet.config"));

            (string packagePath, string packageVersion) = ToolsetUtils.GetContainersPackagePath();

            new DotnetCommand(_testOutput, "nuget", "add", "source", Path.GetDirectoryName(packagePath), "--name", "local-temp")
                .WithEnvironmentVariable("NUGET_PACKAGES", privateNuGetAssets.FullName)
                .WithWorkingDirectory(newProjectDir.FullName)
                .Execute()
                .Should().Pass();

            // Add package to the project
            new DotnetCommand(_testOutput, "add", "package", "Microsoft.NET.Build.Containers", "-f", ToolsetInfo.CurrentTargetFramework, "-v", packageVersion)
                .WithEnvironmentVariable("NUGET_PACKAGES", privateNuGetAssets.FullName)
                .WithWorkingDirectory(newProjectDir.FullName)
                .Execute()
                .Should().Pass();
        }
        else
        {
            string projectPath = Path.Combine(newProjectDir.FullName, newProjectDir.Name + ".csproj");

            var project = XDocument.Load(projectPath);
            var ns = project.Root?.Name.Namespace ?? throw new InvalidOperationException("Project file is empty");

            project.Root?.Add(new XElement("PropertyGroup", new XElement("EnableSDKContainerSupport", "true")));
            project.Save(projectPath);
        }

        string imageName = NewImageName();
        string imageTag = $"1.0-{projectType}-{addPackageReference}";

        // Build & publish the project
        CommandResult commandResult = new DotnetCommand(
            _testOutput,
            "publish",
            "/p:PublishProfile=DefaultContainer",
            "/p:RuntimeIdentifier=linux-x64",
            $"/p:ContainerBaseImage={DockerRegistryManager.FullyQualifiedBaseImageAspNet}",
            $"/p:ContainerRegistry={DockerRegistryManager.LocalRegistry}",
            $"/p:ContainerRepository={imageName}",
            $"/p:ContainerImageTag={imageTag}",
            "/p:UseRazorSourceGenerator=false")
            .WithEnvironmentVariable("NUGET_PACKAGES", privateNuGetAssets.FullName)
            .WithWorkingDirectory(newProjectDir.FullName)
            .Execute();

        commandResult.Should().Pass();

        if (addPackageReference)
        {
            commandResult.Should().HaveStdOutContaining("warning CONTAINER005: The Microsoft.NET.Build.Containers NuGet package is explicitly referenced but the current SDK can natively publish the project as a container. Consider removing the package reference to Microsoft.NET.Build.Containers because it is no longer needed.");
        }
        else
        {
            commandResult.Should().NotHaveStdOutContaining("warning");
        }

        ContainerCli.PullCommand(_testOutput, $"{DockerRegistryManager.LocalRegistry}/{imageName}:{imageTag}")
            .Execute()
            .Should().Pass();

        var containerName = $"test-container-1-{projectType}-{addPackageReference}";
        CommandResult processResult = ContainerCli.RunCommand(
            _testOutput,
            "--rm",
            "--name",
            containerName,
            "-P",
            "--detach",
            $"{DockerRegistryManager.LocalRegistry}/{imageName}:{imageTag}")
        .Execute();
        processResult.Should().Pass();
        Assert.NotNull(processResult.StdOut);
        string appContainerId = processResult.StdOut.Trim();

        bool everSucceeded = false;



        if (projectType == "webapi")
        {
            var portCommand =
            ContainerCli.PortCommand(_testOutput, containerName, 8080)
                .Execute();
            portCommand.Should().Pass();
            var port = portCommand.StdOut.Trim().Split("\n")[0]; // only take the first port, which should be 0.0.0.0:PORT. the second line will be an ip6 port, if any.
            _testOutput.WriteLine($"Discovered port was '{port}'");
            var tempUri = new Uri($"http://{port}", UriKind.Absolute);
            var appUri = new UriBuilder(tempUri)
            {
                Host = "localhost"
            }.Uri;
            HttpClient client = new();
            client.BaseAddress = appUri;
            // Give the server a moment to catch up, but no more than necessary.
            for (int retry = 0; retry < 10; retry++)
            {
                try
                {
                    var response = await client.GetAsync($"weatherforecast").ConfigureAwait(false);

                    if (response.IsSuccessStatusCode)
                    {
                        everSucceeded = true;
                        break;
                    }
                }
                catch { }

                await Task.Delay(TimeSpan.FromSeconds(1)).ConfigureAwait(false);
            }
            ContainerCli.LogsCommand(_testOutput, appContainerId)
            .Execute()
            .Should().Pass();
            Assert.True(everSucceeded, $"{appUri}weatherforecast never responded.");

            ContainerCli.StopCommand(_testOutput, appContainerId)
           .Execute()
           .Should().Pass();
        }
        else if (projectType == "worker")
        {
            // the worker template needs a second to start up and emit the logs we are looking for
            await Task.Delay(TimeSpan.FromSeconds(5)).ConfigureAwait(false);
            var containerLogs =
            ContainerCli.LogsCommand(_testOutput, appContainerId)
                .Execute()
                .Should().Pass()
                .And.HaveStdOutContaining("Worker running at");

            ContainerCli.StopCommand(_testOutput, appContainerId)
            .Execute()
            .Should().Pass();
        }
        else
        {
            throw new NotImplementedException("Unknown project type");
        }

        newProjectDir.Delete(true);
        privateNuGetAssets.Delete(true);
    }

    [DockerAvailableFact]
    public void EndToEnd_NoAPI_Console()
    {
        DirectoryInfo newProjectDir = new DirectoryInfo(Path.Combine(TestSettings.TestArtifactsDirectory, "CreateNewImageTest"));
        DirectoryInfo privateNuGetAssets = new DirectoryInfo(Path.Combine(TestSettings.TestArtifactsDirectory, "ContainerNuGet"));

        if (newProjectDir.Exists)
        {
            newProjectDir.Delete(recursive: true);
        }

        if (privateNuGetAssets.Exists)
        {
            privateNuGetAssets.Delete(recursive: true);
        }

        newProjectDir.Create();
        privateNuGetAssets.Create();

        new DotnetNewCommand(_testOutput, "console", "-f", ToolsetInfo.CurrentTargetFramework)
            .WithVirtualHive()
            .WithWorkingDirectory(newProjectDir.FullName)
            // do not pollute the primary/global NuGet package store with the private package(s)
            .WithEnvironmentVariable("NUGET_PACKAGES", privateNuGetAssets.FullName)
            .Execute()
            .Should().Pass();

        File.Copy(Path.Combine(TestContext.Current.TestExecutionDirectory, "NuGet.config"), Path.Combine(newProjectDir.FullName, "NuGet.config"));

        (string packagePath, string packageVersion) = ToolsetUtils.GetContainersPackagePath();

        new DotnetCommand(_testOutput, "nuget", "add", "source", Path.GetDirectoryName(packagePath), "--name", "local-temp")
            .WithEnvironmentVariable("NUGET_PACKAGES", privateNuGetAssets.FullName)
            .WithWorkingDirectory(newProjectDir.FullName)
            .Execute()
            .Should().Pass();

        // Add package to the project
        new DotnetCommand(_testOutput, "add", "package", "Microsoft.NET.Build.Containers", "-f", ToolsetInfo.CurrentTargetFramework, "-v", packageVersion)
            .WithEnvironmentVariable("NUGET_PACKAGES", privateNuGetAssets.FullName)
            .WithWorkingDirectory(newProjectDir.FullName)
            .Execute()
            .Should().Pass();

        string imageName = NewImageName();
        string imageTag = "1.0";

        // Build & publish the project
        new DotnetCommand(
            _testOutput,
            "publish",
            "/t:PublishContainer",
            "/p:runtimeidentifier=linux-x64",
            $"/p:ContainerBaseImage={DockerRegistryManager.FullyQualifiedBaseImageAspNet}",
            $"/p:ContainerRegistry={DockerRegistryManager.LocalRegistry}",
            $"/p:ContainerRepository={imageName}",
            $"/p:ContainerImageTag={imageTag}",
            "/p:EnableSdkContainerSupport=true")
            .WithEnvironmentVariable("NUGET_PACKAGES", privateNuGetAssets.FullName)
            .WithWorkingDirectory(newProjectDir.FullName)
            .Execute()
            .Should().Pass();

        ContainerCli.PullCommand(_testOutput, $"{DockerRegistryManager.LocalRegistry}/{imageName}:{imageTag}")
            .Execute()
            .Should().Pass();

        var containerName = "test-container-2";
        CommandResult processResult = ContainerCli.RunCommand(
            _testOutput,
            "--rm",
            "--name",
            containerName,
            $"{DockerRegistryManager.LocalRegistry}/{imageName}:{imageTag}")
        .Execute();
        processResult.Should().Pass().And.HaveStdOut("Hello, World!");

        newProjectDir.Delete(true);
        privateNuGetAssets.Delete(true);
    }

    [DockerAvailableFact]
    public void EndToEndMultiArch_NoRegistry()
    {
        string imageName = NewImageName();
        string imageTag = "1.0";
        string imageX64 = $"{imageName}:{imageTag}-linux-x64";
        string imageArm64 = $"{imageName}:{imageTag}-linux-arm64";

        // Create a new console project
        DirectoryInfo newProjectDir = CreateNewProject("console");

        // Run PublishContainer for multi-arch
        CommandResult commandResult = new DotnetCommand(
            _testOutput,
            "build",
            "/t:PublishContainer",
            "/p:RuntimeIdentifiers=\"linux-x64;linux-arm64\"",
            $"/p:ContainerBaseImage={DockerRegistryManager.FullyQualifiedBaseImageAspNet}",
            $"/p:ContainerRepository={imageName}",
            $"/p:ContainerImageTag={imageTag}",
            "/p:EnableSdkContainerSupport=true")
            .WithWorkingDirectory(newProjectDir.FullName)
            .Execute();

        // Check that the app was published for each RID,
        // images were created locally for each RID
        // and image index was NOT created
        commandResult.Should().Pass()
            .And.HaveStdOutContaining(GetPublishArtifactsPath(newProjectDir.FullName, "linux-x64"))
            .And.HaveStdOutContaining(GetPublishArtifactsPath(newProjectDir.FullName, "linux-arm64"))
            .And.HaveStdOutContaining($"Pushed image '{imageX64}' to local registry")
            .And.HaveStdOutContaining($"Pushed image '{imageArm64}' to local registry")
            .And.NotHaveStdOutContaining("Pushed image index");

        // Check that the containers can be run
        CommandResult processResultX64 = ContainerCli.RunCommand(
            _testOutput,
            "--rm",
            "--platform",
            "linux/amd64",
            "--name",
            $"test-container-{imageName}-x64",
            imageX64)
        .Execute();
        processResultX64.Should().Pass().And.HaveStdOut("Hello, World!");

        CommandResult processResultArm64 = ContainerCli.RunCommand(
            _testOutput,
            "--rm",
            "--platform",
            "linux/arm64",
            "--name",
            $"test-container-{imageName}-arm64",
            imageArm64)
        .Execute();
        processResultArm64.Should().Pass().And.HaveStdOut("Hello, World!");

        // Cleanup
        newProjectDir.Delete(true);
    }

    private DirectoryInfo CreateNewProject(string template, [CallerMemberName] string callerMemberName = "")
    {
        DirectoryInfo newProjectDir = new DirectoryInfo(Path.Combine(TestSettings.TestArtifactsDirectory, callerMemberName));

        if (newProjectDir.Exists)
        {
            newProjectDir.Delete(recursive: true);
        }

        newProjectDir.Create();

        new DotnetNewCommand(_testOutput, template, "-f", ToolsetInfo.CurrentTargetFramework)
            .WithVirtualHive()
            .WithWorkingDirectory(newProjectDir.FullName)
            .Execute()
            .Should().Pass();

        return newProjectDir;
    }

    private string GetPublishArtifactsPath(string projectDir, string rid)
        => Path.Combine(projectDir, "bin", "Debug", ToolsetInfo.CurrentTargetFramework, rid, "publish");

    [DockerAvailableFact]
    public void EndToEndMultiArch_Registry()
    {
        string imageName = NewImageName();
        string imageTag = "1.0";
        string registry = DockerRegistryManager.LocalRegistry;
        string imageX64 = $"{imageName}:{imageTag}-linux-x64";
        string imageArm64 = $"{imageName}:{imageTag}-linux-arm64";
        string imageIndex = $"{imageName}:{imageTag}";

        // Create a new console project
        DirectoryInfo newProjectDir = CreateNewProject("console");
        
        // Run PublishContainer for multi-arch with ContainerRegistry
        CommandResult commandResult = new DotnetCommand(
            _testOutput,
            "build",
            "/t:PublishContainer",
            "/p:RuntimeIdentifiers=\"linux-x64;linux-arm64\"",
            $"/p:ContainerBaseImage={DockerRegistryManager.FullyQualifiedBaseImageAspNet}",
            $"/p:ContainerRegistry={registry}",
            $"/p:ContainerRepository={imageName}",
            $"/p:ContainerImageTag={imageTag}",
            "/p:EnableSdkContainerSupport=true")
            .WithWorkingDirectory(newProjectDir.FullName)
            .Execute();

        // Check that the app was published for each RID,
        // images were created locally for each RID
        // and image index was created
        commandResult.Should().Pass()
            .And.HaveStdOutContaining(GetPublishArtifactsPath(newProjectDir.FullName, "linux-x64"))
            .And.HaveStdOutContaining(GetPublishArtifactsPath(newProjectDir.FullName, "linux-arm64"))
            .And.HaveStdOutContaining($"Pushed image '{imageX64}' to registry")
            .And.HaveStdOutContaining($"Pushed image '{imageArm64}' to registry")
            .And.HaveStdOutContaining($"Pushed image index '{imageIndex}' to registry '{registry}'");


        // Check that the containers can be run
        // First pull the image from the registry, then tag so the image won't be overwritten
        string imageX64Tagged = $"{registry}/test-image-{imageName}-x64";
        ContainerCli.PullCommand(
            _testOutput,
            "--platform",
            "linux/amd64",
            $"{registry}/{imageIndex}")
            .Execute()
            .Should().Pass();
        ContainerCli.TagCommand(
            _testOutput,
            $"{registry}/{imageIndex}",
            imageX64Tagged)
            .Execute()
            .Should().Pass();
        CommandResult processResultX64 = ContainerCli.RunCommand(
            _testOutput,
            "--rm",
            "--platform",
            "linux/amd64",
            "--name",
            $"test-container-{imageName}-x64",
            imageX64Tagged)
        .Execute();
        processResultX64.Should().Pass().And.HaveStdOut("Hello, World!");

        string imageArm64Tagged = $"{registry}/test-image-{imageName}-arm64";
        ContainerCli.PullCommand(
            _testOutput,
            "--platform",
            "linux/arm64",
            $"{registry}/{imageIndex}")
            .Execute()
            .Should().Pass();
        ContainerCli.TagCommand(
            _testOutput,
            $"{registry}/{imageIndex}",
            imageArm64Tagged)
            .Execute()
            .Should().Pass();
        CommandResult processResultArm64 = ContainerCli.RunCommand(
            _testOutput,
            "--rm",
            "--platform",
            "linux/arm64",
            "--name",
            $"test-container-{imageName}-arm64",
            imageArm64Tagged)
        .Execute();
        processResultArm64.Should().Pass().And.HaveStdOut("Hello, World!");

        // Cleanup
        newProjectDir.Delete(true);
    }

    [DockerAvailableFact]
    public void EndToEndMultiArch_ContainerRuntimeIdentifiersOverridesRuntimeIdentifiers()
    {
        // Create a new console project
        DirectoryInfo newProjectDir = CreateNewProject("console");
        string imageName = NewImageName();
        string imageTag = "1.0";

        // Run PublishContainer for multi-arch with ContainerRuntimeIdentifiers
        // RuntimeIdentifiers should contain all the RIDs from ContainerRuntimeIdentifiers to be able to publish
        CommandResult commandResult = new DotnetCommand(
            _testOutput,
            "build",
            "/t:PublishContainer",
            "/p:RuntimeIdentifiers=\"linux-x64;linux-arm64\"",
            "/p:ContainerRuntimeIdentifiers=linux-arm64",
            $"/p:ContainerBaseImage={DockerRegistryManager.FullyQualifiedBaseImageAspNet}",
            $"/p:ContainerRepository={imageName}",
            $"/p:ContainerImageTag={imageTag}",
            "/p:EnableSdkContainerSupport=true")
            .WithWorkingDirectory(newProjectDir.FullName)
            .Execute();

        // Check that the app was published only for RID from ContainerRuntimeIdentifiers
        // images were created locally only for RID for from ContainerRuntimeIdentifiers
        commandResult.Should().Pass()
            .And.NotHaveStdOutContaining(GetPublishArtifactsPath(newProjectDir.FullName, "linux-x64"))
            .And.HaveStdOutContaining(GetPublishArtifactsPath(newProjectDir.FullName, "linux-arm64"))
            .And.NotHaveStdOutContaining($"Pushed image '{imageName}:{imageTag}-linux-x64' to local registry")
            .And.HaveStdOutContaining($"Pushed image '{imageName}:{imageTag}-linux-arm64' to local registry");

        // Cleanup
        newProjectDir.Delete(true);
    }

    [DockerAvailableFact]
    public void EndToEndMultiArch_EnvVariables()
    {
        string imageName = NewImageName();
        string imageTag = "1.0";
        string imageX64 = $"{imageName}:{imageTag}-linux-x64";

        // Create new console app, set ContainerEnvironmentVariables, and set to output env variable
        DirectoryInfo newProjectDir = CreateNewProject("console");
        var csprojPath = Path.Combine(newProjectDir.FullName, $"{nameof(EndToEndMultiArch_EnvVariables)}.csproj");
        var csprojContent = File.ReadAllText(csprojPath);
        csprojContent = csprojContent.Replace("</Project>",
            """
                <ItemGroup>
                    <ContainerEnvironmentVariable Include="GoodEnvVar" Value="Foo" />
                    <ContainerEnvironmentVariable Include="AnotherEnvVar" Value="Bar" />
                </ItemGroup>
            </Project>
            """);
        File.WriteAllText(csprojPath, csprojContent);
        File.WriteAllText(Path.Combine(newProjectDir.FullName, "Program.cs"),
            """
            Console.Write(Environment.GetEnvironmentVariable("GoodEnvVar"));
            Console.Write(Environment.GetEnvironmentVariable("AnotherEnvVar"));
            """);

        // Run PublishContainer for multi-arch
        CommandResult commandResult = new DotnetCommand(
            _testOutput,
            "build",
            "/t:PublishContainer",
            "/p:RuntimeIdentifiers=linux-x64",
            $"/p:ContainerBaseImage={DockerRegistryManager.FullyQualifiedBaseImageAspNet}",
            $"/p:ContainerRepository={imageName}",
            $"/p:ContainerImageTag={imageTag}",
            "/p:EnableSdkContainerSupport=true")
            .WithWorkingDirectory(newProjectDir.FullName)
            .Execute();

        // Check that the app was published for RID
        // images were created locally for RID
        commandResult.Should().Pass()
            .And.HaveStdOutContaining(GetPublishArtifactsPath(newProjectDir.FullName, "linux-x64"))
            .And.HaveStdOutContaining($"Pushed image '{imageX64}' to local registry");

        // Check that the env var is printed
        CommandResult processResult = ContainerCli.RunCommand(
            _testOutput,
            "--rm",
            "--name",
            $"test-container-{imageName}",
            imageX64)
        .Execute();
        processResult.Should().Pass().And.HaveStdOut("FooBar");

        // Cleanup
        newProjectDir.Delete(true);
    }

    [DockerAvailableFact]
    public void EndToEndMultiArch_Ports()
    {
        string imageName = NewImageName();
        string imageTag = "1.0";
        string imageX64 = $"{imageName}:{imageTag}-linux-x64";

        // Create new web app, set ContainerPort
        DirectoryInfo newProjectDir = CreateNewProject("webapp");
        var csprojPath = Path.Combine(newProjectDir.FullName, $"{nameof(EndToEndMultiArch_Ports)}.csproj");
        var csprojContent = File.ReadAllText(csprojPath);
        csprojContent = csprojContent.Replace("</Project>",
            """
                <ItemGroup>
                    <ContainerPort Include="8082" Type="tcp" />
                    <ContainerPort Include="8083" Type="tcp" />
                </ItemGroup>
            </Project>
            """);
        File.WriteAllText(csprojPath, csprojContent);

        // Run PublishContainer for multi-arch
        CommandResult commandResult = new DotnetCommand(
            _testOutput,
            "build",
            "/t:PublishContainer",
            "/p:RuntimeIdentifiers=linux-x64",
            $"/p:ContainerBaseImage={DockerRegistryManager.FullyQualifiedBaseImageAspNet}",
            $"/p:ContainerRepository={imageName}",
            $"/p:ContainerImageTag={imageTag}",
            "/p:EnableSdkContainerSupport=true")
            .WithWorkingDirectory(newProjectDir.FullName)
            .Execute();

        // Check that the app was published for RID
        // images were created locally for RID
        commandResult.Should().Pass()
            .And.HaveStdOutContaining(GetPublishArtifactsPath(newProjectDir.FullName, "linux-x64"))
            .And.HaveStdOutContaining($"Pushed image '{imageX64}' to local registry");

        // Check that the port is correct
        var containerName = $"test-container-{imageName}";
        CommandResult processResult = ContainerCli.RunCommand(
            _testOutput,
            "--rm",
            "--name",
            containerName,
            "-P",
            "--detach",
            imageX64)
        .Execute();
        processResult.Should().Pass();

        // Check the default port (8080)
        ContainerCli.PortCommand(_testOutput, containerName, 8080)
                .Execute().Should().Pass();
        // Check the provided 8082 and 8083 ports
        ContainerCli.PortCommand(_testOutput, containerName, 8082)
                .Execute().Should().Pass();
        ContainerCli.PortCommand(_testOutput, containerName, 8083)
               .Execute().Should().Pass();
        // Check that not provided port is not available
        ContainerCli.PortCommand(_testOutput, containerName, 8081)
               .Execute().Should().Fail();

        // Cleanup
        ContainerCli.StopCommand(_testOutput, containerName)
           .Execute()
           .Should().Pass();
        newProjectDir.Delete(true);
    }

    [DockerAvailableFact]
    public void EndToEndMultiArch_Labels()
    {
        string imageName = NewImageName();
        string imageTag = "1.0";
        string imageX64 = $"{imageName}:{imageTag}-linux-x64";

        // Create new console app
        DirectoryInfo newProjectDir = CreateNewProject("webapp");

        // Run PublishContainer for multi-arch with ContainerGenerateLabels
        CommandResult commandResult = new DotnetCommand(
            _testOutput,
            "build",
            "/t:PublishContainer",
            "/p:RuntimeIdentifiers=linux-x64",
            $"/p:ContainerBaseImage={DockerRegistryManager.FullyQualifiedBaseImageAspNet}",
            $"/p:ContainerRepository={imageName}",
            $"/p:ContainerImageTag={imageTag}",
            "/p:EnableSdkContainerSupport=true")
            .WithWorkingDirectory(newProjectDir.FullName)
            .Execute();

        // Check that the app was published for RID
        // images were created locally for RID
        commandResult.Should().Pass()
            .And.HaveStdOutContaining(GetPublishArtifactsPath(newProjectDir.FullName, "linux-x64"))
            .And.HaveStdOutContaining($"Pushed image '{imageX64}' to local registry");

        // Check that labels are set
        CommandResult inspectResult = ContainerCli.InspectCommand(
            _testOutput,
            "--format={{json .Config.Labels}}",
            imageX64)
        .Execute();
        inspectResult.Should().Pass();
        var labels = JsonSerializer.Deserialize<Dictionary<string, string>>(inspectResult.StdOut);
        labels.Should().NotBeNull().And.HaveCountGreaterThan(0);
        labels!.Values.Should().AllSatisfy(value => value.Should().NotBeNullOrEmpty());

        // Cleanup
        newProjectDir.Delete(true);
    }

    [DockerSupportsArchInlineData("linux/arm/v7", "linux-arm", "/app")]
    [DockerSupportsArchInlineData("linux/arm64/v8", "linux-arm64", "/app")]
    [DockerSupportsArchInlineData("linux/386", "linux-x86", "/app", Skip = "There's no apphost for linux-x86 so we can't execute self-contained, and there's no .NET runtime base image for linux-x86 so we can't execute framework-dependent.")]
    [DockerSupportsArchInlineData("windows/amd64", "win-x64", "C:\\app")]
    [DockerSupportsArchInlineData("linux/amd64", "linux-x64", "/app")]
    [DockerAvailableTheory]
    public async Task CanPackageForAllSupportedContainerRIDs(string dockerPlatform, string rid, string workingDir)
    {
        ILogger logger = _loggerFactory.CreateLogger(nameof(CanPackageForAllSupportedContainerRIDs));
        string publishDirectory = BuildLocalApp(tfm: ToolsetInfo.CurrentTargetFramework, rid: rid);

        // Build the image
        Registry registry = new(DockerRegistryManager.BaseImageSource, logger, RegistryMode.Push);
        var isWin = rid.StartsWith("win");
        ImageBuilder? imageBuilder = await registry.GetImageManifestAsync(
            DockerRegistryManager.RuntimeBaseImage,
            isWin ? DockerRegistryManager.Net8PreviewWindowsSpecificImageTag : DockerRegistryManager.Net8ImageTag,
            rid,
            ToolsetUtils.RidGraphManifestPicker,
            cancellationToken: default).ConfigureAwait(false);
        Assert.NotNull(imageBuilder);

        Layer l = Layer.FromDirectory(publishDirectory, isWin ? "C:\\app" : "/app", isWin, imageBuilder.ManifestMediaType);

        imageBuilder.AddLayer(l);
        imageBuilder.SetWorkingDirectory(workingDir);

        string[] entryPoint = DecideEntrypoint(rid, "MinimalTestApp", workingDir);
        imageBuilder.SetEntrypointAndCmd(entryPoint, Array.Empty<string>());

        BuiltImage builtImage = imageBuilder.Build();

        // Load the image into the local registry
        var sourceReference = new SourceImageReference(registry, DockerRegistryManager.RuntimeBaseImage, DockerRegistryManager.Net8ImageTag);
        var destinationReference = new DestinationImageReference(registry, NewImageName(), new[] { rid });
        await new DockerCli(_loggerFactory).LoadAsync(builtImage, sourceReference, destinationReference, default).ConfigureAwait(false);

        // Run the image
        ContainerCli.RunCommand(
            _testOutput,
            "--rm",
            "--tty",
            "--platform",
            dockerPlatform,
            $"{NewImageName()}:{rid}")
            .Execute()
            .Should()
            .Pass();

        static string[] DecideEntrypoint(string rid, string appName, string workingDir)
        {
            var binary = rid.StartsWith("win", StringComparison.Ordinal) ? $"{appName}.exe" : appName;
            return new[] { $"{workingDir}/{binary}" };
        }
    }
}<|MERGE_RESOLUTION|>--- conflicted
+++ resolved
@@ -183,11 +183,7 @@
 
     [DockerAvailableFact]
     public async Task TarballsHaveCorrectStructure()
-<<<<<<< HEAD
-    {
-=======
     { 
->>>>>>> cc39718a
         var archiveFile = Path.Combine(TestSettings.TestArtifactsDirectory,
             nameof(TarballsHaveCorrectStructure), "app.tar.gz");
 
@@ -196,11 +192,7 @@
             await BuildDockerImageWithArciveDestinationAsync(archiveFile, ["latest"], nameof(TarballsHaveCorrectStructure));
 
         await destinationReference.LocalRegistry!.LoadAsync(dockerImage, sourceReference, destinationReference, default).ConfigureAwait(false);
-<<<<<<< HEAD
-
-=======
         
->>>>>>> cc39718a
         Assert.True(File.Exists(archiveFile), $"File.Exists({archiveFile})");
 
         CheckDockerTarballStructure(archiveFile);

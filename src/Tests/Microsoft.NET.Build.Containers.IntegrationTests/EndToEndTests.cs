﻿// Licensed to the .NET Foundation under one or more agreements.
// The .NET Foundation licenses this file to you under the MIT license.

using System.Formats.Tar;
using System.Runtime.CompilerServices;
using System.Text.Json;
using FakeItEasy;
using Microsoft.Build.Framework;
using Microsoft.DotNet.Cli.Utils;
using Microsoft.NET.Build.Containers.LocalDaemons;
using Microsoft.NET.Build.Containers.Resources;
using Microsoft.NET.Build.Containers.UnitTests;
using ILogger = Microsoft.Extensions.Logging.ILogger;

namespace Microsoft.NET.Build.Containers.IntegrationTests;

[Collection("Docker tests")]
public class EndToEndTests : IDisposable
{
    private ITestOutputHelper _testOutput;
    private readonly TestLoggerFactory _loggerFactory;

    public EndToEndTests(ITestOutputHelper testOutput)
    {
        _testOutput = testOutput;
        _loggerFactory = new TestLoggerFactory(testOutput);
    }

    public static string NewImageName([CallerMemberName] string callerMemberName = "")
    {
        var (normalizedName, warning, error) = ContainerHelpers.NormalizeRepository(callerMemberName);
        if (error is (var format, var args))
        {
            throw new ArgumentException(String.Format(Strings.ResourceManager.GetString(format)!, args));
        }

        return normalizedName!; // non-null if error is null
    }

    public void Dispose()
    {
        _loggerFactory.Dispose();
    }

<<<<<<< HEAD
    [DockerAvailableFact(Skip = "https://github.com/dotnet/sdk/issues/49300")]
=======
    [DockerAvailableFact(Skip = "https://github.com/dotnet/sdk/issues/49502")]
>>>>>>> 932f3355
    public async Task ApiEndToEndWithRegistryPushAndPull()
    {
        ILogger logger = _loggerFactory.CreateLogger(nameof(ApiEndToEndWithRegistryPushAndPull));
        string publishDirectory = BuildLocalApp();

        // Build the image

        Registry registry = new(DockerRegistryManager.LocalRegistry, logger, RegistryMode.Push);

        ImageBuilder imageBuilder = await registry.GetImageManifestAsync(
            DockerRegistryManager.RuntimeBaseImage,
            DockerRegistryManager.Net8ImageTag,
            "linux-x64",
            ToolsetUtils.RidGraphManifestPicker,
            cancellationToken: default).ConfigureAwait(false);

        Assert.NotNull(imageBuilder);

        Layer l = Layer.FromDirectory(publishDirectory, "/app", false, imageBuilder.ManifestMediaType);

        imageBuilder.AddLayer(l);

        imageBuilder.SetEntrypointAndCmd(new[] { "/app/MinimalTestApp" }, Array.Empty<string>());

        BuiltImage builtImage = imageBuilder.Build();

        // Push the image back to the local registry
        var sourceReference = new SourceImageReference(registry, DockerRegistryManager.RuntimeBaseImage, DockerRegistryManager.Net8ImageTag);
        var destinationReference = new DestinationImageReference(registry, NewImageName(), new[] { "latest", "1.0" });

        await registry.PushAsync(builtImage, sourceReference, destinationReference, cancellationToken: default).ConfigureAwait(false);

        foreach (string tag in destinationReference.Tags)
        {
            // pull it back locally
            ContainerCli.PullCommand(_testOutput, $"{DockerRegistryManager.LocalRegistry}/{NewImageName()}:{tag}")
                .Execute()
                .Should().Pass();

            // Run the image
            ContainerCli.RunCommand(_testOutput, "--rm", "--tty", $"{DockerRegistryManager.LocalRegistry}/{NewImageName()}:{tag}")
                .Execute()
                .Should().Pass();
        }
    }

<<<<<<< HEAD
    [DockerAvailableFact(Skip = "https://github.com/dotnet/sdk/issues/49300")]
=======
    [DockerAvailableFact(Skip = "https://github.com/dotnet/sdk/issues/49502")]
>>>>>>> 932f3355
    public async Task ApiEndToEndWithLocalLoad()
    {
        ILogger logger = _loggerFactory.CreateLogger(nameof(ApiEndToEndWithLocalLoad));
        string publishDirectory = BuildLocalApp(tfm: "net8.0");

        // Build the image

        Registry registry = new(DockerRegistryManager.LocalRegistry, logger, RegistryMode.Push);

        ImageBuilder imageBuilder = await registry.GetImageManifestAsync(
            DockerRegistryManager.RuntimeBaseImage,
            DockerRegistryManager.Net8ImageTag,
            "linux-x64",
            ToolsetUtils.RidGraphManifestPicker,
            cancellationToken: default).ConfigureAwait(false);
        Assert.NotNull(imageBuilder);

        Layer l = Layer.FromDirectory(publishDirectory, "/app", false, imageBuilder.ManifestMediaType);

        imageBuilder.AddLayer(l);

        imageBuilder.SetEntrypointAndCmd(new[] { "/app/MinimalTestApp" }, Array.Empty<string>());

        BuiltImage builtImage = imageBuilder.Build();

        // Load the image into the local registry
        var sourceReference = new SourceImageReference(registry, DockerRegistryManager.RuntimeBaseImage, DockerRegistryManager.Net7ImageTag);
        var destinationReference = new DestinationImageReference(registry, NewImageName(), new[] { "latest", "1.0" });

        await new DockerCli(_loggerFactory).LoadAsync(builtImage, sourceReference, destinationReference, default).ConfigureAwait(false);

        // Run the image
        foreach (string tag in destinationReference.Tags)
        {
            ContainerCli.RunCommand(_testOutput, "--rm", "--tty", $"{NewImageName()}:{tag}")
                .Execute()
                .Should().Pass();
        }
    }

<<<<<<< HEAD
    [DockerAvailableFact(Skip = "https://github.com/dotnet/sdk/issues/49300")]
=======
    [DockerAvailableFact(Skip = "https://github.com/dotnet/sdk/issues/49502")]
>>>>>>> 932f3355
    public async Task ApiEndToEndWithArchiveWritingAndLoad()
    {
        ILogger logger = _loggerFactory.CreateLogger(nameof(ApiEndToEndWithArchiveWritingAndLoad));
        string publishDirectory = BuildLocalApp(tfm: "net8.0");

        // Build the image

        Registry registry = new(DockerRegistryManager.LocalRegistry, logger, RegistryMode.Push);

        ImageBuilder imageBuilder = await registry.GetImageManifestAsync(
            DockerRegistryManager.RuntimeBaseImage,
            DockerRegistryManager.Net8ImageTag,
            "linux-x64",
            ToolsetUtils.RidGraphManifestPicker,
            cancellationToken: default).ConfigureAwait(false);
        Assert.NotNull(imageBuilder);

        Layer l = Layer.FromDirectory(publishDirectory, "/app", false, imageBuilder.ManifestMediaType);

        imageBuilder.AddLayer(l);

        imageBuilder.SetEntrypointAndCmd(new[] { "/app/MinimalTestApp" }, Array.Empty<string>());

        BuiltImage builtImage = imageBuilder.Build();

        // Write the image to disk
        var archiveFile = Path.Combine(TestSettings.TestArtifactsDirectory,
            nameof(ApiEndToEndWithArchiveWritingAndLoad), "app.tar.gz");
        var sourceReference = new SourceImageReference(registry, DockerRegistryManager.RuntimeBaseImage, DockerRegistryManager.Net7ImageTag);
        var destinationReference = new DestinationImageReference(new ArchiveFileRegistry(archiveFile), NewImageName(), new[] { "latest", "1.0" });

        await destinationReference.LocalRegistry!.LoadAsync(builtImage, sourceReference, destinationReference, default).ConfigureAwait(false);

        Assert.True(File.Exists(archiveFile), $"File.Exists({archiveFile})");

        // Load the archive
        ContainerCli.LoadCommand(_testOutput, "--input", archiveFile)
            .Execute()
            .Should().Pass();

        // Run the image
        foreach (string tag in destinationReference.Tags)
        {
            ContainerCli.RunCommand(_testOutput, "--rm", "--tty", $"{NewImageName()}:{tag}")
                .Execute()
                .Should().Pass();
        }
    }

    [DockerAvailableFact(Skip = "https://github.com/dotnet/sdk/issues/49502")]
    public async Task TarballsHaveCorrectStructure()
    {
        var archiveFile = Path.Combine(TestSettings.TestArtifactsDirectory,
            nameof(TarballsHaveCorrectStructure), "app.tar.gz");

        // 1. Create docker image and write it to a tarball
        (BuiltImage dockerImage, SourceImageReference sourceReference, DestinationImageReference destinationReference) =
            await BuildDockerImageWithArciveDestinationAsync(archiveFile, ["latest"], nameof(TarballsHaveCorrectStructure));

        await destinationReference.LocalRegistry!.LoadAsync(dockerImage, sourceReference, destinationReference, default).ConfigureAwait(false);

        Assert.True(File.Exists(archiveFile), $"File.Exists({archiveFile})");

        CheckDockerTarballStructure(archiveFile);

        // 2. Convert the docker image to an OCI image and write it to a tarball
        BuiltImage ociImage = ConvertToOciImage(dockerImage);

        await destinationReference.LocalRegistry!.LoadAsync(ociImage, sourceReference, destinationReference, default).ConfigureAwait(false);

        Assert.True(File.Exists(archiveFile), $"File.Exists({archiveFile})");

        CheckOciTarballStructure(archiveFile);
    }

    private async Task<(BuiltImage image, SourceImageReference sourceReference, DestinationImageReference destinationReference)> BuildDockerImageWithArciveDestinationAsync(string archiveFile, string[] tags, string testName)
    {
        ILogger logger = _loggerFactory.CreateLogger(testName);
        Registry registry = new(DockerRegistryManager.LocalRegistry, logger, RegistryMode.Push);

        ImageBuilder imageBuilder = await registry.GetImageManifestAsync(
            DockerRegistryManager.RuntimeBaseImage,
            DockerRegistryManager.Net8ImageTag,
            "linux-x64",
            ToolsetUtils.RidGraphManifestPicker,
            cancellationToken: default).ConfigureAwait(false);
        Assert.NotNull(imageBuilder);

        BuiltImage builtImage = imageBuilder.Build();

        // Write the image to disk
        var sourceReference = new SourceImageReference(registry, DockerRegistryManager.RuntimeBaseImage, DockerRegistryManager.Net7ImageTag);
        var destinationReference = new DestinationImageReference(new ArchiveFileRegistry(archiveFile), NewImageName(), tags);

        return (builtImage, sourceReference, destinationReference);
    }

    private BuiltImage ConvertToOciImage(BuiltImage builtImage)
    {
        // Convert the image to an OCI image
        var ociImage = new BuiltImage
        {
            Config = builtImage.Config,
            ImageDigest = builtImage.ImageDigest,
            ImageSha = builtImage.ImageSha,
            Manifest = builtImage.Manifest,
            ManifestDigest = builtImage.ManifestDigest,
            ManifestMediaType = SchemaTypes.OciManifestV1,
            Layers = builtImage.Layers
        };

        return ociImage;
    }

    private void CheckDockerTarballStructure(string tarball)
    {
        var layersCount = 0;
        int configJson = 0;
        int manifestJsonCount = 0;

        using (FileStream fs = new FileStream(tarball, FileMode.Open, FileAccess.Read))
        using (var tarReader = new TarReader(fs))
        {
            var entry = tarReader.GetNextEntry();

            while (entry is not null)
            {
                if (entry.Name == "manifest.json")
                {
                    manifestJsonCount++;
                }
                else if (entry.Name.EndsWith(".json"))
                {
                    configJson++;
                }
                else if (entry.Name.EndsWith("/layer.tar"))
                {
                    layersCount++;
                }
                else
                {
                    Assert.Fail($"Unexpected entry in tarball: {entry.Name}");
                }

                entry = tarReader.GetNextEntry();
            }
        }

        Assert.Equal(1, manifestJsonCount);
        Assert.Equal(1, configJson);
        Assert.True(layersCount > 0);
    }

    private void CheckOciTarballStructure(string tarball)
    {
        int blobsCount = 0;
        int ociLayoutCount = 0;
        int indexJsonCount = 0;

        using (FileStream fs = new FileStream(tarball, FileMode.Open, FileAccess.Read))
        using (var tarReader = new TarReader(fs))
        {
            var entry = tarReader.GetNextEntry();

            while (entry is not null)
            {
                if (entry.Name == "oci-layout")
                {
                    ociLayoutCount++;
                }
                else if (entry.Name == "index.json")
                {
                    indexJsonCount++;
                }
                else if (entry.Name.StartsWith("blobs/sha256/"))
                {
                    blobsCount++;
                }
                else
                {
                    Assert.Fail($"Unexpected entry in tarball: {entry.Name}");
                }

                entry = tarReader.GetNextEntry();
            }
        }

        Assert.Equal(1, ociLayoutCount);
        Assert.Equal(1, indexJsonCount);
        Assert.True(blobsCount > 0);
    }

    private string BuildLocalApp([CallerMemberName] string testName = "TestName", string tfm = ToolsetInfo.CurrentTargetFramework, string rid = "linux-x64")
    {
        string workingDirectory = Path.Combine(TestSettings.TestArtifactsDirectory, testName);

        DirectoryInfo d = new DirectoryInfo(Path.Combine(workingDirectory, "MinimalTestApp"));
        if (d.Exists)
        {
            d.Delete(recursive: true);
        }
        Directory.CreateDirectory(workingDirectory);

        new DotnetNewCommand(_testOutput, "console", "-f", tfm, "-o", "MinimalTestApp")
            .WithVirtualHive()
            .WithWorkingDirectory(workingDirectory)
            .Execute()
            .Should().Pass();

        var publishCommand =
            new DotnetCommand(_testOutput, "publish", "-bl", "MinimalTestApp", "-r", rid, "-f", tfm, "-c", "Debug")
                .WithWorkingDirectory(workingDirectory);

        publishCommand.Execute()
            .Should().Pass();

        string publishDirectory = Path.Join(workingDirectory, "MinimalTestApp", "bin", "Debug", tfm, rid, "publish");
        return publishDirectory;
    }

    [DockerAvailableFact(Skip = "https://github.com/dotnet/sdk/issues/49502")]
    public async Task EndToEnd_MultiProjectSolution()
    {
        ILogger logger = _loggerFactory.CreateLogger(nameof(EndToEnd_MultiProjectSolution));
        DirectoryInfo newSolutionDir = new(Path.Combine(TestSettings.TestArtifactsDirectory, nameof(EndToEnd_MultiProjectSolution)));

        if (newSolutionDir.Exists)
        {
            newSolutionDir.Delete(recursive: true);
        }

        newSolutionDir.Create();

        // Create solution with projects
        new DotnetNewCommand(_testOutput, "sln", "-n", nameof(EndToEnd_MultiProjectSolution))
            .WithVirtualHive()
            .WithWorkingDirectory(newSolutionDir.FullName)
            .Execute()
            .Should().Pass();

        new DotnetNewCommand(_testOutput, "console", "-n", "ConsoleApp")
            .WithVirtualHive()
            .WithWorkingDirectory(newSolutionDir.FullName)
            .Execute()
            .Should().Pass();

        new DotnetCommand(_testOutput, "sln", "add", Path.Combine("ConsoleApp", "ConsoleApp.csproj"))
            .WithWorkingDirectory(newSolutionDir.FullName)
            .Execute()
            .Should().Pass();

        new DotnetNewCommand(_testOutput, "web", "-n", "WebApp")
            .WithVirtualHive()
            .WithWorkingDirectory(newSolutionDir.FullName)
            .Execute()
            .Should().Pass();

        new DotnetCommand(_testOutput, "sln", "add", Path.Combine("WebApp", "WebApp.csproj"))
            .WithWorkingDirectory(newSolutionDir.FullName)
            .Execute()
            .Should().Pass();

        // Add 'EnableSdkContainerSupport' property to the ConsoleApp and set TFM
        using (FileStream stream = File.Open(Path.Join(newSolutionDir.FullName, "ConsoleApp", "ConsoleApp.csproj"), FileMode.Open, FileAccess.ReadWrite))
        {
            XDocument document = await XDocument.LoadAsync(stream, LoadOptions.None, CancellationToken.None);
            document
                .Descendants()
                .First(e => e.Name.LocalName == "PropertyGroup")?
                .Add(new XElement("EnableSdkContainerSupport", "true"));
            document
                .Descendants()
                .First(e => e.Name.LocalName == "TargetFramework")
                .Value = ToolsetInfo.CurrentTargetFramework;

            stream.SetLength(0);
            await document.SaveAsync(stream, SaveOptions.None, CancellationToken.None);
        }

        // Set TFM for WebApp
        using (FileStream stream = File.Open(Path.Join(newSolutionDir.FullName, "WebApp", "WebApp.csproj"), FileMode.Open, FileAccess.ReadWrite))
        {
            XDocument document = await XDocument.LoadAsync(stream, LoadOptions.None, CancellationToken.None);
            document
                .Descendants()
                .First(e => e.Name.LocalName == "TargetFramework")
                .Value = ToolsetInfo.CurrentTargetFramework;

            stream.SetLength(0);
            await document.SaveAsync(stream, SaveOptions.None, CancellationToken.None);
        }

        // Publish
        CommandResult commandResult = new DotnetCommand(_testOutput, "publish", "/t:PublishContainer")
            .WithWorkingDirectory(newSolutionDir.FullName)
            .Execute();

        commandResult.Should().Pass();
        commandResult.Should().HaveStdOutContaining("Pushed image 'webapp:latest'");
        commandResult.Should().HaveStdOutContaining("Pushed image 'consoleapp:latest'");
    }

<<<<<<< HEAD
    [DockerAvailableTheory(Skip = "https://github.com/dotnet/sdk/issues/49300")]
=======
    /// <summary>
    /// Tests that a multi-project solution with a library that targets multiple frameworks can be published.
    /// This is interesting because before https://github.com/dotnet/sdk/pull/47693 the container targets
    /// wouldn't be loaded for multi-TFM project evaluations, so any calls to the PublishContainer target
    /// for libraries (which may be multi-targeted even when referenced from a single-target published app project) would fail.
    /// It's safe to load the target for libraries in a multi-targeted context because libraries don't have EnableSdkContainerSupport
    /// enabled by default, so the target will be skipped.
    /// </summary>
    [DockerAvailableFact(Skip = "https://github.com/dotnet/sdk/issues/49502")]
    public async Task EndToEnd_MultiProjectSolution_with_multitargeted_library()
    {
        ILogger logger = _loggerFactory.CreateLogger(nameof(EndToEnd_MultiProjectSolution_with_multitargeted_library));
        DirectoryInfo newSolutionDir = new(Path.Combine(TestSettings.TestArtifactsDirectory, nameof(EndToEnd_MultiProjectSolution_with_multitargeted_library)));

        if (newSolutionDir.Exists)
        {
            newSolutionDir.Delete(recursive: true);
        }

        newSolutionDir.Create();

        // Create solution with projects
        new DotnetNewCommand(_testOutput, "sln", "-n", nameof(EndToEnd_MultiProjectSolution_with_multitargeted_library))
            .WithVirtualHive()
            .WithWorkingDirectory(newSolutionDir.FullName)
            .Execute()
            .Should().Pass();

        new DotnetNewCommand(_testOutput, "web", "-n", "WebApp")
            .WithVirtualHive()
            .WithWorkingDirectory(newSolutionDir.FullName)
            .Execute()
            .Should().Pass();

        new DotnetCommand(_testOutput, "sln", "add", Path.Combine("WebApp", "WebApp.csproj"))
            .WithWorkingDirectory(newSolutionDir.FullName)
            .Execute()
            .Should().Pass();

        new DotnetNewCommand(_testOutput, "classlib", "-n", "Library")
            .WithVirtualHive()
            .WithWorkingDirectory(newSolutionDir.FullName)
            .Execute()
            .Should().Pass();

        new DotnetCommand(_testOutput, "sln", "add", Path.Combine("Library", "Library.csproj"))
            .WithWorkingDirectory(newSolutionDir.FullName)
            .Execute()
            .Should().Pass();

        // Set TFMs for Library - use current toolset + NS2.0 for compatibility
        // also set IsPublishable to false
        using (FileStream stream = File.Open(Path.Join(newSolutionDir.FullName, "Library", "Library.csproj"), FileMode.Open, FileAccess.ReadWrite))
        {
            XDocument document = await XDocument.LoadAsync(stream, LoadOptions.None, CancellationToken.None);
            var tfmNode =
                document
                .Descendants()
                .First(e => e.Name.LocalName == "TargetFramework");
            var propertyGroupNode = tfmNode.Parent!;
            tfmNode.Remove();
            propertyGroupNode.Add(new XElement("TargetFrameworks", $"{ToolsetInfo.CurrentTargetFramework};netstandard2.0"));
            propertyGroupNode.Add(new XElement("IsPublishable", "false"));
            stream.SetLength(0);
            await document.SaveAsync(stream, SaveOptions.None, CancellationToken.None);
        }

        // Publish
        CommandResult commandResult = new DotnetCommand(_testOutput, "publish", "/t:PublishContainer")
            .WithWorkingDirectory(newSolutionDir.FullName)
            .Execute();

        commandResult.Should().Pass();
        commandResult.Should().HaveStdOutContaining("Pushed image 'webapp:latest'");
    }

    [DockerAvailableTheory(Skip = "https://github.com/dotnet/sdk/issues/49502")]
>>>>>>> 932f3355
    [InlineData("webapi", false)]
    [InlineData("webapi", true)]
    [InlineData("worker", false)]
    [InlineData("worker", true)]
    public async Task EndToEnd_NoAPI_ProjectType(string projectType, bool addPackageReference)
    {
        DirectoryInfo newProjectDir = new DirectoryInfo(Path.Combine(TestSettings.TestArtifactsDirectory, $"CreateNewImageTest_{projectType}_{addPackageReference}"));
        DirectoryInfo privateNuGetAssets = new DirectoryInfo(Path.Combine(TestSettings.TestArtifactsDirectory, "ContainerNuGet"));

        if (newProjectDir.Exists)
        {
            newProjectDir.Delete(recursive: true);
        }

        if (privateNuGetAssets.Exists)
        {
            privateNuGetAssets.Delete(recursive: true);
        }

        newProjectDir.Create();
        privateNuGetAssets.Create();

        new DotnetNewCommand(_testOutput, projectType, "-f", ToolsetInfo.CurrentTargetFramework)
            .WithVirtualHive()
            .WithWorkingDirectory(newProjectDir.FullName)
            // do not pollute the primary/global NuGet package store with the private package(s)
            .WithEnvironmentVariable("NUGET_PACKAGES", privateNuGetAssets.FullName)
            .Execute()
            .Should().Pass();

        if (addPackageReference)
        {
            File.Copy(Path.Combine(TestContext.Current.TestExecutionDirectory, "NuGet.config"), Path.Combine(newProjectDir.FullName, "NuGet.config"));

            (string packagePath, string packageVersion) = ToolsetUtils.GetContainersPackagePath();

            new DotnetCommand(_testOutput, "nuget", "add", "source", Path.GetDirectoryName(packagePath), "--name", "local-temp")
                .WithEnvironmentVariable("NUGET_PACKAGES", privateNuGetAssets.FullName)
                .WithWorkingDirectory(newProjectDir.FullName)
                .Execute()
                .Should().Pass();

            // Add package to the project
            new DotnetCommand(_testOutput, "add", "package", "Microsoft.NET.Build.Containers", "-f", ToolsetInfo.CurrentTargetFramework, "-v", packageVersion)
                .WithEnvironmentVariable("NUGET_PACKAGES", privateNuGetAssets.FullName)
                .WithWorkingDirectory(newProjectDir.FullName)
                .Execute()
                .Should().Pass();
        }
        else
        {
            string projectPath = Path.Combine(newProjectDir.FullName, newProjectDir.Name + ".csproj");

            var project = XDocument.Load(projectPath);
            var ns = project.Root?.Name.Namespace ?? throw new InvalidOperationException("Project file is empty");

            project.Root?.Add(new XElement("PropertyGroup", new XElement("EnableSDKContainerSupport", "true")));
            project.Save(projectPath);
        }

        string imageName = NewImageName();
        string imageTag = $"1.0-{projectType}-{addPackageReference}";

        // Build & publish the project
        CommandResult commandResult = new DotnetCommand(
            _testOutput,
            "publish",
            "/p:PublishProfile=DefaultContainer",
            "/p:RuntimeIdentifier=linux-x64",
            $"/p:ContainerBaseImage={DockerRegistryManager.FullyQualifiedBaseImageAspNet}",
            $"/p:ContainerRegistry={DockerRegistryManager.LocalRegistry}",
            $"/p:ContainerRepository={imageName}",
            $"/p:ContainerImageTag={imageTag}",
            "/p:UseRazorSourceGenerator=false")
            .WithEnvironmentVariable("NUGET_PACKAGES", privateNuGetAssets.FullName)
            .WithWorkingDirectory(newProjectDir.FullName)
            .Execute();

        commandResult.Should().Pass();

        if (addPackageReference)
        {
            commandResult.Should().HaveStdOutContaining("warning CONTAINER005: The Microsoft.NET.Build.Containers NuGet package is explicitly referenced but the current SDK can natively publish the project as a container. Consider removing the package reference to Microsoft.NET.Build.Containers because it is no longer needed.");
        }
        else
        {
            commandResult.Should().NotHaveStdOutContaining("warning");
        }

        ContainerCli.PullCommand(_testOutput, $"{DockerRegistryManager.LocalRegistry}/{imageName}:{imageTag}")
            .Execute()
            .Should().Pass();

        var containerName = $"test-container-1-{projectType}-{addPackageReference}";
        CommandResult processResult = ContainerCli.RunCommand(
            _testOutput,
            "--rm",
            "--name",
            containerName,
            "-P",
            "--detach",
            $"{DockerRegistryManager.LocalRegistry}/{imageName}:{imageTag}")
        .Execute();
        processResult.Should().Pass();
        Assert.NotNull(processResult.StdOut);
        string appContainerId = processResult.StdOut.Trim();

        bool everSucceeded = false;



        if (projectType == "webapi")
        {
            var portCommand =
            ContainerCli.PortCommand(_testOutput, containerName, 8080)
                .Execute();
            portCommand.Should().Pass();
            var port = portCommand.StdOut.Trim().Split("\n")[0]; // only take the first port, which should be 0.0.0.0:PORT. the second line will be an ip6 port, if any.
            _testOutput.WriteLine($"Discovered port was '{port}'");
            var tempUri = new Uri($"http://{port}", UriKind.Absolute);
            var appUri = new UriBuilder(tempUri)
            {
                Host = "localhost"
            }.Uri;
            HttpClient client = new();
            client.BaseAddress = appUri;
            // Give the server a moment to catch up, but no more than necessary.
            for (int retry = 0; retry < 10; retry++)
            {
                try
                {
                    var response = await client.GetAsync($"weatherforecast").ConfigureAwait(false);

                    if (response.IsSuccessStatusCode)
                    {
                        everSucceeded = true;
                        break;
                    }
                }
                catch { }

                await Task.Delay(TimeSpan.FromSeconds(1)).ConfigureAwait(false);
            }
            ContainerCli.LogsCommand(_testOutput, appContainerId)
            .Execute()
            .Should().Pass();
            Assert.True(everSucceeded, $"{appUri}weatherforecast never responded.");

            ContainerCli.StopCommand(_testOutput, appContainerId)
           .Execute()
           .Should().Pass();
        }
        else if (projectType == "worker")
        {
            // the worker template needs a second to start up and emit the logs we are looking for
            await Task.Delay(TimeSpan.FromSeconds(5)).ConfigureAwait(false);
            var containerLogs =
            ContainerCli.LogsCommand(_testOutput, appContainerId)
                .Execute()
                .Should().Pass()
                .And.HaveStdOutContaining("Worker running at");

            ContainerCli.StopCommand(_testOutput, appContainerId)
            .Execute()
            .Should().Pass();
        }
        else
        {
            throw new NotImplementedException("Unknown project type");
        }

        newProjectDir.Delete(true);
        privateNuGetAssets.Delete(true);
    }

<<<<<<< HEAD
    [DockerAvailableFact(Skip = "https://github.com/dotnet/sdk/issues/49300")]
=======
    [DockerAvailableFact(Skip = "https://github.com/dotnet/sdk/issues/49502")]
>>>>>>> 932f3355
    public void EndToEnd_NoAPI_Console()
    {
        DirectoryInfo newProjectDir = new DirectoryInfo(Path.Combine(TestSettings.TestArtifactsDirectory, "CreateNewImageTest"));
        DirectoryInfo privateNuGetAssets = new DirectoryInfo(Path.Combine(TestSettings.TestArtifactsDirectory, "ContainerNuGet"));

        if (newProjectDir.Exists)
        {
            newProjectDir.Delete(recursive: true);
        }

        if (privateNuGetAssets.Exists)
        {
            privateNuGetAssets.Delete(recursive: true);
        }

        newProjectDir.Create();
        privateNuGetAssets.Create();

        new DotnetNewCommand(_testOutput, "console", "-f", ToolsetInfo.CurrentTargetFramework)
            .WithVirtualHive()
            .WithWorkingDirectory(newProjectDir.FullName)
            // do not pollute the primary/global NuGet package store with the private package(s)
            .WithEnvironmentVariable("NUGET_PACKAGES", privateNuGetAssets.FullName)
            .Execute()
            .Should().Pass();

        File.Copy(Path.Combine(TestContext.Current.TestExecutionDirectory, "NuGet.config"), Path.Combine(newProjectDir.FullName, "NuGet.config"));

        (string packagePath, string packageVersion) = ToolsetUtils.GetContainersPackagePath();

        new DotnetCommand(_testOutput, "nuget", "add", "source", Path.GetDirectoryName(packagePath), "--name", "local-temp")
            .WithEnvironmentVariable("NUGET_PACKAGES", privateNuGetAssets.FullName)
            .WithWorkingDirectory(newProjectDir.FullName)
            .Execute()
            .Should().Pass();

        // Add package to the project
        new DotnetCommand(_testOutput, "add", "package", "Microsoft.NET.Build.Containers", "-f", ToolsetInfo.CurrentTargetFramework, "-v", packageVersion)
            .WithEnvironmentVariable("NUGET_PACKAGES", privateNuGetAssets.FullName)
            .WithWorkingDirectory(newProjectDir.FullName)
            .Execute()
            .Should().Pass();

        string imageName = NewImageName();
        string imageTag = "1.0";

        // Build & publish the project
        new DotnetCommand(
            _testOutput,
            "publish",
            "/t:PublishContainer",
            "/p:runtimeidentifier=linux-x64",
            $"/p:ContainerBaseImage={DockerRegistryManager.FullyQualifiedBaseImageAspNet}",
            $"/p:ContainerRegistry={DockerRegistryManager.LocalRegistry}",
            $"/p:ContainerRepository={imageName}",
            $"/p:ContainerImageTag={imageTag}",
            "/p:EnableSdkContainerSupport=true")
            .WithEnvironmentVariable("NUGET_PACKAGES", privateNuGetAssets.FullName)
            .WithWorkingDirectory(newProjectDir.FullName)
            .Execute()
            .Should().Pass();

        ContainerCli.PullCommand(_testOutput, $"{DockerRegistryManager.LocalRegistry}/{imageName}:{imageTag}")
            .Execute()
            .Should().Pass();

        var containerName = "test-container-2";
        CommandResult processResult = ContainerCli.RunCommand(
            _testOutput,
            "--rm",
            "--name",
            containerName,
            $"{DockerRegistryManager.LocalRegistry}/{imageName}:{imageTag}")
        .Execute();
        processResult.Should().Pass().And.HaveStdOut("Hello, World!");

        newProjectDir.Delete(true);
        privateNuGetAssets.Delete(true);
    }

    [DockerAvailableFact(Skip = "https://github.com/dotnet/sdk/issues/49502")]
    public void EndToEnd_SingleArch_NoRid()
    {
        // Create a new console project
        DirectoryInfo newProjectDir = CreateNewProject("console");

        string imageName = NewImageName();
        string imageTag = "1.0";

        // Run PublishContainer for multi-arch
        CommandResult commandResult = new DotnetCommand(
            _testOutput,
            "publish",
            "/t:PublishContainer",
            $"/p:ContainerBaseImage={DockerRegistryManager.FullyQualifiedBaseImageAspNet}",
            $"/p:ContainerRepository={imageName}",
            $"/p:ContainerImageTag={imageTag}",
            "/p:EnableSdkContainerSupport=true")
            .WithWorkingDirectory(newProjectDir.FullName)
            .Execute();
        commandResult.Should().Pass();

        // Check that the containers can be run
        CommandResult processResultX64 = ContainerCli.RunCommand(
            _testOutput,
            "--rm",
            "--name",
            $"test-container-singlearch-norid",
            $"{imageName}:{imageTag}")
        .Execute();
        processResultX64.Should().Pass().And.HaveStdOut("Hello, World!");
    }

    [InlineData("endtoendmultiarch-localregisty")]
    [InlineData("myteam/endtoendmultiarch-localregisty")]
    [DockerIsAvailableAndSupportsArchTheory("linux/arm64", checkContainerdStoreAvailability: true)]
    public void EndToEndMultiArch_LocalRegistry(string imageName)
    {
        string tag = "1.0";
        string image = $"{imageName}:{tag}";

        // Create a new console project
        DirectoryInfo newProjectDir = CreateNewProject("console");

        // Run PublishContainer for multi-arch
        CommandResult commandResult = new DotnetCommand(
            _testOutput,
            "build",
            "/t:PublishContainer",
            "/p:RuntimeIdentifiers=\"linux-x64;linux-arm64\"",
            $"/p:ContainerBaseImage={DockerRegistryManager.FullyQualifiedBaseImageAspNet}",
            $"/p:ContainerRepository={imageName}",
            $"/p:ContainerImageTag={tag}",
            "/p:EnableSdkContainerSupport=true")
            .WithWorkingDirectory(newProjectDir.FullName)
            .Execute();

        // Check that the app was published for each RID, one image was created locally
        commandResult.Should().Pass()
            .And.HaveStdOutContaining(GetPublishArtifactsPath(newProjectDir.FullName, "linux-x64"))
            .And.HaveStdOutContaining(GetPublishArtifactsPath(newProjectDir.FullName, "linux-arm64"))
            .And.HaveStdOutContaining($"Building image '{imageName}' for runtime identifier 'linux-x64'")
            .And.HaveStdOutContaining($"Building image '{imageName}' for runtime identifier 'linux-arm64'")
            .And.HaveStdOutContaining($"Pushed image '{image}' to local registry");

        // Check that the containers can be run
        CommandResult processResultX64 = ContainerCli.RunCommand(
            _testOutput,
            "--rm",
            "--platform",
            "linux/amd64",
            "--name",
            $"test-container-{imageName.Replace('/', '-')}-x64",
            image)
        .Execute();
        processResultX64.Should().Pass().And.HaveStdOut("Hello, World!");

        CommandResult processResultArm64 = ContainerCli.RunCommand(
            _testOutput,
            "--rm",
            "--platform",
            "linux/arm64",
            "--name",
            $"test-container-{imageName.Replace('/', '-')}-arm64",
            image)
        .Execute();
        processResultArm64.Should().Pass().And.HaveStdOut("Hello, World!");

        // Cleanup
        newProjectDir.Delete(true);
    }

    [DockerAvailableFact(Skip = "https://github.com/dotnet/sdk/issues/49502")]
    public void MultiArchStillAllowsSingleRID()
    {
        string imageName = NewImageName();
        string imageTag = "1.0";
        string qualifiedImageName = $"{imageName}:{imageTag}";

        // Create a new console project
        DirectoryInfo newProjectDir = CreateNewProject("console");

        // Run PublishContainer for multi-arch-capable, but single-arch actual
        CommandResult commandResult = new DotnetCommand(
            _testOutput,
            "publish",
            "/t:PublishContainer",
            // make it so the app is _able_ to target both linux TFMs
            "/p:RuntimeIdentifiers=\"linux-x64;linux-arm64\"",
            // and that it opts into to multi-targeting containers for both of those linux TFMs
            "/p:ContainerRuntimeIdentifiers=\"linux-x64;linux-arm64\"",
            // but then only actually publishes for one of them
            "/p:ContainerRuntimeIdentifier=linux-x64",
            $"/p:ContainerBaseImage={DockerRegistryManager.FullyQualifiedBaseImageAspNet}",
            $"/p:ContainerRepository={imageName}",
            $"/p:ContainerImageTag={imageTag}",
            "/p:EnableSdkContainerSupport=true",
            "/bl")
            .WithWorkingDirectory(newProjectDir.FullName)
            .Execute();

        // Check that the app was published for each RID,
        // images were created locally for each RID
        // and image index was NOT created
        commandResult.Should().Pass()
            // no rid-specific path because we didn't pass RuntimeIdentifier
            .And.NotHaveStdOutContaining(GetPublishArtifactsPath(newProjectDir.FullName, "linux-x64"))
            .And.HaveStdOutContaining($"Pushed image '{qualifiedImageName}' to local registry")
            .And.NotHaveStdOutContaining("Pushed image index");

        // Check that the containers can be run
        CommandResult processResultX64 = ContainerCli.RunCommand(
            _testOutput,
            "--rm",
            "--name",
            $"test-container-{imageName}",
            qualifiedImageName)
        .Execute();
        processResultX64.Should().Pass().And.HaveStdOut("Hello, World!");

        // Cleanup
        newProjectDir.Delete(true);
    }

    [DockerAvailableFact(Skip = "https://github.com/dotnet/sdk/issues/49502")]
    public void MultiArchStillAllowsSingleRIDUsingJustRIDProperties()
    {
        string imageName = NewImageName();
        string imageTag = "1.0";
        string qualifiedImageName = $"{imageName}:{imageTag}";

        // Create a new console project
        DirectoryInfo newProjectDir = CreateNewProject("console");

        // Run PublishContainer for multi-arch-capable, but single-arch actual
        CommandResult commandResult = new DotnetCommand(
            _testOutput,
            "publish",
            "/t:PublishContainer",
            // make it so the app is _able_ to target both linux TFMs
            "/p:RuntimeIdentifiers=\"linux-x64;linux-arm64\"",
            // but then only actually publishes for one of them
            "-r", "linux-x64",
            $"/p:ContainerBaseImage={DockerRegistryManager.FullyQualifiedBaseImageAspNet}",
            $"/p:ContainerRepository={imageName}",
            $"/p:ContainerImageTag={imageTag}",
            "/p:EnableSdkContainerSupport=true",
            "/bl")
            .WithWorkingDirectory(newProjectDir.FullName)
            .Execute();

        // Check that the app was published for each RID,
        // images were created locally for each RID
        // and image index was NOT created
        commandResult.Should().Pass()
            .And.HaveStdOutContaining(GetPublishArtifactsPath(newProjectDir.FullName, "linux-x64", configuration: "Release"))
            .And.NotHaveStdOutContaining(GetPublishArtifactsPath(newProjectDir.FullName, "linux-arm64", configuration: "Release"))
            .And.HaveStdOutContaining($"Pushed image '{qualifiedImageName}' to local registry")
            .And.NotHaveStdOutContaining("Pushed image index");

        // Check that the containers can be run
        CommandResult processResultX64 = ContainerCli.RunCommand(
            _testOutput,
            "--rm",
            "--name",
            $"test-container-{imageName}-x64",
            qualifiedImageName)
        .Execute();
        processResultX64.Should().Pass().And.HaveStdOut("Hello, World!");

        // Cleanup
        newProjectDir.Delete(true);
    }

    private DirectoryInfo CreateNewProject(string template, [CallerMemberName] string callerMemberName = "")
    {
        DirectoryInfo newProjectDir = new DirectoryInfo(Path.Combine(TestSettings.TestArtifactsDirectory, callerMemberName));

        if (newProjectDir.Exists)
        {
            newProjectDir.Delete(recursive: true);
        }

        newProjectDir.Create();

        new DotnetNewCommand(_testOutput, template, "-f", ToolsetInfo.CurrentTargetFramework)
            .WithVirtualHive()
            .WithWorkingDirectory(newProjectDir.FullName)
            .Execute()
            .Should().Pass();

        return newProjectDir;
    }

    private string GetPublishArtifactsPath(string projectDir, string rid, string configuration = "Debug")
        => Path.Combine(projectDir, "bin", configuration, ToolsetInfo.CurrentTargetFramework, rid, "publish");

    [InlineData("endtoendmultiarch-archivepublishing")]
    [InlineData("myteam/endtoendmultiarch-archivepublishing")]
    [DockerIsAvailableAndSupportsArchTheory("linux/arm64", checkContainerdStoreAvailability: true)]
    public void EndToEndMultiArch_ArchivePublishing(string imageName)
    {
        string tag = "1.0";
        string image = $"{imageName}:{tag}";
        string archiveOutput = TestSettings.TestArtifactsDirectory;
        string imageTarball = Path.Combine(archiveOutput, $"{imageName}.tar.gz");

        // Create a new console project
        DirectoryInfo newProjectDir = CreateNewProject("console");

        // Run PublishContainer for multi-arch with ContainerArchiveOutputPath
        CommandResult commandResult = new DotnetCommand(
            _testOutput,
            "build",
            "/t:PublishContainer",
            "/p:RuntimeIdentifiers=\"linux-x64;linux-arm64\"",
            $"/p:ContainerArchiveOutputPath={archiveOutput}",
            $"/p:ContainerBaseImage={DockerRegistryManager.FullyQualifiedBaseImageAspNet}",
            $"/p:ContainerRepository={imageName}",
            $"/p:ContainerImageTag={tag}",
            "/p:EnableSdkContainerSupport=true")
            .WithWorkingDirectory(newProjectDir.FullName)
            .Execute();

        // Check that the app was published for each RID, one image was created in local archive
        commandResult.Should().Pass()
            .And.HaveStdOutContaining(GetPublishArtifactsPath(newProjectDir.FullName, "linux-x64"))
            .And.HaveStdOutContaining(GetPublishArtifactsPath(newProjectDir.FullName, "linux-arm64"))
            .And.HaveStdOutContaining($"Building image '{imageName}' for runtime identifier 'linux-x64'")
            .And.HaveStdOutContaining($"Building image '{imageName}' for runtime identifier 'linux-arm64'")
            .And.HaveStdOutContaining($"Pushed image '{image}' to local archive at '{imageTarball}'");

        // Check that tarball were created
        File.Exists(imageTarball).Should().BeTrue();

        // Load the multi-arch image from the tarball
        ContainerCli.LoadCommand(_testOutput, "--input", imageTarball)
           .Execute()
           .Should().Pass();

        // Check that the containers can be run
        CommandResult processResultX64 = ContainerCli.RunCommand(
            _testOutput,
            "--rm",
            "--platform",
            "linux/amd64",
            "--name",
            $"test-container-{imageName.Replace('/', '-')}-x64",
            image)
        .Execute();
        processResultX64.Should().Pass().And.HaveStdOut("Hello, World!");

        CommandResult processResultArm64 = ContainerCli.RunCommand(
            _testOutput,
            "--rm",
            "--platform",
            "linux/arm64",
            "--name",
            $"test-container-{imageName.Replace('/', '-')}-arm64",
            image)
        .Execute();
        processResultArm64.Should().Pass().And.HaveStdOut("Hello, World!");

        // Cleanup
        newProjectDir.Delete(true);
    }

    [DockerIsAvailableAndSupportsArchFact("linux/arm64", checkContainerdStoreAvailability: true)]
    public void EndToEndMultiArch_RemoteRegistry()
    {
        string imageName = NewImageName();
        string imageTag = "1.0";
        string registry = DockerRegistryManager.LocalRegistry;
        string imageX64 = $"{imageName}:{imageTag}-linux-x64";
        string imageArm64 = $"{imageName}:{imageTag}-linux-arm64";
        string imageIndex = $"{imageName}:{imageTag}";
        string imageFromRegistry = $"{registry}/{imageIndex}";

        // Create a new console project
        DirectoryInfo newProjectDir = CreateNewProject("console");

        // Run PublishContainer for multi-arch with ContainerRegistry
        CommandResult commandResult = new DotnetCommand(
            _testOutput,
            "build",
            "/t:PublishContainer",
            "/p:RuntimeIdentifiers=\"linux-x64;linux-arm64\"",
            $"/p:ContainerBaseImage={DockerRegistryManager.FullyQualifiedBaseImageAspNet}",
            $"/p:ContainerRegistry={registry}",
            $"/p:ContainerRepository={imageName}",
            $"/p:ContainerImageTag={imageTag}",
            "/p:EnableSdkContainerSupport=true")
            .WithWorkingDirectory(newProjectDir.FullName)
            .Execute();

        // Check that the app was published for each RID,
        // images for each RID were pushed to remote registry
        // and image index was pushed to remote registry
        commandResult.Should().Pass()
            .And.HaveStdOutContaining(GetPublishArtifactsPath(newProjectDir.FullName, "linux-x64"))
            .And.HaveStdOutContaining(GetPublishArtifactsPath(newProjectDir.FullName, "linux-arm64"))
            .And.HaveStdOutContaining($"Pushed image '{imageX64}' to registry '{registry}'.")
            .And.HaveStdOutContaining($"Pushed image '{imageArm64}' to registry '{registry}'.")
            .And.HaveStdOutContaining($"Pushed image index '{imageIndex}' to registry '{registry}'.");

        // Check that the containers can be run
        // First pull the image from the registry for each platform
        ContainerCli.PullCommand(
            _testOutput,
            "--platform",
            "linux/amd64",
            imageFromRegistry)
            .Execute()
            .Should().Pass();
        ContainerCli.PullCommand(
            _testOutput,
            "--platform",
            "linux/arm64",
            imageFromRegistry)
            .Execute()
            .Should().Pass();

        // Run the containers
        ContainerCli.RunCommand(
            _testOutput,
            "--rm",
            "--platform",
            "linux/amd64",
            "--name",
            $"test-container-{imageName}-x64",
            imageFromRegistry)
        .Execute().Should().Pass().And.HaveStdOut("Hello, World!");
        ContainerCli.RunCommand(
            _testOutput,
            "--rm",
            "--platform",
            "linux/arm64",
            "--name",
            $"test-container-{imageName}-arm64",
            imageFromRegistry)
        .Execute().Should().Pass().And.HaveStdOut("Hello, World!");

        // Cleanup
        newProjectDir.Delete(true);
    }

    [DockerAvailableFact(checkContainerdStoreAvailability: true)]
    public void EndToEndMultiArch_ContainerRuntimeIdentifiersOverridesRuntimeIdentifiers()
    {
        // Create a new console project
        DirectoryInfo newProjectDir = CreateNewProject("console");
        string imageName = NewImageName();
        string imageTag = "1.0";

        // Run PublishContainer for multi-arch with ContainerRuntimeIdentifiers
        // RuntimeIdentifiers should contain all the RIDs from ContainerRuntimeIdentifiers to be able to publish
        CommandResult commandResult = new DotnetCommand(
            _testOutput,
            "build",
            "/t:PublishContainer",
            "/p:RuntimeIdentifiers=\"linux-x64;linux-arm64\"",
            "/p:ContainerRuntimeIdentifiers=linux-arm64",
            $"/p:ContainerBaseImage={DockerRegistryManager.FullyQualifiedBaseImageAspNet}",
            $"/p:ContainerRepository={imageName}",
            $"/p:ContainerImageTag={imageTag}",
            "/p:EnableSdkContainerSupport=true")
            .WithWorkingDirectory(newProjectDir.FullName)
            .Execute();

        // Check that the app was published only for RID from ContainerRuntimeIdentifiers
        // images were built only for RID for from ContainerRuntimeIdentifiers
        commandResult.Should().Pass()
            .And.NotHaveStdOutContaining(GetPublishArtifactsPath(newProjectDir.FullName, "linux-x64"))
            .And.HaveStdOutContaining(GetPublishArtifactsPath(newProjectDir.FullName, "linux-arm64"))
            .And.NotHaveStdOutContaining($"Building image '{imageName}' for runtime identifier 'linux-x64'")
            .And.HaveStdOutContaining($"Building image '{imageName}' for runtime identifier 'linux-arm64'");

        // Cleanup
        newProjectDir.Delete(true);
    }

    [DockerIsAvailableAndSupportsArchFact("linux/arm64", checkContainerdStoreAvailability: true)]
    public void EndToEndMultiArch_EnvVariables()
    {
        string imageName = NewImageName();
        string tag = "1.0";
        string image = $"{imageName}:{tag}";

        // Create new console app, set ContainerEnvironmentVariables, and set to output env variable
        DirectoryInfo newProjectDir = CreateNewProject("console");
        var csprojPath = Path.Combine(newProjectDir.FullName, $"{nameof(EndToEndMultiArch_EnvVariables)}.csproj");
        var csprojContent = File.ReadAllText(csprojPath);
        csprojContent = csprojContent.Replace("</Project>",
            """
                <ItemGroup>
                    <ContainerEnvironmentVariable Include="GoodEnvVar" Value="Foo" />
                    <ContainerEnvironmentVariable Include="AnotherEnvVar" Value="Bar" />
                </ItemGroup>
            </Project>
            """);
        File.WriteAllText(csprojPath, csprojContent);
        File.WriteAllText(Path.Combine(newProjectDir.FullName, "Program.cs"),
            """
            Console.Write(Environment.GetEnvironmentVariable("GoodEnvVar"));
            Console.Write(Environment.GetEnvironmentVariable("AnotherEnvVar"));
            """);

        // Run PublishContainer for multi-arch
        new DotnetCommand(
            _testOutput,
            "build",
            "/t:PublishContainer",
            "/p:RuntimeIdentifiers=\"linux-x64;linux-arm64\"",
            $"/p:ContainerBaseImage={DockerRegistryManager.FullyQualifiedBaseImageAspNet}",
            $"/p:ContainerRepository={imageName}",
            $"/p:ContainerImageTag={tag}",
            "/p:EnableSdkContainerSupport=true")
            .WithWorkingDirectory(newProjectDir.FullName)
            .Execute()
            .Should().Pass();

        // Check that the env var is printed for linux/amd64 platform
        string containerNameX64 = $"test-container-{imageName}-x64";
        CommandResult processResultX64 = ContainerCli.RunCommand(
            _testOutput,
            "--rm",
            "--platform",
            "linux/amd64",
            "--name",
            containerNameX64,
            image)
        .Execute();
        processResultX64.Should().Pass().And.HaveStdOut("FooBar");

        // Check that the env var is printed for linux/arm64 platform
        string containerNameArm64 = $"test-container-{imageName}-arm64";
        CommandResult processResultArm64 = ContainerCli.RunCommand(
            _testOutput,
            "--rm",
            "--platform",
            "linux/arm64",
            "--name",
            containerNameArm64,
            image)
        .Execute();
        processResultArm64.Should().Pass().And.HaveStdOut("FooBar");

        // Cleanup
        newProjectDir.Delete(true);
    }

    [DockerIsAvailableAndSupportsArchFact("linux/arm64", checkContainerdStoreAvailability: true)]
    public void EndToEndMultiArch_Ports()
    {
        string imageName = NewImageName();
        string tag = "1.0";
        string image = $"{imageName}:{tag}";

        // Create new web app, set ContainerPort
        DirectoryInfo newProjectDir = CreateNewProject("webapp");
        var csprojPath = Path.Combine(newProjectDir.FullName, $"{nameof(EndToEndMultiArch_Ports)}.csproj");
        var csprojContent = File.ReadAllText(csprojPath);
        csprojContent = csprojContent.Replace("</Project>",
            """
                <ItemGroup>
                    <ContainerPort Include="8082" Type="tcp" />
                    <ContainerPort Include="8083" Type="tcp" />
                </ItemGroup>
            </Project>
            """);
        File.WriteAllText(csprojPath, csprojContent);

        // Run PublishContainer for multi-arch
        new DotnetCommand(
            _testOutput,
            "build",
            "/t:PublishContainer",
            "/p:RuntimeIdentifiers=\"linux-x64;linux-arm64\"",
            $"/p:ContainerBaseImage={DockerRegistryManager.FullyQualifiedBaseImageAspNet}",
            $"/p:ContainerRepository={imageName}",
            $"/p:ContainerImageTag={tag}",
            "/p:EnableSdkContainerSupport=true")
            .WithWorkingDirectory(newProjectDir.FullName)
            .Execute()
            .Should().Pass();

        // Check that the ports are correct for linux/amd64 platform
        var containerNameX64 = $"test-container-{imageName}-x64";
        CommandResult processResultX64 = ContainerCli.RunCommand(
            _testOutput,
            "--rm",
            "--platform",
            "linux/amd64",
            "--name",
            containerNameX64,
            "-P",
            "--detach",
            image)
        .Execute();
        processResultX64.Should().Pass();

        // 8080 is the default port
        CheckPorts(containerNameX64, [8080, 8082, 8083], [8081]);

        // Check that the ports are correct for linux/arm64 platform
        var containerNameArm64 = $"test-container-{imageName}-arm64";
        CommandResult processResultArm64 = ContainerCli.RunCommand(
            _testOutput,
            "--rm",
            "--platform",
            "linux/arm64",
            "--name",
            containerNameArm64,
            "-P",
            "--detach",
            image)
        .Execute();
        processResultArm64.Should().Pass();

        // 8080 is the default port
        CheckPorts(containerNameArm64, [8080, 8082, 8083], [8081]);

        // Cleanup
        // we ran containers with detached option, so we need to stop them
        ContainerCli.StopCommand(_testOutput, containerNameX64)
           .Execute()
           .Should().Pass();
        ContainerCli.StopCommand(_testOutput, containerNameArm64)
           .Execute()
           .Should().Pass();
        newProjectDir.Delete(true);
    }

    private void CheckPorts(string containerName, int[] correctPorts, int[] incorrectPorts)
    {
        foreach (var port in correctPorts)
        {
            // Check the provided port is available
            ContainerCli.PortCommand(_testOutput, containerName, port)
                .Execute().Should().Pass();
        }
        foreach (var port in incorrectPorts)
        {
            // Check that not provided port is not available
            ContainerCli.PortCommand(_testOutput, containerName, port)
                .Execute().Should().Fail();
        }
    }

    [DockerAvailableFact(checkContainerdStoreAvailability: true)]
    public void EndToEndMultiArch_Labels()
    {
        string imageName = NewImageName();
        string tag = "1.0";
        string image = $"{imageName}:{tag}";

        // Create new console app
        DirectoryInfo newProjectDir = CreateNewProject("webapp");

        // Run PublishContainer for multi-arch with ContainerGenerateLabels
        new DotnetCommand(
            _testOutput,
            "publish",
            "/t:PublishContainer",
            "/p:RuntimeIdentifiers=\"linux-x64;linux-arm64\"",
            $"/p:ContainerBaseImage={DockerRegistryManager.FullyQualifiedBaseImageAspNet}",
            $"/p:ContainerRepository={imageName}",
            $"/p:ContainerImageTag={tag}",
            "/p:EnableSdkContainerSupport=true")
            .WithWorkingDirectory(newProjectDir.FullName)
            .Execute()
            .Should().Pass();

        // Check that labels are set
        CommandResult inspectResult = ContainerCli.InspectCommand(
            _testOutput,
            "--format={{json .Config.Labels}}",
            image)
        .Execute();
        inspectResult.Should().Pass();
        var labels = JsonSerializer.Deserialize<Dictionary<string, string>>(inspectResult.StdOut);
        labels.Should().NotBeNull().And.HaveCountGreaterThan(0);
        labels!.Values.Should().AllSatisfy(value => value.Should().NotBeNullOrEmpty());

        // Cleanup
        newProjectDir.Delete(true);
    }

    [DockerSupportsArchInlineData("linux/arm/v7", "linux-arm", "/app")]
    [DockerSupportsArchInlineData("linux/arm64/v8", "linux-arm64", "/app")]
    [DockerSupportsArchInlineData("linux/386", "linux-x86", "/app", Skip = "There's no apphost for linux-x86 so we can't execute self-contained, and there's no .NET runtime base image for linux-x86 so we can't execute framework-dependent.")]
    [DockerSupportsArchInlineData("windows/amd64", "win-x64", "C:\\app")]
    [DockerSupportsArchInlineData("linux/amd64", "linux-x64", "/app")]
    [DockerAvailableTheory(Skip = "https://github.com/dotnet/sdk/issues/49300")]
    public async Task CanPackageForAllSupportedContainerRIDs(string dockerPlatform, string rid, string workingDir)
    {
        ILogger logger = _loggerFactory.CreateLogger(nameof(CanPackageForAllSupportedContainerRIDs));
        string publishDirectory = BuildLocalApp(tfm: ToolsetInfo.CurrentTargetFramework, rid: rid);

        // Build the image
        Registry registry = new(DockerRegistryManager.BaseImageSource, logger, RegistryMode.Push);
        var isWin = rid.StartsWith("win");
        ImageBuilder? imageBuilder = await registry.GetImageManifestAsync(
            DockerRegistryManager.RuntimeBaseImage,
            isWin ? DockerRegistryManager.Net8PreviewWindowsSpecificImageTag : DockerRegistryManager.Net8ImageTag,
            rid,
            ToolsetUtils.RidGraphManifestPicker,
            cancellationToken: default).ConfigureAwait(false);
        Assert.NotNull(imageBuilder);

        Layer l = Layer.FromDirectory(publishDirectory, isWin ? "C:\\app" : "/app", isWin, imageBuilder.ManifestMediaType);

        imageBuilder.AddLayer(l);
        imageBuilder.SetWorkingDirectory(workingDir);

        string[] entryPoint = DecideEntrypoint(rid, "MinimalTestApp", workingDir);
        imageBuilder.SetEntrypointAndCmd(entryPoint, Array.Empty<string>());

        BuiltImage builtImage = imageBuilder.Build();

        // Load the image into the local registry
        var sourceReference = new SourceImageReference(registry, DockerRegistryManager.RuntimeBaseImage, DockerRegistryManager.Net8ImageTag);
        var destinationReference = new DestinationImageReference(registry, NewImageName(), new[] { rid });
        await new DockerCli(_loggerFactory).LoadAsync(builtImage, sourceReference, destinationReference, default).ConfigureAwait(false);

        // Run the image
        ContainerCli.RunCommand(
            _testOutput,
            "--rm",
            "--tty",
            "--platform",
            dockerPlatform,
            $"{NewImageName()}:{rid}")
            .Execute()
            .Should()
            .Pass();

        static string[] DecideEntrypoint(string rid, string appName, string workingDir)
        {
            var binary = rid.StartsWith("win", StringComparison.Ordinal) ? $"{appName}.exe" : appName;
            return new[] { $"{workingDir}/{binary}" };
        }
    }

    [DockerAvailableFact(Skip = "https://github.com/dotnet/sdk/issues/49502")]
    public async void CheckDownloadErrorMessageWhenSourceRepositoryThrows()
    {
        var loggerFactory = new TestLoggerFactory(_testOutput);
        var logger = loggerFactory.CreateLogger(nameof(CheckDownloadErrorMessageWhenSourceRepositoryThrows));
        string rid = "win-x64";
        string publishDirectory = BuildLocalApp(tfm: ToolsetInfo.CurrentTargetFramework, rid: rid);

        // Build the image
        Registry registry = new(DockerRegistryManager.BaseImageSource, logger, RegistryMode.Push);
        ImageBuilder? imageBuilder = await registry.GetImageManifestAsync(
            DockerRegistryManager.RuntimeBaseImage,
            DockerRegistryManager.Net8PreviewWindowsSpecificImageTag,
            rid,
            ToolsetUtils.RidGraphManifestPicker,
            cancellationToken: default).ConfigureAwait(false);
        Assert.NotNull(imageBuilder);

        Layer l = Layer.FromDirectory(publishDirectory, "C:\\app", true, imageBuilder.ManifestMediaType);

        imageBuilder.AddLayer(l);
        imageBuilder.SetWorkingDirectory("C:\\app");

        string[] entryPoint = DecideEntrypoint(rid, "MinimalTestApp", "C:\\app");
        imageBuilder.SetEntrypointAndCmd(entryPoint, Array.Empty<string>());

        BuiltImage builtImage = imageBuilder.Build();

        // Load the image into the local registry
        var sourceReference = new SourceImageReference(registry, "some_random_image", DockerRegistryManager.Net8ImageTag);
        string archivePath = Path.Combine(TestSettings.TestArtifactsDirectory, nameof(CheckDownloadErrorMessageWhenSourceRepositoryThrows));
        var destinationReference = new DestinationImageReference(new ArchiveFileRegistry(archivePath), NewImageName(), new[] { rid });

        (var taskLog, var errors) = SetupTaskLog();
        var telemetry = new Telemetry(sourceReference, destinationReference, taskLog);

        await ImagePublisher.PublishImageAsync(builtImage, sourceReference, destinationReference, taskLog, telemetry, CancellationToken.None)
                .ConfigureAwait(false);

        // Assert the error message
        Assert.True(taskLog.HasLoggedErrors);
        Assert.NotNull(errors);
        Assert.Single(errors);
        Assert.Contains("Unable to download image from the repository", errors[0]);

        static string[] DecideEntrypoint(string rid, string appName, string workingDir)
        {
            var binary = rid.StartsWith("win", StringComparison.Ordinal) ? $"{appName}.exe" : appName;
            return new[] { $"{workingDir}/{binary}" };
        }

        static (Microsoft.Build.Utilities.TaskLoggingHelper, List<string?> errors) SetupTaskLog()
        {
            // We can use any Task, we just need TaskLoggingHelper
            Tasks.CreateNewImage cni = new();
            List<string?> errors = new();
            IBuildEngine buildEngine = A.Fake<IBuildEngine>();
            A.CallTo(() => buildEngine.LogWarningEvent(A<BuildWarningEventArgs>.Ignored)).Invokes((BuildWarningEventArgs e) => errors.Add(e.Message));
            A.CallTo(() => buildEngine.LogErrorEvent(A<BuildErrorEventArgs>.Ignored)).Invokes((BuildErrorEventArgs e) => errors.Add(e.Message));
            A.CallTo(() => buildEngine.LogMessageEvent(A<BuildMessageEventArgs>.Ignored)).Invokes((BuildMessageEventArgs e) => errors.Add(e.Message));
            cni.BuildEngine = buildEngine;
            return (cni.Log, errors);
        }
    }

    [DockerAvailableFact(checkContainerdStoreAvailability: true)]
    public void EnforcesOciSchemaForMultiRIDTarballOutput()
    {
        string imageName = NewImageName();
        string tag = "1.0";

        // Create new console app
        DirectoryInfo newProjectDir = CreateNewProject("webapp");

        // Run PublishContainer for multi-arch with ContainerGenerateLabels
        var publishResult = new DotnetCommand(
            _testOutput,
            "publish",
            "/t:PublishContainer",
            "/p:RuntimeIdentifiers=\"linux-x64;linux-arm64\"",
            $"/p:ContainerBaseImage={DockerRegistryManager.FullyQualifiedBaseImageAspNet}",
            $"/p:ContainerRepository={imageName}",
            $"/p:ContainerImageTag={tag}",
            "/p:EnableSdkContainerSupport=true",
            "/p:ContainerArchiveOutputPath=archive.tar.gz",
            "-getProperty:GeneratedImageIndex",
            "-getItem:GeneratedContainers",
            "/bl")
            .WithWorkingDirectory(newProjectDir.FullName)
            .Execute();

        publishResult.Should().Pass();
        var jsonDump = JsonDocument.Parse(publishResult.StdOut);
        var index = JsonDocument.Parse(jsonDump.RootElement.GetProperty("Properties").GetProperty("GeneratedImageIndex").ToString());
        var containers = jsonDump.RootElement.GetProperty("Items").GetProperty("GeneratedContainers").EnumerateArray().ToArray();

        index.RootElement.GetProperty("mediaType").GetString().Should().Be("application/vnd.oci.image.index.v1+json");
        containers.Should().HaveCount(2);
        foreach (var container in containers)
        {
            container.GetProperty("ManifestMediaType").GetString().Should().Be("application/vnd.oci.image.manifest.v1+json");
        }
        // Cleanup
        newProjectDir.Delete(true);
    }
}<|MERGE_RESOLUTION|>--- conflicted
+++ resolved
@@ -42,11 +42,7 @@
         _loggerFactory.Dispose();
     }
 
-<<<<<<< HEAD
-    [DockerAvailableFact(Skip = "https://github.com/dotnet/sdk/issues/49300")]
-=======
     [DockerAvailableFact(Skip = "https://github.com/dotnet/sdk/issues/49502")]
->>>>>>> 932f3355
     public async Task ApiEndToEndWithRegistryPushAndPull()
     {
         ILogger logger = _loggerFactory.CreateLogger(nameof(ApiEndToEndWithRegistryPushAndPull));
@@ -93,11 +89,7 @@
         }
     }
 
-<<<<<<< HEAD
-    [DockerAvailableFact(Skip = "https://github.com/dotnet/sdk/issues/49300")]
-=======
     [DockerAvailableFact(Skip = "https://github.com/dotnet/sdk/issues/49502")]
->>>>>>> 932f3355
     public async Task ApiEndToEndWithLocalLoad()
     {
         ILogger logger = _loggerFactory.CreateLogger(nameof(ApiEndToEndWithLocalLoad));
@@ -138,11 +130,7 @@
         }
     }
 
-<<<<<<< HEAD
-    [DockerAvailableFact(Skip = "https://github.com/dotnet/sdk/issues/49300")]
-=======
     [DockerAvailableFact(Skip = "https://github.com/dotnet/sdk/issues/49502")]
->>>>>>> 932f3355
     public async Task ApiEndToEndWithArchiveWritingAndLoad()
     {
         ILogger logger = _loggerFactory.CreateLogger(nameof(ApiEndToEndWithArchiveWritingAndLoad));
@@ -445,9 +433,6 @@
         commandResult.Should().HaveStdOutContaining("Pushed image 'consoleapp:latest'");
     }
 
-<<<<<<< HEAD
-    [DockerAvailableTheory(Skip = "https://github.com/dotnet/sdk/issues/49300")]
-=======
     /// <summary>
     /// Tests that a multi-project solution with a library that targets multiple frameworks can be published.
     /// This is interesting because before https://github.com/dotnet/sdk/pull/47693 the container targets
@@ -525,7 +510,6 @@
     }
 
     [DockerAvailableTheory(Skip = "https://github.com/dotnet/sdk/issues/49502")]
->>>>>>> 932f3355
     [InlineData("webapi", false)]
     [InlineData("webapi", true)]
     [InlineData("worker", false)]
@@ -701,11 +685,7 @@
         privateNuGetAssets.Delete(true);
     }
 
-<<<<<<< HEAD
-    [DockerAvailableFact(Skip = "https://github.com/dotnet/sdk/issues/49300")]
-=======
     [DockerAvailableFact(Skip = "https://github.com/dotnet/sdk/issues/49502")]
->>>>>>> 932f3355
     public void EndToEnd_NoAPI_Console()
     {
         DirectoryInfo newProjectDir = new DirectoryInfo(Path.Combine(TestSettings.TestArtifactsDirectory, "CreateNewImageTest"));

// Copyright (c) .NET Foundation. All rights reserved.
// Licensed under the Apache License, Version 2.0. See License.txt in the project root for license information.

using System.IO;
using System.IO.Compression;
using System.Linq;
using System.Reflection.Metadata;
using System.Reflection.PortableExecutable;
using System.Text.Json;
using System.Xml.Linq;
using Microsoft.NET.TestFramework;
using Microsoft.NET.TestFramework.Assertions;
using Microsoft.NET.TestFramework.Commands;
using FluentAssertions;
using Xunit;
using Xunit.Abstractions;
using static Microsoft.NET.Sdk.BlazorWebAssembly.Tests.ServiceWorkerAssert;

namespace Microsoft.NET.Sdk.BlazorWebAssembly.Tests
{
    public class WasmPublishIntegrationTest : WasmPublishIntegrationTestBase
    {
        public WasmPublishIntegrationTest(ITestOutputHelper log) : base(log) { }

        [Fact]
        public void Publish_MinimalApp_Works()
        {
            // Arrange
            var testAppName = "BlazorWasmMinimal";
            var testInstance = CreateAspNetSdkTestAsset(testAppName);

            var publishCommand = new PublishCommand(Log, testInstance.TestRoot);
            publishCommand.Execute().Should().Pass()
                .And.NotHaveStdOutContaining("warning IL");

            var publishDirectory = publishCommand.GetOutputDirectory(DefaultTfm);

            var expectedFiles = new[]
            {
                "wwwroot/_framework/blazor.boot.json",
                "wwwroot/_framework/blazor.webassembly.js",
                "wwwroot/_framework/dotnet.wasm",
                "wwwroot/_framework/blazorwasm-minimal.dll",
                "wwwroot/index.html",
                "web.config"
            };

            publishDirectory.Should().HaveFiles(expectedFiles);

            // Verify web.config
            var content = File.ReadAllText(Path.Combine(publishDirectory.ToString(), "web.config"));
            content.Should().Contain("<remove fileExtension=\".blat\" />");

            VerifyBootManifestHashes(testInstance, Path.Combine(publishDirectory.ToString(), "wwwroot"));
        }

        [Fact]
        public void Publish_WithDefaultSettings_Works()
        {
            // Arrange
            var testAppName = "BlazorWasmWithLibrary";
            var testInstance = CreateAspNetSdkTestAsset(testAppName);

            var publishCommand = new PublishCommand(Log, Path.Combine(testInstance.TestRoot, "blazorwasm"));
            publishCommand.Execute().Should().Pass();

            var publishDirectory = publishCommand.GetOutputDirectory(DefaultTfm);

            var expectedFiles = new[]
            {
                "wwwroot/_framework/blazor.boot.json",
                "wwwroot/_framework/blazor.webassembly.js",
                "wwwroot/_framework/dotnet.wasm",
                "wwwroot/_framework/blazorwasm.dll",
                "wwwroot/_framework/System.Text.Json.dll",
                "wwwroot/_content/RazorClassLibrary/wwwroot/exampleJsInterop.js",
                "wwwroot/_content/RazorClassLibrary/styles.css",
                "wwwroot/index.html",
                "wwwroot/js/LinkedScript.js",
                "wwwroot/css/app.css",
                "web.config"
            };

            publishDirectory.Should().HaveFiles(expectedFiles);

            var blazorPublishDirectory = Path.Combine(publishDirectory.ToString(), "wwwroot");
            var cssFile = new FileInfo(Path.Combine(blazorPublishDirectory, "css", "app.css"));
            cssFile.Should().Exist();
            cssFile.Should().Contain(".publish");

            new FileInfo(Path.Combine(publishDirectory.ToString(), "dist", "Fake-License.txt"));

            VerifyBootManifestHashes(testInstance, blazorPublishDirectory);
            VerifyServiceWorkerFiles(testInstance, blazorPublishDirectory,
                serviceWorkerPath: Path.Combine("serviceworkers", "my-service-worker.js"),
                serviceWorkerContent: "// This is the production service worker",
                assetsManifestPath: "custom-service-worker-assets.js");

            VerifyTypeGranularTrimming(blazorPublishDirectory);
        }

        [Fact]
        public void Publish_Works_WithLibraryUsingHintPath()
        {
            // Arrange
            var testAppName = "BlazorWasmWithLibrary";
            var testInstance = CreateAspNetSdkTestAsset(testAppName);

            testInstance.WithProjectChanges((project, document) =>
            {
                if (Path.GetFileNameWithoutExtension(project) == "blazorwasm")
                {
                    var reference = document
                        .Descendants()
                        .Single(e =>
                            e.Name == "ProjectReference" &&
                            e.Attribute("Include").Value == @"..\razorclasslibrary\RazorClassLibrary.csproj");

                    reference.Name = "Reference";
                    reference.Add(new XElement(
                        "HintPath",
                        Path.Combine("..", "razorclasslibrary", "bin", "Debug", DefaultTfm, "RazorClassLibrary.dll")));
                }
            });

            var buildLibraryCommand = new BuildCommand(testInstance, "razorclasslibrary");
            buildLibraryCommand.WithWorkingDirectory(testInstance.TestRoot);
            buildLibraryCommand.Execute("/bl")
                .Should().Pass();

            var publishCommand = new PublishCommand(Log, Path.Combine(testInstance.TestRoot, "blazorwasm"));
            publishCommand.WithWorkingDirectory(testInstance.TestRoot);
            publishCommand.Execute("/bl").Should().Pass();

            var publishOutputDirectory = publishCommand.GetOutputDirectory(DefaultTfm).ToString();

            new FileInfo(Path.Combine(publishOutputDirectory, "wwwroot", "_framework", "blazor.boot.json")).Should().Exist();
            new FileInfo(Path.Combine(publishOutputDirectory, "wwwroot", "_framework", "blazor.webassembly.js")).Should().Exist();
            new FileInfo(Path.Combine(publishOutputDirectory, "wwwroot", "_framework", "dotnet.wasm")).Should().Exist();
            new FileInfo(Path.Combine(publishOutputDirectory, "wwwroot", "_framework", "dotnet.wasm.gz")).Should().Exist();
            new FileInfo(Path.Combine(publishOutputDirectory, "wwwroot", "_framework", "blazorwasm.dll")).Should().Exist();
            new FileInfo(Path.Combine(publishOutputDirectory, "wwwroot", "_framework", "System.Text.Json.dll")).Should().Exist();
            new FileInfo(Path.Combine(publishOutputDirectory, "wwwroot", "_framework", "System.Text.Json.dll.gz")).Should().Exist();
            new FileInfo(Path.Combine(publishOutputDirectory, "wwwroot", "_framework", "System.dll")).Should().Exist();
            new FileInfo(Path.Combine(publishOutputDirectory, "wwwroot", "_framework", "System.dll.gz")).Should().Exist();

            new FileInfo(Path.Combine(publishOutputDirectory, "wwwroot", "_framework", "RazorClassLibrary.dll")).Should().Exist();
        }

        [Fact]
        public void Publish_WithScopedCss_Works()
        {
            // Arrange
            var testAppName = "BlazorWasmWithLibrary";
            var testInstance = CreateAspNetSdkTestAsset(testAppName);
            File.WriteAllText(Path.Combine(testInstance.TestRoot, "blazorwasm", "App.razor.css"), "h1 { font-size: 16px; }");

            var publishCommand = new PublishCommand(Log, Path.Combine(testInstance.TestRoot, "blazorwasm"));
            publishCommand.Execute().Should().Pass();

            var publishDirectory = publishCommand.GetOutputDirectory(DefaultTfm);

            var blazorPublishDirectory = Path.Combine(publishDirectory.ToString(), "wwwroot");

            var expectedFiles = new[]
            {
                "wwwroot/_framework/blazor.boot.json",
                "wwwroot/_framework/blazor.webassembly.js",
                "wwwroot/_framework/dotnet.wasm",
                "wwwroot/_framework/blazorwasm.dll",
                "wwwroot/_framework/System.Text.Json.dll",
                "wwwroot/_content/RazorClassLibrary/wwwroot/exampleJsInterop.js",
                "wwwroot/_content/RazorClassLibrary/styles.css",
                "wwwroot/index.html",
                "wwwroot/js/LinkedScript.js",
                "wwwroot/blazorwasm.styles.css",
                "wwwroot/css/app.css",
                "web.config"
            };

            publishDirectory.Should().HaveFiles(expectedFiles);

            new FileInfo(Path.Combine(blazorPublishDirectory, "css", "app.css")).Should().Contain(".publish");

            VerifyBootManifestHashes(testInstance, blazorPublishDirectory);
            VerifyServiceWorkerFiles(testInstance, blazorPublishDirectory,
                serviceWorkerPath: Path.Combine("serviceworkers", "my-service-worker.js"),
                serviceWorkerContent: "// This is the production service worker",
                assetsManifestPath: "custom-service-worker-assets.js");
        }

        [Fact]
        public void Publish_InRelease_Works()
        {
            // Arrange
            var testAppName = "BlazorWasmWithLibrary";
            var testInstance = CreateAspNetSdkTestAsset(testAppName);
            File.WriteAllText(Path.Combine(testInstance.TestRoot, "blazorwasm", "App.razor.css"), "h1 { font-size: 16px; }");

            var publishCommand = new PublishCommand(Log, Path.Combine(testInstance.TestRoot, "blazorwasm"));
            publishCommand.Execute("/p:Configuration=Release").Should().Pass();

            var publishDirectory = publishCommand.GetOutputDirectory(DefaultTfm, "Release");

            var blazorPublishDirectory = Path.Combine(publishDirectory.ToString(), "wwwroot");

            var expectedFiles = new[]
            {
                "wwwroot/_framework/blazor.boot.json",
                "wwwroot/_framework/blazor.webassembly.js",
                "wwwroot/_framework/dotnet.wasm",
                "wwwroot/_framework/blazorwasm.dll",
                "wwwroot/_framework/System.Text.Json.dll",
                "wwwroot/_content/RazorClassLibrary/wwwroot/exampleJsInterop.js",
                "wwwroot/_content/RazorClassLibrary/styles.css",
                "wwwroot/index.html",
                "wwwroot/js/LinkedScript.js",
                "wwwroot/blazorwasm.styles.css",
                "wwwroot/css/app.css",
                "web.config"
            };

            publishDirectory.Should().HaveFiles(expectedFiles);
            
            new FileInfo(Path.Combine(blazorPublishDirectory, "css", "app.css")).Should().Contain(".publish");
        }

        [Fact]
        public void Publish_WithExistingWebConfig_Works()
        {
            // Arrange
            var testAppName = "BlazorWasmWithLibrary";
            var testInstance = CreateAspNetSdkTestAsset(testAppName);

            var webConfigContents = "test webconfig contents";
            File.WriteAllText(Path.Combine(testInstance.TestRoot, "blazorwasm", "web.config"), webConfigContents);

            var publishCommand = new PublishCommand(Log, Path.Combine(testInstance.TestRoot, "blazorwasm"));
            publishCommand.Execute("/p:Configuration=Release").Should().Pass();

            var publishDirectory = publishCommand.GetOutputDirectory(DefaultTfm, "Release");

            // Verify web.config
            new FileInfo(Path.Combine(publishDirectory.ToString(), "..", "web.config")).Should().Exist();
            new FileInfo(Path.Combine(publishDirectory.ToString(), "..", "web.config")).Should().Contain(webConfigContents);
        }

        [Fact]
        public void Publish_WithNoBuild_Works()
        {
            // Arrange
            var testAppName = "BlazorWasmWithLibrary";
            var testInstance = CreateAspNetSdkTestAsset(testAppName);

            var buildCommand = new BuildCommand(testInstance, "blazorwasm");
            buildCommand.Execute()
                .Should().Pass();

            var publishCommand = new PublishCommand(Log, Path.Combine(testInstance.TestRoot, "blazorwasm"));
            publishCommand.WithWorkingDirectory(testInstance.TestRoot);
            publishCommand.Execute("/p:NoBuild=true", "/bl").Should().Pass();

            var publishDirectory = publishCommand.GetOutputDirectory(DefaultTfm);
            var blazorPublishDirectory = Path.Combine(publishDirectory.ToString(), "wwwroot");

            var expectedFiles = new[]
            {
                "wwwroot/_framework/blazor.boot.json",
                "wwwroot/_framework/blazor.webassembly.js",
                "wwwroot/_framework/dotnet.wasm",
                "wwwroot/_framework/blazorwasm.dll",
                "wwwroot/_framework/System.Text.Json.dll",
                "wwwroot/_content/RazorClassLibrary/wwwroot/exampleJsInterop.js",
                "wwwroot/_content/RazorClassLibrary/styles.css",
                "wwwroot/index.html",
                "wwwroot/js/LinkedScript.js",
                "wwwroot/css/app.css",
                "web.config"
            };

            publishDirectory.Should().HaveFiles(expectedFiles);

            VerifyBootManifestHashes(testInstance, blazorPublishDirectory);
            VerifyServiceWorkerFiles(testInstance, blazorPublishDirectory,
                serviceWorkerPath: Path.Combine("serviceworkers", "my-service-worker.js"),
                serviceWorkerContent: "// This is the production service worker",
                assetsManifestPath: "custom-service-worker-assets.js");

            VerifyCompression(testInstance, blazorPublishDirectory);
        }

        [Theory]
        [InlineData("different-path")]
        [InlineData("/different-path")]
        public void Publish_WithStaticWebBasePathWorks(string basePath)
        {
            // Arrange
            var testAppName = "BlazorWasmWithLibrary";
            var testInstance = CreateAspNetSdkTestAsset(testAppName, identifier: basePath);

            testInstance.WithProjectChanges((path, project) =>
            {
                if (path.Contains("blazorwasm"))
                {
                    var ns = project.Root.Name.Namespace;
                    var itemGroup = new XElement(ns + "PropertyGroup");
                    itemGroup.Add(new XElement("StaticWebAssetBasePath", basePath));
                    project.Root.Add(itemGroup);
                }

            });

            var publishCommand = new PublishCommand(Log, Path.Combine(testInstance.TestRoot, "blazorwasm"));
            publishCommand.Execute().Should().Pass();

            var publishDirectory = publishCommand.GetOutputDirectory(DefaultTfm);

            var expectedFiles = new[]
            {
                "wwwroot/different-path/_framework/blazor.boot.json",
                "wwwroot/different-path/_framework/blazor.webassembly.js",
                "wwwroot/different-path/_framework/dotnet.wasm",
                "wwwroot/different-path/_framework/blazorwasm.dll",
                "wwwroot/different-path/_framework/System.Text.Json.dll",
                "wwwroot/different-path/_content/RazorClassLibrary/wwwroot/exampleJsInterop.js",
                "wwwroot/different-path/_content/RazorClassLibrary/styles.css",
                "wwwroot/different-path/index.html",
                "wwwroot/different-path/js/LinkedScript.js",
                "wwwroot/different-path/css/app.css",
                "web.config"
            };

            publishDirectory.Should().HaveFiles(expectedFiles);

            // Verify nothing is published directly to the wwwroot directory
            new DirectoryInfo(Path.Combine(publishDirectory.ToString(), "wwwroot")).Should().HaveDirectory("different-path");

            var blazorPublishDirectory = Path.Combine(publishDirectory.ToString(), "wwwroot", "different-path");

            // Verify web.config
            var content = File.ReadAllText(Path.Combine(publishDirectory.ToString(), "web.config"));
            content.Should().Contain("<remove fileExtension=\".blat\" />");


            VerifyBootManifestHashes(testInstance, blazorPublishDirectory);
            VerifyServiceWorkerFiles(testInstance,
                Path.Combine(publishDirectory.ToString(), "wwwroot"),
                serviceWorkerPath: Path.Combine("serviceworkers", "my-service-worker.js"),
                serviceWorkerContent: "// This is the production service worker",
                assetsManifestPath: "custom-service-worker-assets.js",
                staticWebAssetsBasePath: "different-path");
        }

        [Theory]
        [InlineData("different-path/")]
        [InlineData("/different-path/")]
        public void Publish_Hosted_WithStaticWebBasePathWorks(string basePath)
        {
            var testAppName = "BlazorHosted";
            var testInstance = CreateAspNetSdkTestAsset(testAppName, identifier: basePath);

            testInstance.WithProjectChanges((path, project) =>
            {
                if (path.Contains("blazorwasm"))
                {
                    var ns = project.Root.Name.Namespace;
                    var itemGroup = new XElement(ns + "PropertyGroup");
                    itemGroup.Add(new XElement("StaticWebAssetBasePath", basePath));
                    project.Root.Add(itemGroup);
                }

            });

            var publishCommand = new PublishCommand(Log, Path.Combine(testInstance.TestRoot, "blazorhosted"));
            publishCommand.Execute().Should().Pass();

            var publishDirectory = publishCommand.GetOutputDirectory(DefaultTfm);

            var expectedFiles = new[]
            {
                "wwwroot/different-path/_framework/blazor.boot.json",
                "wwwroot/different-path/_framework/blazor.webassembly.js",
                "wwwroot/different-path/_framework/dotnet.wasm",
                "wwwroot/different-path/_framework/dotnet.wasm.br",
                "wwwroot/different-path/_framework/dotnet.wasm.gz",
                "wwwroot/different-path/_framework/blazorwasm.dll",
                "wwwroot/different-path/_framework/blazorwasm.dll.gz",
                "wwwroot/different-path/_framework/System.Text.Json.dll",
                "wwwroot/different-path/_framework/System.Text.Json.dll.gz",
                "wwwroot/different-path/_framework/System.Text.Json.dll.br",
                "wwwroot/different-path/_framework/RazorClassLibrary.dll.gz",
                "wwwroot/different-path/_framework/RazorClassLibrary.dll.br",
                "wwwroot/_content/RazorClassLibrary/wwwroot/exampleJsInterop.js",
                "wwwroot/_content/RazorClassLibrary/styles.css",
                "wwwroot/different-path/index.html",
                "web.config"
            };

            publishDirectory.Should().HaveFiles(expectedFiles);

            // Verify nothing is published directly to the wwwroot directory
            new DirectoryInfo(Path.Combine(publishDirectory.ToString(), "wwwroot")).Should().HaveDirectory("different-path");

            var blazorPublishDirectory = Path.Combine(publishDirectory.ToString(), "wwwroot", "different-path");

            VerifyBootManifestHashes(testInstance, blazorPublishDirectory);
        }

        private static void VerifyCompression(TestAsset testAsset, string blazorPublishDirectory)
        {
            var original = Path.Combine(blazorPublishDirectory, "_framework", "blazor.boot.json");
            var compressed = Path.Combine(blazorPublishDirectory, "_framework", "blazor.boot.json.br");
            using var brotliStream = new BrotliStream(File.OpenRead(compressed), CompressionMode.Decompress);
            using var textReader = new StreamReader(brotliStream);
            var uncompressedText = textReader.ReadToEnd();
            var originalText = File.ReadAllText(original);

            uncompressedText.Should().Be(originalText);
        }

        [Fact]
        public void Publish_WithTrimmingdDisabled_Works()
        {
            // Arrange
            var testAppName = "BlazorWasmWithLibrary";
            var testInstance = CreateAspNetSdkTestAsset(testAppName);

            testInstance.WithProjectChanges((path, project) =>
            {
                if (path.Contains("blazorwasm"))
                {
                    var ns = project.Root.Name.Namespace;
                    var itemGroup = new XElement(ns + "PropertyGroup");
                    itemGroup.Add(new XElement("PublishTrimmed", false));
                    project.Root.Add(itemGroup);
                }

            });

            var publishCommand = new PublishCommand(Log, Path.Combine(testInstance.TestRoot, "blazorwasm"));
            publishCommand.Execute().Should().Pass();

            var publishDirectory = publishCommand.GetOutputDirectory(DefaultTfm);
            var blazorPublishDirectory = Path.Combine(publishDirectory.ToString(), "wwwroot");

            publishDirectory.Should().HaveFiles(new[]
            {
                "wwwroot/_framework/blazor.boot.json",
                "wwwroot/_framework/blazor.webassembly.js",
                "wwwroot/_framework/dotnet.wasm",
                "wwwroot/_framework/blazorwasm.dll",
                "wwwroot/_framework/System.Text.Json.dll"
            });

            // Verify compression works
            publishDirectory.Should().HaveFiles(new[]
            {
                "wwwroot/_framework/dotnet.wasm.br",
                "wwwroot/_framework/System.Text.Json.dll.br"
            });

            // Verify static assets are in the publish directory
            publishDirectory.Should().HaveFiles(new[]
            {
                "wwwroot/index.html"
            });

            // Verify referenced static web assets
            publishDirectory.Should().HaveFiles(new[]
            {
                "wwwroot/_content/RazorClassLibrary/wwwroot/exampleJsInterop.js",
                "wwwroot/_content/RazorClassLibrary/styles.css",
            });

            // Verify web.config
            publishDirectory.Should().HaveFiles(new[]
            {
                "web.config"
            });

            VerifyBootManifestHashes(testInstance, blazorPublishDirectory);
            VerifyServiceWorkerFiles(testInstance, blazorPublishDirectory,
                serviceWorkerPath: Path.Combine("serviceworkers", "my-service-worker.js"),
                serviceWorkerContent: "// This is the production service worker",
                assetsManifestPath: "custom-service-worker-assets.js");

            // Verify assemblies are not trimmed
            var loggingAssemblyPath = Path.Combine(blazorPublishDirectory, "_framework", "Microsoft.Extensions.Logging.Abstractions.dll");
            VerifyAssemblyHasTypes(loggingAssemblyPath, new[] { "Microsoft.Extensions.Logging.Abstractions.NullLogger" });
        }

        [Fact]
        public void Publish_SatelliteAssemblies_AreCopiedToBuildOutput()
        {
            // Arrange
            var testAppName = "BlazorHosted";
            var testInstance = CreateAspNetSdkTestAsset(testAppName);

            testInstance.WithProjectChanges((path, project) =>
            {
                if (path.Contains("blazorwasm"))
                {
                    var ns = project.Root.Name.Namespace;
                    var propertyGroup = new XElement(ns + "PropertyGroup");
                    propertyGroup.Add(new XElement("DefineConstants", @"$(DefineConstants);REFERENCE_classlibrarywithsatelliteassemblies"));
                    var itemGroup = new XElement(ns + "ItemGroup");
                    itemGroup.Add(new XElement("ProjectReference", new XAttribute("Include", @"..\classlibrarywithsatelliteassemblies\classlibrarywithsatelliteassemblies.csproj")));
                    project.Root.Add(propertyGroup);
                    project.Root.Add(itemGroup);
                }
            });

            var publishCommand = new PublishCommand(Log, Path.Combine(testInstance.TestRoot, "blazorwasm"));
            publishCommand.Execute().Should().Pass();

            var publishDirectory = publishCommand.GetOutputDirectory(DefaultTfm);
            var blazorPublishDirectory = Path.Combine(publishDirectory.ToString(), "wwwroot");

            publishDirectory.Should().HaveFiles(new[]
            {
                "wwwroot/_framework/Microsoft.CodeAnalysis.CSharp.dll",
                "wwwroot/_framework/fr/Microsoft.CodeAnalysis.CSharp.resources.dll"
            });

            var bootJsonData = new FileInfo(Path.Combine(blazorPublishDirectory, "_framework", "blazor.boot.json"));
            bootJsonData.Should().Contain("\"Microsoft.CodeAnalysis.CSharp.dll\"");
            bootJsonData.Should().Contain("\"fr\\/Microsoft.CodeAnalysis.CSharp.resources.dll\"");

            VerifyBootManifestHashes(testInstance, blazorPublishDirectory);
        }

        [Fact]
        public void Publish_HostedApp_DefaultSettings_Works()
        {
            // Arrange
            var testAppName = "BlazorHosted";
            var testInstance = CreateAspNetSdkTestAsset(testAppName);

            var publishCommand = new PublishCommand(Log, Path.Combine(testInstance.TestRoot, "blazorhosted"));
            publishCommand.WithWorkingDirectory(testInstance.TestRoot);
            publishCommand.Execute("/bl").Should().Pass();

            var publishOutputDirectory = publishCommand.GetOutputDirectory(DefaultTfm);

            // Verification for https://github.com/dotnet/aspnetcore/issues/19926. Verify binaries for projects
            // referenced by the Hosted project appear in the publish directory
            publishOutputDirectory.Should().HaveFiles(new[]
            {
                "RazorClassLibrary.dll",
                "blazorwasm.dll"
            });

            var blazorPublishDirectory = Path.Combine(publishOutputDirectory.ToString(), "wwwroot");
            publishOutputDirectory.Should().HaveFiles(new[]
            {
                "wwwroot/_framework/blazor.boot.json",
                "wwwroot/_framework/blazor.webassembly.js",
                "wwwroot/_framework/dotnet.wasm",
                "wwwroot/_framework/blazorwasm.dll",
                "wwwroot/_framework/System.Text.Json.dll"
            });

            // Verify project references appear as static web assets
            publishOutputDirectory.Should().HaveFiles(new[]
            {
                "wwwroot/_framework/RazorClassLibrary.dll",
                "RazorClassLibrary.dll"
            });

            // Verify static assets are in the publish directory
            publishOutputDirectory.Should().HaveFiles(new[]
            {
                "wwwroot/index.html"
            });

            // Verify static web assets from referenced projects are copied.
            publishOutputDirectory.Should().HaveFiles(new[]
            {
                "wwwroot/_content/RazorClassLibrary/wwwroot/exampleJsInterop.js",
                "wwwroot/_content/RazorClassLibrary/styles.css",
            });

            // Verify web.config
            publishOutputDirectory.Should().HaveFiles(new[]
            {
                "web.config"
            });

            VerifyBootManifestHashes(testInstance, blazorPublishDirectory);

            // Verify compression works
            publishOutputDirectory.Should().HaveFiles(new[]
            {
                "wwwroot/_framework/dotnet.wasm.br",
                "wwwroot/_framework/blazorwasm.dll.br",
                "wwwroot/_framework/RazorClassLibrary.dll.br",
                "wwwroot/_framework/System.Text.Json.dll.br"
            });

            publishOutputDirectory.Should().HaveFiles(new[]
            {
                "wwwroot/_framework/dotnet.wasm.gz",
                "wwwroot/_framework/blazorwasm.dll.gz",
                "wwwroot/_framework/RazorClassLibrary.dll.gz",
                "wwwroot/_framework/System.Text.Json.dll.gz"
            });

            VerifyServiceWorkerFiles(testInstance, blazorPublishDirectory,
                serviceWorkerPath: Path.Combine("serviceworkers", "my-service-worker.js"),
                serviceWorkerContent: "// This is the production service worker",
                assetsManifestPath: "custom-service-worker-assets.js");

            VerifyTypeGranularTrimming(blazorPublishDirectory);
        }

        [Fact]
        public void Publish_HostedApp_ProducesBootJsonDataWithExpectedContent()
        {
            // Arrange
            var testAppName = "BlazorHosted";
            var testInstance = CreateAspNetSdkTestAsset(testAppName);

            var wwwroot = Path.Combine(testInstance.TestRoot, "blazorwasm", "wwwroot");
            File.WriteAllText(Path.Combine(wwwroot, "appsettings.json"), "Default settings");
            File.WriteAllText(Path.Combine(wwwroot, "appsettings.development.json"), "Development settings");

            var publishCommand = new PublishCommand(Log, Path.Combine(testInstance.TestRoot, "blazorhosted"));
            publishCommand.Execute().Should().Pass();

            var buildOutputDirectory = publishCommand.GetOutputDirectory(DefaultTfm).ToString();

            var bootJsonPath = Path.Combine(buildOutputDirectory, "wwwroot", "_framework", "blazor.boot.json");
            var bootJsonData = ReadBootJsonData(bootJsonPath);

            var runtime = bootJsonData.resources.runtime;
            runtime.Should().ContainKey("dotnet.wasm");

            var assemblies = bootJsonData.resources.assembly;
            assemblies.Should().ContainKey("blazorwasm.dll");
            assemblies.Should().ContainKey("RazorClassLibrary.dll");
            assemblies.Should().ContainKey("System.Text.Json.dll");

            bootJsonData.resources.satelliteResources.Should().BeNull();

            bootJsonData.config.Should().Contain("appsettings.json");
            bootJsonData.config.Should().Contain("appsettings.development.json");
        }

        [Fact]
        public void Publish_HostedApp_WithSatelliteAssemblies()
        {
            // Arrange
            var testAppName = "BlazorHosted";
            var testInstance = CreateAspNetSdkTestAsset(testAppName);

            testInstance.WithProjectChanges((path, project) =>
            {
                if (path.Contains("blazorwasm"))
                {
                    var ns = project.Root.Name.Namespace;
                    // Workaround for https://github.com/mono/linker/issues/1390
                    var propertyGroup = new XElement(ns + "PropertyGroup");

                    propertyGroup.Add(new XElement("PublishTrimmed", false));
                    propertyGroup.Add(new XElement("DefineConstants", @"$(DefineConstants);REFERENCE_classlibrarywithsatelliteassemblies"));
                    var itemGroup = new XElement(ns + "ItemGroup");
                    itemGroup.Add(new XElement("ProjectReference", new XAttribute("Include", @"..\classlibrarywithsatelliteassemblies\classlibrarywithsatelliteassemblies.csproj")));
                    project.Root.Add(propertyGroup);
                    project.Root.Add(itemGroup);
                }

            });

            var resxfileInProject = Path.Combine(testInstance.TestRoot, "blazorwasm", "Resources.ja.resx.txt");
            File.Move(resxfileInProject, Path.Combine(testInstance.TestRoot, "blazorwasm", "Resource.ja.resx"));

            var publishCommand = new PublishCommand(Log, Path.Combine(testInstance.TestRoot, "blazorhosted"));
            publishCommand.WithWorkingDirectory(testInstance.TestRoot);
            publishCommand.Execute("/bl").Should().Pass();

            var publishOutputDirectory = publishCommand.GetOutputDirectory(DefaultTfm);

            var bootJsonData = new FileInfo(Path.Combine(publishOutputDirectory.ToString(), "wwwroot", "_framework", "blazor.boot.json"));

            publishOutputDirectory.Should().HaveFiles(new[]
            {
                "wwwroot/_framework/blazorwasm.dll",
                "wwwroot/_framework/classlibrarywithsatelliteassemblies.dll",
                "wwwroot/_framework/Microsoft.CodeAnalysis.CSharp.dll",
                "wwwroot/_framework/fr/Microsoft.CodeAnalysis.CSharp.resources.dll",
            });

            bootJsonData.Should().Contain("\"Microsoft.CodeAnalysis.CSharp.dll\"");
            bootJsonData.Should().Contain("\"fr\\/Microsoft.CodeAnalysis.CSharp.resources.dll\"");
        }

        [Fact]
        // Regression test for https://github.com/dotnet/aspnetcore/issues/18752
        public void Publish_HostedApp_WithoutTrimming_Works()
        {
            // Arrange
            var testAppName = "BlazorHosted";
            var testInstance = CreateAspNetSdkTestAsset(testAppName);

            testInstance.WithProjectChanges((path, project) =>
            {
                if (path.Contains("blazorwasm"))
                {
                    var ns = project.Root.Name.Namespace;
                    var propertyGroup = new XElement(ns + "PropertyGroup");

                    propertyGroup.Add(new XElement("PublishTrimmed", false));
                    project.Root.Add(propertyGroup);
                }
            });

            // VS builds projects individually and then a publish with BuildDependencies=false, but building the main project is a close enough approximation for this test.
            var buildCommand = new BuildCommand(testInstance, "blazorwasm");
            buildCommand.Execute().Should().Pass();

            // Publish
            var publishCommand = new PublishCommand(Log, Path.Combine(testInstance.TestRoot, "blazorhosted"));
            publishCommand.Execute("/p:BuildDependencies=false /bl").Should().Pass();

            var publishDirectory = publishCommand.GetOutputDirectory(DefaultTfm);
            // Make sure the main project exists
            new FileInfo(Path.Combine(publishDirectory.ToString(), "blazorhosted.dll")).Should().Exist();

            // Verification for https://github.com/dotnet/aspnetcore/issues/19926. Verify binaries for projects
            // referenced by the Hosted project appear in the publish directory
            publishDirectory.Should().HaveFiles(new[]
            {
                "RazorClassLibrary.dll",
                "blazorwasm.dll"
            });

            publishDirectory.Should().HaveFiles(new[]
            {
                "wwwroot/_framework/blazor.boot.json",
                "wwwroot/_framework/blazor.webassembly.js",
                "wwwroot/_framework/dotnet.wasm",
                "wwwroot/_framework/blazorwasm.dll",
                "wwwroot/_framework/System.Text.Json.dll"
            });

            // Verify project references appear as static web assets
            // Also verify project references to the server project appear in the publish output
            publishDirectory.Should().HaveFiles(new[]
            {
                "wwwroot/_framework/RazorClassLibrary.dll",
                "RazorClassLibrary.dll"
            });

            // Verify static assets are in the publish directory
            publishDirectory.Should().HaveFiles(new[]
            {
                "wwwroot/index.html"
            });

            // Verify static web assets from referenced projects are copied.
            publishDirectory.Should().HaveFiles(new[]
            {
                "wwwroot/_content/RazorClassLibrary/wwwroot/exampleJsInterop.js",
                "wwwroot/_content/RazorClassLibrary/styles.css",
            });

            // Verify web.config
            publishDirectory.Should().HaveFiles(new[]
            {
                "web.config"
            });

            VerifyBootManifestHashes(testInstance, Path.Combine(publishDirectory.ToString(), "wwwroot"));

            // Verify compression works
            publishDirectory.Should().HaveFiles(new[]
            {
                "wwwroot/_framework/dotnet.wasm.br",
                "wwwroot/_framework/blazorwasm.dll.br",
                "wwwroot/_framework/RazorClassLibrary.dll.br",
                "wwwroot/_framework/System.Text.Json.dll.br"
            });

            publishDirectory.Should().HaveFiles(new[]
            {
                "wwwroot/_framework/dotnet.wasm.gz",
                "wwwroot/_framework/blazorwasm.dll.gz",
                "wwwroot/_framework/RazorClassLibrary.dll.gz",
                "wwwroot/_framework/System.Text.Json.dll.gz"
            });

            VerifyServiceWorkerFiles(testInstance, Path.Combine(publishDirectory.ToString(), "wwwroot"),
                serviceWorkerPath: Path.Combine("serviceworkers", "my-service-worker.js"),
                serviceWorkerContent: "// This is the production service worker",
                assetsManifestPath: "custom-service-worker-assets.js");
        }

        [Fact]
        public void Publish_HostedApp_WithNoBuild_Works()
        {
            // Arrange
            var testAppName = "BlazorHosted";
            var testInstance = CreateAspNetSdkTestAsset(testAppName);

            var buildCommand = new BuildCommand(testInstance, "blazorhosted");
            buildCommand.Execute().Should().Pass();

            var publishCommand = new PublishCommand(Log, Path.Combine(testInstance.TestRoot, "blazorhosted"));
            publishCommand.WithWorkingDirectory(testInstance.TestRoot);
            publishCommand.Execute("/p:NoBuild=true", "/bl").Should().Pass();

            var publishDirectory = publishCommand.GetOutputDirectory(DefaultTfm);
            // Make sure the main project exists
            new FileInfo(Path.Combine(publishDirectory.ToString(), "blazorhosted.dll")).Should().Exist();

            publishDirectory.Should().HaveFiles(new[]
            {
                "wwwroot/_framework/blazor.boot.json",
                "wwwroot/_framework/blazor.webassembly.js",
                "wwwroot/_framework/dotnet.wasm",
                "wwwroot/_framework/blazorwasm.dll",
                "wwwroot/_framework/System.Text.Json.dll"
            });

            // Verify static assets are in the publish directory
            publishDirectory.Should().HaveFiles(new[]
            {
                "wwwroot/index.html"
            });

            // Verify static web assets from referenced projects are copied.
            publishDirectory.Should().HaveFiles(new[]
            {
                "wwwroot/_content/RazorClassLibrary/wwwroot/exampleJsInterop.js",
                "wwwroot/_content/RazorClassLibrary/styles.css",
            });

            // Verify web.config
            publishDirectory.Should().HaveFiles(new[]
            {
                "web.config"
            });

            VerifyBootManifestHashes(testInstance, Path.Combine(publishDirectory.ToString(), "wwwroot"));
            VerifyServiceWorkerFiles(testInstance, Path.Combine(publishDirectory.ToString(), "wwwroot"),
                serviceWorkerPath: Path.Combine("serviceworkers", "my-service-worker.js"),
                serviceWorkerContent: "// This is the production service worker",
                assetsManifestPath: "custom-service-worker-assets.js");
        }

        [Fact]
        public void Publish_HostedApp_VisualStudio()
        {
            // Simulates publishing the same way VS does by setting BuildProjectReferences=false.
            // Arrange
            var testAppName = "BlazorHosted";
            var testInstance = CreateAspNetSdkTestAsset(testAppName);

            // VS builds projects individually and then a publish with BuildDependencies=false, but building the main project is a close enough approximation for this test.
            var buildCommand = new BuildCommand(testInstance, "blazorwasm");
            buildCommand.Execute("/p:BuildInsideVisualStudio=true").Should().Pass();

            // Publish
            var publishCommand = new PublishCommand(Log, Path.Combine(testInstance.TestRoot, "blazorhosted"));
            publishCommand.Execute("/p:BuildProjectReferences=false /p:BuildInsideVisualStudio=true").Should().Pass();

            var publishDirectory = publishCommand.GetOutputDirectory(DefaultTfm);
            // Make sure the main project exists
            new FileInfo(Path.Combine(publishDirectory.ToString(), "blazorhosted.dll")).Should().Exist();

            // Verification for https://github.com/dotnet/aspnetcore/issues/19926. Verify binaries for projects
            // referenced by the Hosted project appear in the publish directory
            publishDirectory.Should().HaveFiles(new[]
            {
                "RazorClassLibrary.dll",
                "blazorwasm.dll"
            });

            publishDirectory.Should().HaveFiles(new[]
            {
                "wwwroot/_framework/blazor.boot.json",
                "wwwroot/_framework/blazor.webassembly.js",
                "wwwroot/_framework/dotnet.wasm",
                "wwwroot/_framework/blazorwasm.dll",
                "wwwroot/_framework/System.Text.Json.dll"
            });

            // Verify project references appear as static web assets
            // Also verify project references to the server project appear in the publish output
            publishDirectory.Should().HaveFiles(new[]
            {
                "wwwroot/_framework/RazorClassLibrary.dll",
                "RazorClassLibrary.dll"
            });

            // Verify static assets are in the publish directory
            publishDirectory.Should().HaveFiles(new[]
            {
                "wwwroot/index.html"
            });

            // Verify static web assets from referenced projects are copied.
            publishDirectory.Should().HaveFiles(new[]
            {
                "wwwroot/_content/RazorClassLibrary/wwwroot/exampleJsInterop.js",
                "wwwroot/_content/RazorClassLibrary/styles.css",
            });

            // Verify web.config
            publishDirectory.Should().HaveFiles(new[]
            {
                "web.config"
            });

            VerifyBootManifestHashes(testInstance, Path.Combine(publishDirectory.ToString(), "wwwroot"));

            // Verify compression works
            publishDirectory.Should().HaveFiles(new[]
            {
                "wwwroot/_framework/dotnet.wasm.br",
                "wwwroot/_framework/blazorwasm.dll.br",
                "wwwroot/_framework/RazorClassLibrary.dll.br",
                "wwwroot/_framework/System.Text.Json.dll.br"
            });

            var blazorPublishDirectory = Path.Combine(publishDirectory.ToString(), "wwwroot");

            VerifyBootManifestHashes(testInstance, blazorPublishDirectory);
            VerifyServiceWorkerFiles(testInstance, blazorPublishDirectory,
                serviceWorkerPath: Path.Combine("serviceworkers", "my-service-worker.js"),
                serviceWorkerContent: "// This is the production service worker",
                assetsManifestPath: "custom-service-worker-assets.js");
        }

        [Fact]
        public void Publish_HostedAppWithScopedCss_VisualStudio()
        {
            // Simulates publishing the same way VS does by setting BuildProjectReferences=false.
            var testAppName = "BlazorHosted";
            var testInstance = CreateAspNetSdkTestAsset(testAppName);
            File.WriteAllText(Path.Combine(testInstance.TestRoot, "blazorwasm", "App.razor.css"), "h1 { font-size: 16px; }");

            // VS builds projects individually and then a publish with BuildDependencies=false, but building the main project is a close enough approximation for this test.
            var buildCommand = new BuildCommand(testInstance, "blazorwasm");
            buildCommand.Execute("/p:BuildInsideVisualStudio=true /p:Configuration=Release").Should().Pass();

            // Publish
            var publishCommand = new PublishCommand(Log, Path.Combine(testInstance.TestRoot, "blazorhosted"));
            publishCommand.Execute("/p:BuildProjectReferences=false /p:BuildInsideVisualStudio=true").Should().Pass();

            var publishDirectory = publishCommand.GetOutputDirectory(DefaultTfm);
            var blazorPublishDirectory = Path.Combine(publishDirectory.ToString(), "wwwroot");

            // Make sure the main project exists
            new FileInfo(Path.Combine(publishDirectory.ToString(), "blazorhosted.dll")).Should().Exist();

            // Verification for https://github.com/dotnet/aspnetcore/issues/19926. Verify binaries for projects
            // referenced by the Hosted project appear in the publish directory
            publishDirectory.Should().HaveFiles(new[]
            {
                "RazorClassLibrary.dll",
                "blazorwasm.dll"
            });

            publishDirectory.Should().HaveFiles(new[]
            {
                "wwwroot/_framework/blazor.boot.json",
                "wwwroot/_framework/blazor.webassembly.js",
                "wwwroot/_framework/dotnet.wasm",
                "wwwroot/_framework/blazorwasm.dll",
                "wwwroot/_framework/System.Text.Json.dll"
            });

            // Verify project references appear as static web assets
            // Also verify project references to the server project appear in the publish output
            publishDirectory.Should().HaveFiles(new[]
            {
                "wwwroot/_framework/RazorClassLibrary.dll",
                "RazorClassLibrary.dll"
            });

            // Verify static assets are in the publish directory
            publishDirectory.Should().HaveFiles(new[]
            {
                "wwwroot/index.html"
            });

            // Verify scoped css
            publishDirectory.Should().HaveFiles(new[]
            {
                "wwwroot/blazorwasm.styles.css"
            });

            // Verify static web assets from referenced projects are copied.
            publishDirectory.Should().HaveFiles(new[]
            {
                "wwwroot/_content/RazorClassLibrary/wwwroot/exampleJsInterop.js",
                "wwwroot/_content/RazorClassLibrary/styles.css",
            });

            // Verify web.config
            publishDirectory.Should().HaveFiles(new[]
            {
                "web.config"
            });

            VerifyBootManifestHashes(testInstance, Path.Combine(publishDirectory.ToString(), "wwwroot"));

            // Verify compression works
            publishDirectory.Should().HaveFiles(new[]
            {
                "wwwroot/_framework/dotnet.wasm.br",
                "wwwroot/_framework/blazorwasm.dll.br",
                "wwwroot/_framework/RazorClassLibrary.dll.br",
                "wwwroot/_framework/System.Text.Json.dll.br"
            });

            VerifyBootManifestHashes(testInstance, blazorPublishDirectory);
            VerifyServiceWorkerFiles(testInstance, blazorPublishDirectory,
                serviceWorkerPath: Path.Combine("serviceworkers", "my-service-worker.js"),
                serviceWorkerContent: "// This is the production service worker",
                assetsManifestPath: "custom-service-worker-assets.js");
        }

        // Regression test to verify satellite assemblies from the blazor app are copied to the published app's wwwroot output directory as
        // part of publishing in VS
        [Fact]
        public void Publish_HostedApp_VisualStudio_WithSatelliteAssemblies()
        {
            var testAppName = "BlazorWasmWithLibrary";
            var testInstance = CreateAspNetSdkTestAsset(testAppName);

            testInstance.WithProjectChanges((path, project) =>
            {
                if (path.Contains("blazorwasm"))
                {
                    var ns = project.Root.Name.Namespace;
                    var propertyGroup = new XElement(ns + "PropertyGroup");
                    propertyGroup.Add(new XElement("DefineConstants", @"$(DefineConstants);REFERENCE_classlibrarywithsatelliteassemblies"));
                    var itemGroup = new XElement(ns + "ItemGroup");
                    itemGroup.Add(new XElement("ProjectReference", new XAttribute("Include", @"..\classlibrarywithsatelliteassemblies\classlibrarywithsatelliteassemblies.csproj")));
                    project.Root.Add(propertyGroup);
                    project.Root.Add(itemGroup);
                }
            });

            var resxfileInProject = Path.Combine(testInstance.TestRoot, "blazorwasm", "Resources.ja.resx.txt");
            File.Move(resxfileInProject, Path.Combine(testInstance.TestRoot, "blazorwasm", "Resource.ja.resx"));

            var buildCommand = new BuildCommand(testInstance, "blazorwasm");
            buildCommand.WithWorkingDirectory(testInstance.TestRoot);
            buildCommand.Execute("/bl:build-msbuild.binlog").Should().Pass();

            var publishCommand = new PublishCommand(Log, Path.Combine(testInstance.TestRoot, "blazorwasm"));
            publishCommand.WithWorkingDirectory(testInstance.TestRoot);
            publishCommand.Execute("/p:BuildProjectReferences=false", "/bl:publish-msbuild.binlog").Should().Pass();

            var publishDirectory = publishCommand.GetOutputDirectory(DefaultTfm);
            var blazorPublishDirectory = Path.Combine(publishDirectory.ToString(), "wwwroot");

            publishDirectory.Should().HaveFiles(new[]
            {
                "wwwroot/_framework/blazor.boot.json",
                "wwwroot/_framework/ja/blazorwasm.resources.dll",
                "wwwroot/_framework/fr/Microsoft.CodeAnalysis.CSharp.resources.dll"
            });

            var bootJsonData = new FileInfo(Path.Combine(blazorPublishDirectory, "_framework", "blazor.boot.json"));
            bootJsonData.Should().Contain("\"es-ES\\/classlibrarywithsatelliteassemblies.resources.dll\"");
            bootJsonData.Should().Contain("\"ja\\/blazorwasm.resources.dll\"");
            bootJsonData.Should().Contain("\"fr\\/Microsoft.CodeAnalysis.CSharp.resources.dll\"");

            VerifyBootManifestHashes(testInstance, blazorPublishDirectory);
        }

        [Fact]
        public void Publish_HostedApp_WithRidSpecifiedInCLI_Works()
        {
            // Arrange
            var testAppName = "BlazorHostedRID";
            var testInstance = CreateAspNetSdkTestAsset(testAppName);

            var publishCommand = new PublishCommand(Log, Path.Combine(testInstance.TestRoot, "blazorhosted"));
            publishCommand.WithWorkingDirectory(testInstance.TestRoot);
            publishCommand.Execute("/p:RuntimeIdentifier=linux-x64", "/bl").Should().Pass();

            AssertRIDPublishOuput(publishCommand, testInstance, hosted: true);
        }

        [Fact]
        public void Publish_HostedApp_WithRid_Works()
        {
            // Arrange
            var testAppName = "BlazorHostedRID";
            var testInstance = CreateAspNetSdkTestAsset(testAppName);

            var publishCommand = new PublishCommand(Log, Path.Combine(testInstance.TestRoot, "blazorhosted"));
            publishCommand.WithWorkingDirectory(testInstance.TestRoot);
            publishCommand.Execute("/bl").Should().Pass();

            AssertRIDPublishOuput(publishCommand, testInstance, hosted: true);
        }

        private void AssertRIDPublishOuput(PublishCommand command, TestAsset testInstance, bool hosted = false)
        {
            var publishDirectory = command.GetOutputDirectory(DefaultTfm, "Debug", "linux-x64");

            // Make sure the main project exists
            publishDirectory.Should().HaveFiles(new[]
            {
                "libhostfxr.so" // Verify that we're doing a self-contained deployment
            });

            publishDirectory.Should().HaveFiles(new[]
            {
                "RazorClassLibrary.dll",
                "blazorwasm.dll",
            });

            publishDirectory.Should().HaveFiles(new[]
            {
                "wwwroot/_framework/blazor.boot.json",
                "wwwroot/_framework/blazor.webassembly.js",
                "wwwroot/_framework/dotnet.wasm",
                "wwwroot/_framework/blazorwasm.dll",
                "wwwroot/_framework/System.Text.Json.dll"
            });


            publishDirectory.Should().HaveFiles(new[]
            {
                // Verify project references appear as static web assets
                "wwwroot/_framework/RazorClassLibrary.dll",
                // Also verify project references to the server project appear in the publish output
                "RazorClassLibrary.dll",
            });

            // Verify static assets are in the publish directory
            publishDirectory.Should().HaveFiles(new[]
            {
                "wwwroot/index.html"
            });

            // Verify static web assets from referenced projects are copied.
            publishDirectory.Should().HaveFiles(new[]
            {
                "wwwroot/_content/RazorClassLibrary/wwwroot/exampleJsInterop.js",
                "wwwroot/_content/RazorClassLibrary/styles.css",
            });

            if (!hosted)
            {
                // Verify web.config
                publishDirectory.Should().HaveFiles(new[]
                {
                    "web.config"
                });
            }

            VerifyBootManifestHashes(testInstance, Path.Combine(publishDirectory.ToString(), "wwwroot"));

            // Verify compression works
            publishDirectory.Should().HaveFiles(new[]
            {
                "wwwroot/_framework/dotnet.wasm.br",
                "wwwroot/_framework/blazorwasm.dll.br",
                "wwwroot/_framework/RazorClassLibrary.dll.br",
                "wwwroot/_framework/System.Text.Json.dll.br"
            });
            publishDirectory.Should().HaveFiles(new[]
            {
                "wwwroot/_framework/dotnet.wasm.gz",
                "wwwroot/_framework/blazorwasm.dll.gz",
                "wwwroot/_framework/RazorClassLibrary.dll.gz",
                "wwwroot/_framework/System.Text.Json.dll.gz"
            });

            VerifyServiceWorkerFiles(testInstance, Path.Combine(publishDirectory.ToString(), "wwwroot"),
                serviceWorkerPath: Path.Combine("serviceworkers", "my-service-worker.js"),
                serviceWorkerContent: "// This is the production service worker",
                assetsManifestPath: "custom-service-worker-assets.js");
        }

        [Fact]
        public void Publish_WithInvariantGlobalizationEnabled_DoesNotCopyGlobalizationData()
        {
            // Arrange
            var testAppName = "BlazorWasmMinimal";
            var testInstance = CreateAspNetSdkTestAsset(testAppName);

            testInstance.WithProjectChanges((project) =>
            {
                var ns = project.Root.Name.Namespace;
                var itemGroup = new XElement(ns + "PropertyGroup");
                itemGroup.Add(new XElement("InvariantGlobalization", true));
                project.Root.Add(itemGroup);
            });

            var publishCommand = new PublishCommand(Log, testInstance.TestRoot);
            publishCommand.Execute().Should().Pass();

            var publishOutputDirectory = publishCommand.GetOutputDirectory(DefaultTfm).ToString();

            var bootJsonPath = Path.Combine(publishOutputDirectory.ToString(), "wwwroot", "_framework", "blazor.boot.json");
            var bootJsonData = ReadBootJsonData(bootJsonPath);

            bootJsonData.icuDataMode.Should().Be(ICUDataMode.Invariant);
            var runtime = bootJsonData.resources.runtime;

            runtime.Should().ContainKey("dotnet.wasm");
            runtime.Should().NotContainKey("icudt.dat");
            runtime.Should().NotContainKey("icudt_EFIGS.dat");


            new FileInfo(Path.Combine(publishOutputDirectory, "wwwroot", "_framework", "dotnet.wasm")).Should().Exist();
            new FileInfo(Path.Combine(publishOutputDirectory, "wwwroot", "_framework", "icudt.dat")).Should().NotExist();
            new FileInfo(Path.Combine(publishOutputDirectory, "wwwroot", "_framework", "icudt_CJK.dat")).Should().NotExist();
            new FileInfo(Path.Combine(publishOutputDirectory, "wwwroot", "_framework", "icudt_EFIGS.dat")).Should().NotExist();
            new FileInfo(Path.Combine(publishOutputDirectory, "wwwroot", "_framework", "icudt_no_CJK.dat")).Should().NotExist();
        }

        [Fact]
        public void Publish_HostingMultipleBlazorWebApps_Works()
        {
            // Regression test for https://github.com/dotnet/aspnetcore/issues/29264
            // Arrange
            var testAppName = "BlazorMultiApp";
            var testInstance = CreateAspNetSdkTestAsset(testAppName);

            var publishCommand = new PublishCommand(Log, Path.Combine(testInstance.TestRoot, "BlazorMultipleApps.Server"));
            publishCommand.Execute().Should().Pass();

            var publishOutputDirectory = publishCommand.GetOutputDirectory(DefaultTfm).ToString();

            new FileInfo(Path.Combine(publishOutputDirectory, "BlazorMultipleApps.Server.dll")).Should().Exist();
            new FileInfo(Path.Combine(publishOutputDirectory, "BlazorMultipleApps.FirstClient.dll")).Should().Exist();
            new FileInfo(Path.Combine(publishOutputDirectory, "BlazorMultipleApps.SecondClient.dll")).Should().Exist();

            var firstAppPublishDirectory = Path.Combine(publishOutputDirectory, "wwwroot", "FirstApp");

            var firstCss = Path.Combine(firstAppPublishDirectory, "css", "app.css");
            new FileInfo(firstCss).Should().Exist();
            new FileInfo(firstCss).Should().Exist("/* First app.css */");

            var firstBootJsonPath = Path.Combine(firstAppPublishDirectory, "_framework", "blazor.boot.json");
            var firstBootJson = ReadBootJsonData(firstBootJsonPath);

            // Do a sanity check that the boot json has files.
            firstBootJson.resources.assembly.Keys.Should().Contain("System.Text.Json.dll");

            VerifyBootManifestHashes(testInstance, firstAppPublishDirectory);

            // Verify compression works
            new FileInfo(Path.Combine(firstAppPublishDirectory, "_framework", "dotnet.wasm.br")).Should().Exist();
            new FileInfo(Path.Combine(firstAppPublishDirectory, "_framework", "BlazorMultipleApps.FirstClient.dll.br")).Should().Exist();
            new FileInfo(Path.Combine(firstAppPublishDirectory, "_framework", "Newtonsoft.Json.dll.br")).Should().Exist();

            var secondAppPublishDirectory = Path.Combine(publishOutputDirectory, "wwwroot", "SecondApp");

            var secondCss = Path.Combine(secondAppPublishDirectory, "css", "app.css");
            new FileInfo(secondCss).Should().Exist();
            new FileInfo(secondCss).Should().Exist("/* Second app.css */");

            var secondBootJsonPath = Path.Combine(secondAppPublishDirectory, "_framework", "blazor.boot.json");
            var secondBootJson = ReadBootJsonData(secondBootJsonPath);

            // Do a sanity check that the boot json has files.
            secondBootJson.resources.assembly.Keys.Should().Contain("System.Private.CoreLib.dll");

            VerifyBootManifestHashes(testInstance, secondAppPublishDirectory);

            // Verify compression works
            new FileInfo(Path.Combine(secondAppPublishDirectory, "_framework", "dotnet.wasm.br")).Should().Exist();
            new FileInfo(Path.Combine(secondAppPublishDirectory, "_framework", "BlazorMultipleApps.SecondClient.dll.br")).Should().Exist();
            new FileInfo(Path.Combine(secondAppPublishDirectory, "_framework", "System.Private.CoreLib.dll.br")).Should().Exist();
            new FileInfo(Path.Combine(secondAppPublishDirectory, "_framework", "Newtonsoft.Json.dll.br")).Should().NotExist();
        }

<<<<<<< HEAD
=======
        [Fact]
        public void Publish_WithTransitiveReference_Works()
        {
            // Regression test for https://github.com/dotnet/aspnetcore/issues/37574.
            var testInstance = CreateAspNetSdkTestAsset("BlazorWasmWithLibrary");

            var buildCommand = new BuildCommand(testInstance, "classlibrarywithsatelliteassemblies");
            buildCommand.Execute().Should().Pass();
            var referenceAssemblyPath = new FileInfo(Path.Combine(
                buildCommand.GetOutputDirectory(DefaultTfm).ToString(),
                "classlibrarywithsatelliteassemblies.dll"));

            referenceAssemblyPath.Should().Exist();

            testInstance.WithProjectChanges((path, project) =>
            {
                if (path.Contains("razorclasslibrary"))
                {
                    var ns = project.Root.Name.Namespace;
                    // <ItemGroup>
                    //  <Reference Include="classlibrarywithsatelliteassemblies" HintPath="$Path\classlibrarywithsatelliteassemblies.dll" />
                    // </ItemGroup>
                    var itemGroup = new XElement(ns + "ItemGroup",
                        new XElement(ns + "Reference",
                            new XAttribute("Include", "classlibrarywithsatelliteassemblies"),
                            new XAttribute("HintPath", referenceAssemblyPath)));

                    project.Root.Add(itemGroup);
                }
            });

            // Ensure a compile time reference exists between the project and the assembly added as a reference. This is required for 
            // the assembly to be resolved by the "app" as part of RAR
            File.WriteAllText(Path.Combine(testInstance.Path, "razorclasslibrary", "TestReference.cs"),
@"
public class TestReference
{
    public void Method() => System.GC.KeepAlive(typeof(classlibrarywithsatelliteassemblies.Class1));
}");

            var publishCommand = new PublishCommand(testInstance, "blazorwasm");
            publishCommand.Execute().Should().Pass();

            // Assert
            var outputDirectory = publishCommand.GetOutputDirectory(DefaultTfm).ToString();
            var fileInWwwroot = new FileInfo(Path.Combine(outputDirectory, "wwwroot", "_framework", "classlibrarywithsatelliteassemblies.dll"));
            fileInWwwroot.Should().Exist();

            // Make sure it's a the correct copy.
            fileInWwwroot.Length.Should().Be(referenceAssemblyPath.Length);
            Assert.Equal(File.ReadAllBytes(referenceAssemblyPath.FullName), File.ReadAllBytes(fileInWwwroot.FullName));
        }

        private static void VerifyBootManifestHashes(TestAsset testAsset, string blazorPublishDirectory)
        {
            var bootManifestResolvedPath = Path.Combine(blazorPublishDirectory, "_framework", "blazor.boot.json");
            var bootManifestJson = File.ReadAllText(bootManifestResolvedPath);
            var bootManifest = JsonSerializer.Deserialize<BootJsonData>(bootManifestJson);

            VerifyBootManifestHashes(testAsset, blazorPublishDirectory, bootManifest.resources.assembly);
            VerifyBootManifestHashes(testAsset, blazorPublishDirectory, bootManifest.resources.runtime);

            if (bootManifest.resources.pdb != null)
            {
                VerifyBootManifestHashes(testAsset, blazorPublishDirectory, bootManifest.resources.pdb);
            }

            if (bootManifest.resources.satelliteResources != null)
            {
                foreach (var resourcesForCulture in bootManifest.resources.satelliteResources.Values)
                {
                    VerifyBootManifestHashes(testAsset, blazorPublishDirectory, resourcesForCulture);
                }
            }

            static void VerifyBootManifestHashes(TestAsset testAsset, string blazorPublishDirectory, ResourceHashesByNameDictionary resources)
            {
                foreach (var (name, hash) in resources)
                {
                    var relativePath = Path.Combine(blazorPublishDirectory, "_framework", name);
                    new FileInfo(Path.Combine(testAsset.TestRoot, relativePath)).Should().HashEquals(ParseWebFormattedHash(hash));
                }
            }

            static string ParseWebFormattedHash(string webFormattedHash)
            {
                Assert.StartsWith("sha256-", webFormattedHash);
                return webFormattedHash.Substring(7);
            }
        }

>>>>>>> b4354555
        private void VerifyTypeGranularTrimming(string blazorPublishDirectory)
        {
            VerifyAssemblyHasTypes(Path.Combine(blazorPublishDirectory, "_framework", "Microsoft.AspNetCore.Components.dll"), new[] {
                    "Microsoft.AspNetCore.Components.RouteView",
                    "Microsoft.AspNetCore.Components.RouteData",
                    "Microsoft.AspNetCore.Components.CascadingParameterAttribute"
                });
        }

        private void VerifyAssemblyHasTypes(string assemblyPath, string[] expectedTypes)
        {
            new FileInfo(assemblyPath).Should().Exist();

            using (var file = File.OpenRead(assemblyPath))
            {
                using var peReader = new PEReader(file);
                var metadataReader = peReader.GetMetadataReader();
                var types = metadataReader.TypeDefinitions.Where(t => !t.IsNil).Select(t =>
                {
                    var type = metadataReader.GetTypeDefinition(t);
                    return metadataReader.GetString(type.Namespace) + "." + metadataReader.GetString(type.Name);
                }).ToArray();
                types.Should().Contain(expectedTypes);
            }
        }

        private static BootJsonData ReadBootJsonData(string path)
        {
            return JsonSerializer.Deserialize<BootJsonData>(
                File.ReadAllText(path),
                new JsonSerializerOptions { PropertyNameCaseInsensitive = true });
        }
    }
}<|MERGE_RESOLUTION|>--- conflicted
+++ resolved
@@ -1276,8 +1276,6 @@
             new FileInfo(Path.Combine(secondAppPublishDirectory, "_framework", "Newtonsoft.Json.dll.br")).Should().NotExist();
         }
 
-<<<<<<< HEAD
-=======
         [Fact]
         public void Publish_WithTransitiveReference_Works()
         {
@@ -1331,45 +1329,6 @@
             Assert.Equal(File.ReadAllBytes(referenceAssemblyPath.FullName), File.ReadAllBytes(fileInWwwroot.FullName));
         }
 
-        private static void VerifyBootManifestHashes(TestAsset testAsset, string blazorPublishDirectory)
-        {
-            var bootManifestResolvedPath = Path.Combine(blazorPublishDirectory, "_framework", "blazor.boot.json");
-            var bootManifestJson = File.ReadAllText(bootManifestResolvedPath);
-            var bootManifest = JsonSerializer.Deserialize<BootJsonData>(bootManifestJson);
-
-            VerifyBootManifestHashes(testAsset, blazorPublishDirectory, bootManifest.resources.assembly);
-            VerifyBootManifestHashes(testAsset, blazorPublishDirectory, bootManifest.resources.runtime);
-
-            if (bootManifest.resources.pdb != null)
-            {
-                VerifyBootManifestHashes(testAsset, blazorPublishDirectory, bootManifest.resources.pdb);
-            }
-
-            if (bootManifest.resources.satelliteResources != null)
-            {
-                foreach (var resourcesForCulture in bootManifest.resources.satelliteResources.Values)
-                {
-                    VerifyBootManifestHashes(testAsset, blazorPublishDirectory, resourcesForCulture);
-                }
-            }
-
-            static void VerifyBootManifestHashes(TestAsset testAsset, string blazorPublishDirectory, ResourceHashesByNameDictionary resources)
-            {
-                foreach (var (name, hash) in resources)
-                {
-                    var relativePath = Path.Combine(blazorPublishDirectory, "_framework", name);
-                    new FileInfo(Path.Combine(testAsset.TestRoot, relativePath)).Should().HashEquals(ParseWebFormattedHash(hash));
-                }
-            }
-
-            static string ParseWebFormattedHash(string webFormattedHash)
-            {
-                Assert.StartsWith("sha256-", webFormattedHash);
-                return webFormattedHash.Substring(7);
-            }
-        }
-
->>>>>>> b4354555
         private void VerifyTypeGranularTrimming(string blazorPublishDirectory)
         {
             VerifyAssemblyHasTypes(Path.Combine(blazorPublishDirectory, "_framework", "Microsoft.AspNetCore.Components.dll"), new[] {

﻿// Copyright (c) .NET Foundation and contributors. All rights reserved.
// Licensed under the MIT license. See LICENSE file in the project root for full license information.

#nullable enable

using System;
using System.Collections.Generic;
using System.Collections.Immutable;
using System.Diagnostics.CodeAnalysis;
using System.IO;
using System.Linq;
using System.Text;
using System.Threading.Tasks;
using Microsoft.CodeAnalysis;
using Microsoft.CodeAnalysis.CSharp;
using Microsoft.CodeAnalysis.Diagnostics;
using Microsoft.CodeAnalysis.Text;
using Microsoft.Extensions.DependencyModel;
using Microsoft.Extensions.DependencyModel.Resolution;
using Xunit;

namespace Microsoft.NET.Sdk.Razor.SourceGenerators
{
    public class RazorSourceGeneratorTests
    {
        private static readonly Project _baseProject = CreateBaseProject();

        [Fact]
        public async Task SourceGenerator_RazorFiles_Works()
        {
            // Arrange
            var project = CreateTestProject(new()
            {
                ["Pages/Index.razor"] = "<h1>Hello world</h1>",
            });

            var compilation = await project.GetCompilationAsync();
            var driver = await GetDriverAsync(project);

            var result = RunGenerator(compilation!, ref driver);

            Assert.Empty(result.Diagnostics);
            Assert.Single(result.GeneratedSources);
        }

        [Fact]
        public async Task SourceGeneratorEvents_RazorFiles_Works()
        {
            // Arrange
            using var eventListener = new RazorEventListener();
            var project = CreateTestProject(new()
            {
                ["Pages/Index.razor"] = "<h1>Hello world</h1>",
                ["Pages/Counter.razor"] = "<h1>Counter</h1>",
            });
            var compilation = await project.GetCompilationAsync();
            var driver = await GetDriverAsync(project);

            var result = RunGenerator(compilation!, ref driver);

            Assert.Empty(result.Diagnostics);
            Assert.Equal(2, result.GeneratedSources.Length);

            Assert.Collection(eventListener.Events,
                e => Assert.Equal("ComputeRazorSourceGeneratorOptions", e.EventName),
                e =>
                {
                    Assert.Equal("GenerateDeclarationCodeStart", e.EventName);
                    var file = Assert.Single(e.Payload);
                    Assert.Equal("/Pages/Index.razor", file);
                },
                e =>
                {
                    Assert.Equal("GenerateDeclarationCodeStop", e.EventName);
                    var file = Assert.Single(e.Payload);
                    Assert.Equal("/Pages/Index.razor", file);
                },
                e =>
                {
                    Assert.Equal("GenerateDeclarationCodeStart", e.EventName);
                    var file = Assert.Single(e.Payload);
                    Assert.Equal("/Pages/Counter.razor", file);
                },
                e =>
                {
                    Assert.Equal("GenerateDeclarationCodeStop", e.EventName);
                    var file = Assert.Single(e.Payload);
                    Assert.Equal("/Pages/Counter.razor", file);
                },
                e => Assert.Equal("DiscoverTagHelpersFromCompilationStart", e.EventName),
                e => Assert.Equal("DiscoverTagHelpersFromCompilationStop", e.EventName),
                e => Assert.Equal("DiscoverTagHelpersFromReferencesStart", e.EventName),
                e => Assert.Equal("DiscoverTagHelpersFromReferencesStop", e.EventName),
                e =>
                {
                    Assert.Equal("RazorCodeGenerateStart", e.EventName);
                    var file = Assert.Single(e.Payload);
                    Assert.Equal("/Pages/Index.razor", file);
                },
                e =>
                {
                    Assert.Equal("RazorCodeGenerateStop", e.EventName);
                    var file = Assert.Single(e.Payload);
                    Assert.Equal("/Pages/Index.razor", file);
                },
                e =>
                {
                    Assert.Equal("RazorCodeGenerateStart", e.EventName);
                    var file = Assert.Single(e.Payload);
                    Assert.Equal("/Pages/Counter.razor", file);
                },
                e =>
                {
                    Assert.Equal("RazorCodeGenerateStop", e.EventName);
                    var file = Assert.Single(e.Payload);
                    Assert.Equal("/Pages/Counter.razor", file);
                },
                e =>
                {
                    Assert.Equal("AddSyntaxTrees", e.EventName);
                    var file = Assert.Single(e.Payload);
                    Assert.Equal("Pages_Index_razor.g.cs", file);
                },
                e =>
                {
                    Assert.Equal("AddSyntaxTrees", e.EventName);
                    var file = Assert.Single(e.Payload);
                    Assert.Equal("Pages_Counter_razor.g.cs", file);
                });
        }

        [Fact]
        public async Task IncrementalCompilation_DoesNotReexecuteSteps_WhenRazorFilesAreUnchanged()
        {
            // Arrange
            using var eventListener = new RazorEventListener();
            var project = CreateTestProject(new()
            {
                ["Pages/Index.razor"] = "<h1>Hello world</h1>",
                ["Pages/Counter.razor"] = "<h1>Counter</h1>",
            });
            var compilation = await project.GetCompilationAsync();
            var driver = await GetDriverAsync(project);

            var result = RunGenerator(compilation!, ref driver);

            Assert.Empty(result.Diagnostics);
            Assert.Equal(2, result.GeneratedSources.Length);

            eventListener.Events.Clear();

            result = RunGenerator(compilation!, ref driver);

            Assert.Empty(result.Diagnostics);
            Assert.Equal(2, result.GeneratedSources.Length);

            Assert.Empty(eventListener.Events);
        }

        [Fact]
        public async Task IncrementalCompilation_WhenRazorFileMarkupChanges()
        {
            // Arrange
            using var eventListener = new RazorEventListener();
            var project = CreateTestProject(new()
            {
                ["Pages/Index.razor"] = "<h1>Hello world</h1>",
                ["Pages/Counter.razor"] = "<h1>Counter</h1>",
            });
            var compilation = await project.GetCompilationAsync();
            var (driver, additionalTexts) = await GetDriverWithAdditionalTextAsync(project);

            var result = RunGenerator(compilation!, ref driver);

            Assert.Empty(result.Diagnostics);
            Assert.Equal(2, result.GeneratedSources.Length);

            eventListener.Events.Clear();

            result = RunGenerator(compilation!, ref driver);

            Assert.Empty(result.Diagnostics);
            Assert.Equal(2, result.GeneratedSources.Length);

            Assert.Empty(eventListener.Events);

            var updatedText = new TestAdditionalText("Pages/Counter.razor", SourceText.From("<h2>Counter</h2>", Encoding.UTF8));
            driver = driver.ReplaceAdditionalText(additionalTexts.First(f => f.Path == updatedText.Path), updatedText);

            result = RunGenerator(compilation!, ref driver);

            Assert.Empty(result.Diagnostics);
            Assert.Equal(2, result.GeneratedSources.Length);

            Assert.Collection(eventListener.Events,
               e =>
               {
                   Assert.Equal("GenerateDeclarationCodeStart", e.EventName);
                   var file = Assert.Single(e.Payload);
                   Assert.Equal("/Pages/Counter.razor", file);
               },
               e =>
               {
                   Assert.Equal("GenerateDeclarationCodeStop", e.EventName);
                   var file = Assert.Single(e.Payload);
                   Assert.Equal("/Pages/Counter.razor", file);
               },
               e =>
               {
                   Assert.Equal("RazorCodeGenerateStart", e.EventName);
                   var file = Assert.Single(e.Payload);
                   Assert.Equal("/Pages/Counter.razor", file);
               },
               e =>
               {
                   Assert.Equal("RazorCodeGenerateStop", e.EventName);
                   var file = Assert.Single(e.Payload);
                   Assert.Equal("/Pages/Counter.razor", file);
               },
               e =>
               {
                   Assert.Equal("AddSyntaxTrees", e.EventName);
                   var file = Assert.Single(e.Payload);
                   Assert.Equal("Pages_Counter_razor.g.cs", file);
               });
        }

        [Fact]
        public async Task IncrementalCompilation_RazorFiles_WhenNewTypeIsAdded()
        {
            // Arrange
            using var eventListener = new RazorEventListener();
            var project = CreateTestProject(new()
            {
                ["Pages/Index.razor"] = "<h1>Hello world</h1>",
                ["Pages/Counter.razor"] = "<h1>Counter</h1>",
            });
            var compilation = await project.GetCompilationAsync();
            var (driver, additionalTexts) = await GetDriverWithAdditionalTextAsync(project);

            var result = RunGenerator(compilation!, ref driver);

            Assert.Empty(result.Diagnostics);
            Assert.Equal(2, result.GeneratedSources.Length);

            eventListener.Events.Clear();

            result = RunGenerator(compilation!, ref driver);

            Assert.Empty(result.Diagnostics);
            Assert.Equal(2, result.GeneratedSources.Length);

            project = project.AddDocument("Person.cs", SourceText.From(@"
public class Person
{
    public string Name { get; set; }
}", Encoding.UTF8)).Project;
            compilation = await project.GetCompilationAsync();

            result = RunGenerator(compilation!, ref driver);

            Assert.Empty(result.Diagnostics);
            Assert.Equal(2, result.GeneratedSources.Length);

            Assert.Collection(eventListener.Events,
               e => Assert.Equal("DiscoverTagHelpersFromCompilationStart", e.EventName),
               e => Assert.Equal("DiscoverTagHelpersFromCompilationStop", e.EventName));
        }

        [Fact]
        public async Task IncrementalCompilation_RazorFiles_WhenCSharpTypeChanges()
        {
            // Arrange
            using var eventListener = new RazorEventListener();
            var project = CreateTestProject(new()
            {
                ["Pages/Index.razor"] = "<h1>Hello world</h1>",
                ["Pages/Counter.razor"] = "<h1>Counter</h1>",
            },
            new()
            {
                ["Person.cs"] = @"
public class Person
{
    public string Name { get; set; }
}"
            });
            var compilation = await project.GetCompilationAsync();
            var (driver, additionalTexts) = await GetDriverWithAdditionalTextAsync(project);

            var result = RunGenerator(compilation!, ref driver);

            Assert.Empty(result.Diagnostics);
            Assert.Equal(2, result.GeneratedSources.Length);

            eventListener.Events.Clear();

            result = RunGenerator(compilation!, ref driver);

            Assert.Empty(result.Diagnostics);
            Assert.Equal(2, result.GeneratedSources.Length);

            project = project.Documents.First().WithText(SourceText.From(@"
public class Person
{
    public string Name { get; set; }
    public int Age { get; set; }
}", Encoding.UTF8)).Project;
            compilation = await project.GetCompilationAsync();

            result = RunGenerator(compilation!, ref driver);

            Assert.Empty(result.Diagnostics);
            Assert.Equal(2, result.GeneratedSources.Length);

            Assert.Collection(eventListener.Events,
               e => Assert.Equal("DiscoverTagHelpersFromCompilationStart", e.EventName),
               e => Assert.Equal("DiscoverTagHelpersFromCompilationStop", e.EventName));
        }

        [Fact]
        public async Task IncrementalCompilation_RazorFiles_WhenChildComponentsAreAdded()
        {
            // Arrange
            using var eventListener = new RazorEventListener();
            var project = CreateTestProject(new()
            {
                ["Pages/Index.razor"] = "<h1>Hello world</h1>",
                ["Pages/Counter.razor"] = "<h1>Counter</h1>",
            });
            var compilation = await project.GetCompilationAsync();
            var (driver, additionalTexts) = await GetDriverWithAdditionalTextAsync(project);

            var result = RunGenerator(compilation!, ref driver);

            Assert.Empty(result.Diagnostics);
            Assert.Equal(2, result.GeneratedSources.Length);

            eventListener.Events.Clear();

            result = RunGenerator(compilation!, ref driver);

            Assert.Empty(result.Diagnostics);
            Assert.Equal(2, result.GeneratedSources.Length);

            Assert.Empty(eventListener.Events);

            var updatedText = new TestAdditionalText("Pages/Counter.razor", SourceText.From(@"
<h2>Counter</h2>
<h3>Current count: @count</h3>
<button @onclick=""Click"">Click me</button>

@code
{
    private int count;

    public void Click() => count++;
}

", Encoding.UTF8));
            driver = driver.ReplaceAdditionalText(additionalTexts.First(f => f.Path == updatedText.Path), updatedText);

            result = RunGenerator(compilation!, ref driver);

            Assert.Empty(result.Diagnostics);
            Assert.Equal(2, result.GeneratedSources.Length);

            Assert.Collection(eventListener.Events,
               e =>
               {
                   Assert.Equal("GenerateDeclarationCodeStart", e.EventName);
                   var file = Assert.Single(e.Payload);
                   Assert.Equal("/Pages/Counter.razor", file);
               },
               e =>
               {
                   Assert.Equal("GenerateDeclarationCodeStop", e.EventName);
                   var file = Assert.Single(e.Payload);
                   Assert.Equal("/Pages/Counter.razor", file);
               },
               e => Assert.Equal("DiscoverTagHelpersFromCompilationStart", e.EventName),
               e => Assert.Equal("DiscoverTagHelpersFromCompilationStop", e.EventName),
               e =>
               {
                   Assert.Equal("RazorCodeGenerateStart", e.EventName);
                   var file = Assert.Single(e.Payload);
                   Assert.Equal("/Pages/Counter.razor", file);
               },
               e =>
               {
                   Assert.Equal("RazorCodeGenerateStop", e.EventName);
                   var file = Assert.Single(e.Payload);
                   Assert.Equal("/Pages/Counter.razor", file);
               },
               e =>
               {
                   Assert.Equal("AddSyntaxTrees", e.EventName);
                   var file = Assert.Single(e.Payload);
                   Assert.Equal("Pages_Counter_razor.g.cs", file);
               });
        }

        [Fact]
        public async Task IncrementalCompilation_RazorFiles_WhenNewComponentParameterIsAdded()
        {
            // Arrange
            using var eventListener = new RazorEventListener();
            var project = CreateTestProject(new()
            {
                ["Pages/Index.razor"] = "<h1>Hello world</h1>",
                ["Pages/Counter.razor"] = "<h1>Counter</h1>",
            });
            var compilation = await project.GetCompilationAsync();
            var (driver, additionalTexts) = await GetDriverWithAdditionalTextAsync(project);

            var result = RunGenerator(compilation!, ref driver);

            Assert.Empty(result.Diagnostics);
            Assert.Equal(2, result.GeneratedSources.Length);

            eventListener.Events.Clear();

            result = RunGenerator(compilation!, ref driver);

            Assert.Empty(result.Diagnostics);
            Assert.Equal(2, result.GeneratedSources.Length);

            Assert.Empty(eventListener.Events);

            var updatedText = new TestAdditionalText("Pages/Counter.razor", SourceText.From(@"
<h2>Counter</h2>
<h3>Current count: @count</h3>
<button @onclick=""Click"">Click me</button>

@code
{
    private int count;

    public void Click() => count++;

    [Parameter] public int IncrementAmount { get; set; }
}

", Encoding.UTF8));
            driver = driver.ReplaceAdditionalText(additionalTexts.First(f => f.Path == updatedText.Path), updatedText);

            result = RunGenerator(compilation!, ref driver);

            Assert.Empty(result.Diagnostics);
            Assert.Equal(2, result.GeneratedSources.Length);

            Assert.Collection(eventListener.Events,
               e =>
               {
                   Assert.Equal("GenerateDeclarationCodeStart", e.EventName);
                   var file = Assert.Single(e.Payload);
                   Assert.Equal("/Pages/Counter.razor", file);
               },
               e =>
               {
                   Assert.Equal("GenerateDeclarationCodeStop", e.EventName);
                   var file = Assert.Single(e.Payload);
                   Assert.Equal("/Pages/Counter.razor", file);
               },
               e => Assert.Equal("DiscoverTagHelpersFromCompilationStart", e.EventName),
               e => Assert.Equal("DiscoverTagHelpersFromCompilationStop", e.EventName),
               e =>
               {
                   Assert.Equal("RazorCodeGenerateStart", e.EventName);
                   var file = Assert.Single(e.Payload);
                   Assert.Equal("/Pages/Index.razor", file);
               },
               e =>
               {
                   Assert.Equal("RazorCodeGenerateStop", e.EventName);
                   var file = Assert.Single(e.Payload);
                   Assert.Equal("/Pages/Index.razor", file);
               },
               e =>
               {
                   Assert.Equal("RazorCodeGenerateStart", e.EventName);
                   var file = Assert.Single(e.Payload);
                   Assert.Equal("/Pages/Counter.razor", file);
               },
               e =>
               {
                   Assert.Equal("RazorCodeGenerateStop", e.EventName);
                   var file = Assert.Single(e.Payload);
                   Assert.Equal("/Pages/Counter.razor", file);
               },
               e =>
               {
                   Assert.Equal("AddSyntaxTrees", e.EventName);
                   var file = Assert.Single(e.Payload);
                   Assert.Equal("Pages_Counter_razor.g.cs", file);
               });
        }

        [Fact]
        public async Task IncrementalCompilation_RazorFiles_WhenProjectReferencesChange()
        {
            // Arrange
            using var eventListener = new RazorEventListener();
            var project = CreateTestProject(new()
            {
                ["Pages/Index.razor"] =
@"
@using SurveyPromptRootNamspace;
<h1>Hello world</h1>
<SurveyPrompt />
",
                ["Pages/Counter.razor"] = "<h1>Counter</h1>",
            });
            var compilation = await project.GetCompilationAsync();
            var (driver, additionalTexts) = await GetDriverWithAdditionalTextAsync(project);

            var result = RunGenerator(compilation!, ref driver);

            var diagnostic = Assert.Single(result.Diagnostics);
            Assert.Equal("RZ10012", diagnostic.Id);
            Assert.Equal(2, result.GeneratedSources.Length);

            eventListener.Events.Clear();

            var surveyPromptAssembly = GetSurveyPromptMetadataReference(compilation!);
            compilation = compilation!.AddReferences(surveyPromptAssembly);

            result = RunGenerator(compilation, ref driver);

            Assert.Empty(result.Diagnostics);
            Assert.Equal(2, result.GeneratedSources.Length);

            Assert.Collection(eventListener.Events,
               e => Assert.Equal("DiscoverTagHelpersFromCompilationStart", e.EventName),
               e => Assert.Equal("DiscoverTagHelpersFromCompilationStop", e.EventName),
               e => Assert.Equal("DiscoverTagHelpersFromReferencesStart", e.EventName),
               e => Assert.Equal("DiscoverTagHelpersFromReferencesStop", e.EventName),
               e =>
               {
                   Assert.Equal("RazorCodeGenerateStart", e.EventName);
                   var file = Assert.Single(e.Payload);
                   Assert.Equal("/Pages/Index.razor", file);
               },
               e =>
               {
                   Assert.Equal("RazorCodeGenerateStop", e.EventName);
                   var file = Assert.Single(e.Payload);
                   Assert.Equal("/Pages/Index.razor", file);
               },
               e =>
               {
                   Assert.Equal("RazorCodeGenerateStart", e.EventName);
                   var file = Assert.Single(e.Payload);
                   Assert.Equal("/Pages/Counter.razor", file);
               },
               e =>
               {
                   Assert.Equal("RazorCodeGenerateStop", e.EventName);
                   var file = Assert.Single(e.Payload);
                   Assert.Equal("/Pages/Counter.razor", file);
               },
               e =>
               {
                   Assert.Equal("AddSyntaxTrees", e.EventName);
                   var file = Assert.Single(e.Payload);
                   Assert.Equal("Pages_Index_razor.g.cs", file);
               });

            // Verify caching
            eventListener.Events.Clear();
            result = RunGenerator(compilation, ref driver);

            Assert.Empty(result.Diagnostics);
            Assert.Equal(2, result.GeneratedSources.Length);
            Assert.Empty(eventListener.Events);

            static MetadataReference GetSurveyPromptMetadataReference(Compilation currentCompilation)
            {
                var updatedCompilation = currentCompilation.RemoveAllSyntaxTrees()
                    .WithAssemblyName("SurveyPromptAssembly")
                    .AddSyntaxTrees(CSharpSyntaxTree.ParseText(@"
using Microsoft.AspNetCore.Components;
using Microsoft.AspNetCore.Components.Rendering;
namespace SurveyPromptRootNamspace;
public class SurveyPrompt : ComponentBase
{
    protected override void BuildRenderTree(RenderTreeBuilder builder) {}
}"));
                var stream = new MemoryStream();
                var emitResult = updatedCompilation.Emit(stream);
                Assert.True(emitResult.Success);

                stream.Position = 0;
                return MetadataReference.CreateFromStream(stream);
            }
        }


        [Fact]
        public async Task SourceGenerator_CshtmlFiles_Works()
        {
            // Arrange
            using var eventListener = new RazorEventListener();
            var project = CreateTestProject(new()
            {
                ["Pages/Index.cshtml"] = "<h1>Hello world</h1>",
                ["Views/Shared/_Layout.cshtml"] = "<h1>Layout</h1>",
            });
            var compilation = await project.GetCompilationAsync();
            var driver = await GetDriverAsync(project);

            var result = RunGenerator(compilation!, ref driver);

            Assert.Empty(result.Diagnostics);
            Assert.Equal(2, result.GeneratedSources.Length);

            Assert.Collection(eventListener.Events,
                e => Assert.Equal("ComputeRazorSourceGeneratorOptions", e.EventName),
                e => Assert.Equal("DiscoverTagHelpersFromCompilationStart", e.EventName),
                e => Assert.Equal("DiscoverTagHelpersFromCompilationStop", e.EventName),
                e => Assert.Equal("DiscoverTagHelpersFromReferencesStart", e.EventName),
                e => Assert.Equal("DiscoverTagHelpersFromReferencesStop", e.EventName),
                e =>
                {
                    Assert.Equal("RazorCodeGenerateStart", e.EventName);
                    var file = Assert.Single(e.Payload);
                    Assert.Equal("/Pages/Index.cshtml", file);
                },
                e =>
                {
                    Assert.Equal("RazorCodeGenerateStop", e.EventName);
                    var file = Assert.Single(e.Payload);
                    Assert.Equal("/Pages/Index.cshtml", file);
                },
                e =>
                {
                    Assert.Equal("RazorCodeGenerateStart", e.EventName);
                    var file = Assert.Single(e.Payload);
                    Assert.Equal("/Views/Shared/_Layout.cshtml", file);
                },
                e =>
                {
                    Assert.Equal("RazorCodeGenerateStop", e.EventName);
                    var file = Assert.Single(e.Payload);
                    Assert.Equal("/Views/Shared/_Layout.cshtml", file);
                },
                e =>
                {
                    Assert.Equal("AddSyntaxTrees", e.EventName);
                    var file = Assert.Single(e.Payload);
                    Assert.Equal("Pages_Index_cshtml.g.cs", file);
                },
                e =>
                {
                    Assert.Equal("AddSyntaxTrees", e.EventName);
                    var file = Assert.Single(e.Payload);
                    Assert.Equal("Views_Shared__Layout_cshtml.g.cs", file);
                });
        }

        [Fact]
        public async Task SourceGenerator_CshtmlFiles_WhenMarkupChanges()
        {
            // Arrange
            using var eventListener = new RazorEventListener();
            var project = CreateTestProject(new()
            {
                ["Pages/Index.cshtml"] = "<h1>Hello world</h1>",
                ["Views/Shared/_Layout.cshtml"] = "<h1>Layout</h1>",
            });
            var compilation = await project.GetCompilationAsync();
            var (driver, additionalTexts) = await GetDriverWithAdditionalTextAsync(project);

            var result = RunGenerator(compilation!, ref driver);

            Assert.Empty(result.Diagnostics);
            Assert.Equal(2, result.GeneratedSources.Length);

            eventListener.Events.Clear();

            result = RunGenerator(compilation!, ref driver);

            Assert.Empty(result.Diagnostics);
            Assert.Equal(2, result.GeneratedSources.Length);

            Assert.Empty(eventListener.Events);

            var updatedText = new TestAdditionalText("Views/Shared/_Layout.cshtml", SourceText.From("<h2>Updated Layout</h2>", Encoding.UTF8));
            driver = driver.ReplaceAdditionalText(additionalTexts.First(f => f.Path == updatedText.Path), updatedText);

            result = RunGenerator(compilation!, ref driver);

            Assert.Empty(result.Diagnostics);
            Assert.Equal(2, result.GeneratedSources.Length);

            Assert.Collection(eventListener.Events,
               e =>
               {
                   Assert.Equal("RazorCodeGenerateStart", e.EventName);
                   var file = Assert.Single(e.Payload);
                   Assert.Equal("/Views/Shared/_Layout.cshtml", file);
               },
                e =>
                {
                    Assert.Equal("RazorCodeGenerateStop", e.EventName);
                    var file = Assert.Single(e.Payload);
                    Assert.Equal("/Views/Shared/_Layout.cshtml", file);
                },
                e =>
                {
                    Assert.Equal("AddSyntaxTrees", e.EventName);
                    var file = Assert.Single(e.Payload);
                    Assert.Equal("Views_Shared__Layout_cshtml.g.cs", file);
                });
        }

        [Fact]
        public async Task SourceGenerator_CshtmlFiles_CSharpTypeChanges()
        {
            // Arrange
            using var eventListener = new RazorEventListener();
            var project = CreateTestProject(new()
            {
                ["Pages/Index.cshtml"] = "<h1>Hello world</h1>",
                ["Views/Shared/_Layout.cshtml"] = "<h1>Layout</h1>",
            },
            new()
            {
                ["Person.cs"] = @"
public class Person
{
    public string Name { get; set; }
}"
            });
            var compilation = await project.GetCompilationAsync();
            var (driver, additionalTexts) = await GetDriverWithAdditionalTextAsync(project);

            var result = RunGenerator(compilation!, ref driver);

            Assert.Empty(result.Diagnostics);
            Assert.Equal(2, result.GeneratedSources.Length);

            eventListener.Events.Clear();

            result = RunGenerator(compilation!, ref driver);

            Assert.Empty(result.Diagnostics);
            Assert.Equal(2, result.GeneratedSources.Length);

            project = project.Documents.First().WithText(SourceText.From(@"
public class Person
{
    public string Name { get; set; }
    public int Age { get; set; }
}", Encoding.UTF8)).Project;
            compilation = await project.GetCompilationAsync();

            result = RunGenerator(compilation!, ref driver);

            Assert.Empty(result.Diagnostics);
            Assert.Equal(2, result.GeneratedSources.Length);

            Assert.Collection(eventListener.Events,
               e => Assert.Equal("DiscoverTagHelpersFromCompilationStart", e.EventName),
               e => Assert.Equal("DiscoverTagHelpersFromCompilationStop", e.EventName));
        }

        [Fact]
        public async Task SourceGenerator_CshtmlFiles_NewTagHelper()
        {
            // Arrange
            using var eventListener = new RazorEventListener();
            var project = CreateTestProject(new()
            {
                ["Pages/Index.cshtml"] =
@"
@addTagHelper *, TestProject
<h2>Hello world</h2>",
                ["Views/Shared/_Layout.cshtml"] = "<h1>Layout</h1>",
            });
            var compilation = await project.GetCompilationAsync();
            var (driver, additionalTexts) = await GetDriverWithAdditionalTextAsync(project);

            var result = RunGenerator(compilation!, ref driver);

            Assert.Empty(result.Diagnostics);
            Assert.Equal(2, result.GeneratedSources.Length);

            eventListener.Events.Clear();

            result = RunGenerator(compilation!, ref driver);

            Assert.Empty(result.Diagnostics);
            Assert.Equal(2, result.GeneratedSources.Length);

            project = project.AddDocument("HeaderTagHelper.cs", SourceText.From(@"
using Microsoft.AspNetCore.Razor.TagHelpers;
namespace MyApp;

[HtmlTargetElement(""h2"")]
public class HeaderTagHelper : TagHelper
{
    public override int Order => 0;

    public override void Process(TagHelperContext context, TagHelperOutput output)
    {
        output.Attributes.Add(""role"", ""heading"");
    }
}", Encoding.UTF8)).Project;
            compilation = await project.GetCompilationAsync();

            result = RunGenerator(compilation!, ref driver);

            Assert.Empty(result.Diagnostics);
            Assert.Equal(2, result.GeneratedSources.Length);

            Assert.Collection(eventListener.Events,
               e => Assert.Equal("DiscoverTagHelpersFromCompilationStart", e.EventName),
               e => Assert.Equal("DiscoverTagHelpersFromCompilationStop", e.EventName),
               e =>
               {
                   Assert.Equal("RazorCodeGenerateStart", e.EventName);
                   var file = Assert.Single(e.Payload);
                   Assert.Equal("/Pages/Index.cshtml", file);
               },
                e =>
                {
                    Assert.Equal("RazorCodeGenerateStop", e.EventName);
                    var file = Assert.Single(e.Payload);
                    Assert.Equal("/Pages/Index.cshtml", file);
                },
               e =>
               {
                   Assert.Equal("RazorCodeGenerateStart", e.EventName);
                   var file = Assert.Single(e.Payload);
                   Assert.Equal("/Views/Shared/_Layout.cshtml", file);
               },
                e =>
                {
                    Assert.Equal("RazorCodeGenerateStop", e.EventName);
                    var file = Assert.Single(e.Payload);
                    Assert.Equal("/Views/Shared/_Layout.cshtml", file);
                },
                e =>
                {
                    Assert.Equal("AddSyntaxTrees", e.EventName);
                    var file = Assert.Single(e.Payload);
                    Assert.Equal("Pages_Index_cshtml.g.cs", file);
                });
        }

        [Fact]
        public async Task SourceGenerator_CshtmlFiles_RazorDiagnostics_Fixed()
        {
            // Arrange
            var project = CreateTestProject(new()
            {
                ["Pages/Index.cshtml"] =
@"
@{
<h1>Malformed h1
}
</h1>",
                ["Views/Shared/_Layout.cshtml"] = "<h1>Layout</h1>",
            });
            var compilation = await project.GetCompilationAsync();
            var (driver, additionalTexts) = await GetDriverWithAdditionalTextAsync(project);

            var result = RunGenerator(compilation!, ref driver);

            var diagnostic = Assert.Single(result.Diagnostics);
            Assert.Equal("RZ1006", diagnostic.Id);
            Assert.Equal(2, result.GeneratedSources.Length);

            var updatedText = new TestAdditionalText("Pages/Index.cshtml", SourceText.From("<h1>Fixed header</h1>", Encoding.UTF8));
            driver = driver.ReplaceAdditionalText(additionalTexts.First(f => f.Path == updatedText.Path), updatedText);

            result = RunGenerator(compilation!, ref driver);

            Assert.Empty(result.Diagnostics);
            Assert.Equal(2, result.GeneratedSources.Length);
        }

        [Fact]
        public async Task SourceGenerator_CshtmlFiles_RazorDiagnostics_Introduced()
        {
            // Arrange
            var project = CreateTestProject(new()
            {
                ["Pages/Index.cshtml"] = "<h1>Valid h1</h1>",
                ["Views/Shared/_Layout.cshtml"] = "<h1>Layout</h1>",
            });
            var compilation = await project.GetCompilationAsync();
            var (driver, additionalTexts) = await GetDriverWithAdditionalTextAsync(project);

            var result = RunGenerator(compilation!, ref driver);

            Assert.Empty(result.Diagnostics);
            Assert.Equal(2, result.GeneratedSources.Length);

            var updatedText = new TestAdditionalText("Pages/Index.cshtml", SourceText.From(@"
@{
<h1>Malformed h1
}
</h1>", Encoding.UTF8));
            driver = driver.ReplaceAdditionalText(additionalTexts.First(f => f.Path == updatedText.Path), updatedText);

            result = RunGenerator(compilation!, ref driver);

            var diagnostic = Assert.Single(result.Diagnostics);
            Assert.Equal("RZ1006", diagnostic.Id);
            Assert.Equal(2, result.GeneratedSources.Length);
        }

        [Fact]
        public async Task SourceGenerator_DoesNotAddAnyGeneratedSources_WhenSourceGeneratorIsSuppressed()
        {
            // Regression test for https://github.com/dotnet/aspnetcore/issues/36227
            // Arrange
            var project = CreateTestProject(new()
            {
                ["Pages/Index.razor"] = "<h1>Hello world</h1>",
                ["Pages/Counter.razor"] = "<h1>Counter</h1>",
            });

            var compilation = await project.GetCompilationAsync();
            var (driver, additionalTexts) = await GetDriverWithAdditionalTextAsync(project, optionsProvider =>
            {
                optionsProvider.TestGlobalOptions["build_property.SuppressRazorSourceGenerator"] = "true";
            });

            var result = RunGenerator(compilation!, ref driver);
            Assert.Empty(result.Diagnostics);
            Assert.Empty(result.GeneratedSources);

            var updatedText = new TestAdditionalText("Pages/Index.razor", SourceText.From(@"<h1>Hello world 1</h1>", Encoding.UTF8));
            driver = driver.ReplaceAdditionalText(additionalTexts.First(f => f.Path == updatedText.Path), updatedText);

            // Now run the source generator again with updated text that should result in a cache miss
            // and exercise comparers
            result = RunGenerator(compilation!, ref driver);

            Assert.Empty(result.Diagnostics);
            Assert.Empty(result.GeneratedSources);
        }

        [Fact]
        public async Task SourceGenerator_CorrectlyGeneratesSourcesOnceSuppressRazorSourceGeneratorIsUnset()
        {
            // Regression test for https://github.com/dotnet/aspnetcore/issues/36227
            // Arrange
            var project = CreateTestProject(new()
            {
                ["Pages/Index.razor"] = "<h1>Hello world</h1>",
                ["Pages/Counter.razor"] =
@"
@using Microsoft.AspNetCore.Components
@using Microsoft.AspNetCore.Components.Web
<h1>Counter</h1>
<button @onclick=""@(() => {})"">Click me</button>",
            });

            var compilation = await project.GetCompilationAsync();
            TestAnalyzerConfigOptionsProvider? testOptionsProvider = null;
            var (driver, additionalTexts) = await GetDriverWithAdditionalTextAsync(project, optionsProvider =>
            {
                testOptionsProvider = optionsProvider;
                optionsProvider.TestGlobalOptions["build_property.SuppressRazorSourceGenerator"] = "true";
            });

            var result = RunGenerator(compilation!, ref driver);
            Assert.Empty(result.Diagnostics);
            Assert.Empty(result.GeneratedSources);
            var updatedOptionsProvider = new TestAnalyzerConfigOptionsProvider();
            foreach (var option in testOptionsProvider!.AdditionalTextOptions)
            {
                updatedOptionsProvider.AdditionalTextOptions[option.Key] = option.Value;
            }

            foreach (var option in testOptionsProvider!.TestGlobalOptions.Options)
            {
                updatedOptionsProvider.TestGlobalOptions[option.Key] = option.Value;
            }

            updatedOptionsProvider.TestGlobalOptions["build_property.SuppressRazorSourceGenerator"] = "false";

            driver = driver.WithUpdatedAnalyzerConfigOptions(updatedOptionsProvider);
            result = RunGenerator(compilation!, ref driver);

            Assert.Collection(
                result.GeneratedSources,
                sourceResult =>
                {
                    Assert.Contains("public partial class Index", sourceResult.SourceText.ToString());
                },
                sourceResult =>
                {
                    var sourceText = sourceResult.SourceText.ToString();
                    Assert.Contains("public partial class Counter", sourceText);
                    // Regression test for https://github.com/dotnet/aspnetcore/issues/36116. Verify that @onclick is resolved as a component, and not as a regular attribute
                    Assert.Contains("__builder.AddAttribute(2, \"onclick\", global::Microsoft.AspNetCore.Components.EventCallback.Factory.Create<global::Microsoft.AspNetCore.Components.Web.MouseEventArgs>(this,", sourceText);
                });
        }

        [Fact]
        public async Task SourceGenerator_UsesPreviouslyCachedResults_IfSuppressRazorSourceGeneratorIsTrue_AndWasPreviouslyFalse()
        {
            // When SuppressRazorSourceGenerator=true, we can safely re-use previously cached results instead of 
            // re-running steps and producing no-op results.
            // Arrange
            using var eventListener = new RazorEventListener();
            var project = CreateTestProject(new()
            {
                ["Pages/Index.razor"] = "<h1>Hello world</h1>",
                ["Pages/Counter.razor"] =
@"
@using Microsoft.AspNetCore.Components
@using Microsoft.AspNetCore.Components.Web
<h1>Counter</h1>
<button @onclick=""@(() => {})"">Click me</button>",
            });

            var compilation = await project.GetCompilationAsync();
            TestAnalyzerConfigOptionsProvider? testOptionsProvider = null;
            var (driver, additionalTexts) = await GetDriverWithAdditionalTextAsync(project, optionsProvider =>
            {
                testOptionsProvider = optionsProvider;
                optionsProvider.TestGlobalOptions["build_property.SuppressRazorSourceGenerator"] = "false";
            });

            var result = RunGenerator(compilation!, ref driver);
            Assert.Empty(result.Diagnostics);
            Assert.Collection(
                result.GeneratedSources,
                sourceResult =>
                {
                    Assert.Contains("public partial class Index", sourceResult.SourceText.ToString());
                },
                sourceResult =>
                {
                    var sourceText = sourceResult.SourceText.ToString();
                    Assert.Contains("public partial class Counter", sourceText);
<<<<<<< HEAD
                    Assert.Contains("__builder.AddAttribute(2, \"onclick\", Microsoft.AspNetCore.Components.EventCallback.Factory.Create<Microsoft.AspNetCore.Components.Web.MouseEventArgs>(this,", sourceText);
=======
                    Assert.Contains("__builder.AddAttribute(2, \"onclick\", global::Microsoft.AspNetCore.Components.EventCallback.Factory.Create<global::Microsoft.AspNetCore.Components.Web.MouseEventArgs>(this,", sourceText);
>>>>>>> 8afb9046
                });

            var updatedOptionsProvider = new TestAnalyzerConfigOptionsProvider();
            foreach (var option in testOptionsProvider!.AdditionalTextOptions)
            {
                updatedOptionsProvider.AdditionalTextOptions[option.Key] = option.Value;
            }

            foreach (var option in testOptionsProvider!.TestGlobalOptions.Options)
            {
                updatedOptionsProvider.TestGlobalOptions[option.Key] = option.Value;
            }

            updatedOptionsProvider.TestGlobalOptions["build_property.SuppressRazorSourceGenerator"] = "true";

            driver = driver.WithUpdatedAnalyzerConfigOptions(updatedOptionsProvider);
            eventListener.Events.Clear();
            result = RunGenerator(compilation!, ref driver);

            Assert.Empty(result.GeneratedSources);
            Assert.Collection(eventListener.Events,
                e => Assert.Equal("ComputeRazorSourceGeneratorOptions", e.EventName));
        }

        [Fact]
        public async Task SourceGenerator_UsesPreviouslyCachedResults_IfSuppressRazorSourceGeneratorIsTrue_AndWasPreviouslyTrue()
        {
            // When SuppressRazorSourceGenerator=true, we can safely re-use previously cached results instead of
            // re-running steps and producing no-op results.
            // Arrange
            using var eventListener = new RazorEventListener();
            var project = CreateTestProject(new()
            {
                ["Pages/Index.razor"] = "<h1>Hello world</h1>",
                ["Pages/Counter.razor"] =
@"
@using Microsoft.AspNetCore.Components
@using Microsoft.AspNetCore.Components.Web
<h1>Counter</h1>
<button @onclick=""@(() => {})"">Click me</button>",
            });

            var compilation = await project.GetCompilationAsync();
            TestAnalyzerConfigOptionsProvider? testOptionsProvider = null;
            var (driver, additionalTexts) = await GetDriverWithAdditionalTextAsync(project, optionsProvider =>
            {
                testOptionsProvider = optionsProvider;
                optionsProvider.TestGlobalOptions["build_property.SuppressRazorSourceGenerator"] = "true";
            });

            var result = RunGenerator(compilation!, ref driver);
            Assert.Empty(result.Diagnostics);
            Assert.Empty(result.GeneratedSources);

            var updatedOptionsProvider = new TestAnalyzerConfigOptionsProvider();
            foreach (var option in testOptionsProvider!.AdditionalTextOptions)
            {
                updatedOptionsProvider.AdditionalTextOptions[option.Key] = option.Value;
            }

            foreach (var option in testOptionsProvider!.TestGlobalOptions.Options)
            {
                updatedOptionsProvider.TestGlobalOptions[option.Key] = option.Value;
            }

            updatedOptionsProvider.TestGlobalOptions["build_property.SuppressRazorSourceGenerator"] = "true";

            driver = driver.WithUpdatedAnalyzerConfigOptions(updatedOptionsProvider);

            eventListener.Events.Clear();
            result = RunGenerator(compilation!, ref driver);

            Assert.Empty(result.GeneratedSources);
            Assert.Collection(eventListener.Events,
                e => Assert.Equal("ComputeRazorSourceGeneratorOptions", e.EventName));
        }

        [Fact]
        public async Task SourceGenerator_UsesPreviouslyCachedResults_BetweenSuppressRazorSourceGeneratorsChanges()
        {
            // When SuppressRazorSourceGenerator=true, we can safely re-use previously cached results instead of
            // re-running steps and producing no-op results.
            // This test verifies if the suppression changes from false -> true -> false, we can continue using
            // results from previously cached results.
            // Arrange
            using var eventListener = new RazorEventListener();
            var project = CreateTestProject(new()
            {
                ["Pages/Index.razor"] = "<h1>Hello world</h1>",
                ["Pages/Counter.razor"] =
@"
@using Microsoft.AspNetCore.Components
@using Microsoft.AspNetCore.Components.Web
<h1>Counter</h1>
<button @onclick=""@(() => {})"">Click me</button>",
            });

            var compilation = await project.GetCompilationAsync();
            TestAnalyzerConfigOptionsProvider? testOptionsProvider = null;
            var (driver, additionalTexts) = await GetDriverWithAdditionalTextAsync(project, optionsProvider =>
            {
                testOptionsProvider = optionsProvider;
                optionsProvider.TestGlobalOptions["build_property.SuppressRazorSourceGenerator"] = "false";
            });

            var result = RunGenerator(compilation!, ref driver);
            Assert.Empty(result.Diagnostics);
            Assert.Equal(2, result.GeneratedSources.Length);

            var indexText = additionalTexts.First(f => f.Path == "Pages/Index.razor");

            for (var i = 0; i < 10; i++)
            {
                // Step 2
                var updatedOptionsProvider = new TestAnalyzerConfigOptionsProvider();
                foreach (var option in testOptionsProvider!.AdditionalTextOptions)
                {
                    updatedOptionsProvider.AdditionalTextOptions[option.Key] = option.Value;
                }

                foreach (var option in testOptionsProvider!.TestGlobalOptions.Options)
                {
                    updatedOptionsProvider.TestGlobalOptions[option.Key] = option.Value;
                }

                updatedOptionsProvider.TestGlobalOptions["build_property.SuppressRazorSourceGenerator"] = "true";

                driver = driver.WithUpdatedAnalyzerConfigOptions(updatedOptionsProvider);
                eventListener.Events.Clear();
                result = RunGenerator(compilation!, ref driver);

                Assert.Empty(result.GeneratedSources);

                // Step 3
                updatedOptionsProvider = new TestAnalyzerConfigOptionsProvider();
                foreach (var option in testOptionsProvider!.AdditionalTextOptions)
                {
                    updatedOptionsProvider.AdditionalTextOptions[option.Key] = option.Value;
                }

                foreach (var option in testOptionsProvider!.TestGlobalOptions.Options)
                {
                    updatedOptionsProvider.TestGlobalOptions[option.Key] = option.Value;
                }

                updatedOptionsProvider.TestGlobalOptions["build_property.SuppressRazorSourceGenerator"] = "false";
                driver = driver.WithUpdatedAnalyzerConfigOptions(updatedOptionsProvider);

                // Simulate text change
                var updatedText = new TestAdditionalText("Pages/Index.razor", SourceText.From($"<h1>Hello world {(i + 1)}</h1>", Encoding.UTF8));
                driver = driver.ReplaceAdditionalText(indexText, updatedText);
                indexText = updatedText;

                eventListener.Events.Clear();
                result = RunGenerator(compilation!, ref driver);

                Assert.Collection(
                    result.GeneratedSources,
                    sourceResult =>
                    {
                        Assert.Contains($"Hello world {(i + 1)}", sourceResult.SourceText.ToString());
                    },
                    sourceResult =>
                    {
                        var sourceText = sourceResult.SourceText.ToString();
                        Assert.Contains("public partial class Counter", sourceText);
                        // Regression test for https://github.com/dotnet/aspnetcore/issues/36116. Verify that @onclick is resolved as a component, and not as a regular attribute
<<<<<<< HEAD
                        Assert.Contains("__builder.AddAttribute(2, \"onclick\", Microsoft.AspNetCore.Components.EventCallback.Factory.Create<Microsoft.AspNetCore.Components.Web.MouseEventArgs>(this,", sourceText);
=======
                        Assert.Contains("__builder.AddAttribute(2, \"onclick\", global::Microsoft.AspNetCore.Components.EventCallback.Factory.Create<global::Microsoft.AspNetCore.Components.Web.MouseEventArgs>(this,", sourceText);
>>>>>>> 8afb9046
                    });

                Assert.Collection(
                    eventListener.Events,
                    e => Assert.Equal("ComputeRazorSourceGeneratorOptions", e.EventName),
                    e =>
                    {
                        Assert.Equal("GenerateDeclarationCodeStart", e.EventName);
                        var file = Assert.Single(e.Payload);
                        Assert.Equal("/Pages/Index.razor", file);
                    },
                    e =>
                    {
                        Assert.Equal("GenerateDeclarationCodeStop", e.EventName);
                        var file = Assert.Single(e.Payload);
                        Assert.Equal("/Pages/Index.razor", file);
                    },
                    e =>
                    {
                        Assert.Equal("RazorCodeGenerateStart", e.EventName);
                        var file = Assert.Single(e.Payload);
                        Assert.Equal("/Pages/Index.razor", file);
                    },
                    e =>
                    {
                        Assert.Equal("RazorCodeGenerateStop", e.EventName);
                        var file = Assert.Single(e.Payload);
                        Assert.Equal("/Pages/Index.razor", file);
                    },
                    e =>
                    {
                        Assert.Equal("AddSyntaxTrees", e.EventName);
                        var file = Assert.Single(e.Payload);
                        Assert.Equal("Pages_Index_razor.g.cs", file);
                    },
                    e =>
                    {
                        Assert.Equal("AddSyntaxTrees", e.EventName);
                        var file = Assert.Single(e.Payload);
                        Assert.Equal("Pages_Counter_razor.g.cs", file);
                    });
            }
        }

        private static async ValueTask<GeneratorDriver> GetDriverAsync(Project project)
        {
            var (driver, _) = await GetDriverWithAdditionalTextAsync(project);
            return driver;
        }

        private static async ValueTask<(GeneratorDriver, ImmutableArray<AdditionalText>)> GetDriverWithAdditionalTextAsync(Project project, Action<TestAnalyzerConfigOptionsProvider>? configureGlobalOptions = null)
        {
            var razorSourceGenerator = new RazorSourceGenerator().AsSourceGenerator();
            var driver = (GeneratorDriver)CSharpGeneratorDriver.Create(new[] { razorSourceGenerator }, parseOptions: (CSharpParseOptions)project.ParseOptions!);

            var optionsProvider = new TestAnalyzerConfigOptionsProvider();
            optionsProvider.TestGlobalOptions["build_property.RazorConfiguration"] = "Default";
            optionsProvider.TestGlobalOptions["build_property.RootNamespace"] = "MyApp";
            optionsProvider.TestGlobalOptions["build_property.RazorLangVersion"] = "Latest";

            configureGlobalOptions?.Invoke(optionsProvider);

            var additionalTexts = ImmutableArray<AdditionalText>.Empty;

            foreach (var document in project.AdditionalDocuments)
            {
                var additionalText = new TestAdditionalText(document.Name, await document.GetTextAsync());
                additionalTexts = additionalTexts.Add(additionalText);

                var additionalTextOptions = new TestAnalyzerConfigOptions
                {
                    ["build_metadata.AdditionalFiles.TargetPath"] = Convert.ToBase64String(Encoding.UTF8.GetBytes(additionalText.Path)),
                };

                optionsProvider.AdditionalTextOptions[additionalText.Path] = additionalTextOptions;
            }

            driver = driver
                .AddAdditionalTexts(additionalTexts)
                .WithUpdatedAnalyzerConfigOptions(optionsProvider);

            return (driver, additionalTexts);
        }

        private static GeneratorRunResult RunGenerator(Compilation compilation, ref GeneratorDriver driver)
        {
            driver = driver.RunGenerators(compilation);

            var result = driver.RunGenerators(compilation).GetRunResult();
            return result.Results[0];
        }

        private static Project CreateTestProject(
            Dictionary<string, string> additonalSources,
            Dictionary<string, string>? sources = null)
        {
            var project = _baseProject;

            if (sources is not null)
            {
                foreach (var (name, source) in sources)
                {
                    project = project.AddDocument(name, source).Project;
                }
            }

            foreach (var (name, source) in additonalSources)
            {
                project = project.AddAdditionalDocument(name, source).Project;
            }

            return project;
        }

        private class AppLocalResolver : ICompilationAssemblyResolver
        {
            public bool TryResolveAssemblyPaths(CompilationLibrary library, List<string>? assemblies)
            {
                foreach (var assembly in library.Assemblies)
                {
                    var dll = Path.Combine(Directory.GetCurrentDirectory(), "refs", Path.GetFileName(assembly));
                    if (File.Exists(dll))
                    {
                        assemblies!.Add(dll);
                        return true;
                    }

                    dll = Path.Combine(Directory.GetCurrentDirectory(), Path.GetFileName(assembly));
                    if (File.Exists(dll))
                    {
                        assemblies!.Add(dll);
                        return true;
                    }
                }

                return false;
            }
        }

        private static Project CreateBaseProject()
        {
            var projectId = ProjectId.CreateNewId(debugName: "TestProject");

            var solution = new AdhocWorkspace()
               .CurrentSolution
               .AddProject(projectId, "TestProject", "TestProject", LanguageNames.CSharp);

            var project = solution.Projects.Single()
                .WithCompilationOptions(new CSharpCompilationOptions(OutputKind.DynamicallyLinkedLibrary)
                .WithNullableContextOptions(NullableContextOptions.Enable));

            project = project.WithParseOptions(((CSharpParseOptions)project.ParseOptions!).WithLanguageVersion(LanguageVersion.Preview));


            foreach (var defaultCompileLibrary in DependencyContext.Load(typeof(RazorSourceGeneratorTests).Assembly)!.CompileLibraries)
            {
                foreach (var resolveReferencePath in defaultCompileLibrary.ResolveReferencePaths(new AppLocalResolver()))
                {
                    project = project.AddMetadataReference(MetadataReference.CreateFromFile(resolveReferencePath));
                }
            }

            // The deps file in the project is incorrect and does not contain "compile" nodes for some references.
            // However these binaries are always present in the bin output. As a "temporary" workaround, we'll add
            // every dll file that's present in the test's build output as a metadatareference.
            foreach (var assembly in Directory.EnumerateFiles(AppContext.BaseDirectory, "*.dll"))
            {
                if (!project.MetadataReferences.Any(c => string.Equals(Path.GetFileNameWithoutExtension(c.Display), Path.GetFileNameWithoutExtension(assembly), StringComparison.OrdinalIgnoreCase)))
                {
                    project = project.AddMetadataReference(MetadataReference.CreateFromFile(assembly));
                }
            }

            return project;
        }

        private class TestAnalyzerConfigOptionsProvider : AnalyzerConfigOptionsProvider
        {
            public override AnalyzerConfigOptions GlobalOptions => TestGlobalOptions;

            public TestAnalyzerConfigOptions TestGlobalOptions { get; } = new TestAnalyzerConfigOptions();

            public override AnalyzerConfigOptions GetOptions(SyntaxTree tree) => throw new NotImplementedException();

            public Dictionary<string, TestAnalyzerConfigOptions> AdditionalTextOptions { get; } = new();

            public override AnalyzerConfigOptions GetOptions(AdditionalText textFile)
            {
                return AdditionalTextOptions.TryGetValue(textFile.Path, out var options) ? options : new TestAnalyzerConfigOptions();
            }
        }

        private class TestAnalyzerConfigOptions : AnalyzerConfigOptions
        {
            public Dictionary<string, string> Options { get; } = new();

            public string this[string name]
            {
                get => Options[name];
                set => Options[name] = value;
            }

            public override bool TryGetValue(string key, [NotNullWhen(true)] out string? value)
                => Options.TryGetValue(key, out value);
        }
    }
}<|MERGE_RESOLUTION|>--- conflicted
+++ resolved
@@ -1040,11 +1040,7 @@
                 {
                     var sourceText = sourceResult.SourceText.ToString();
                     Assert.Contains("public partial class Counter", sourceText);
-<<<<<<< HEAD
                     Assert.Contains("__builder.AddAttribute(2, \"onclick\", Microsoft.AspNetCore.Components.EventCallback.Factory.Create<Microsoft.AspNetCore.Components.Web.MouseEventArgs>(this,", sourceText);
-=======
-                    Assert.Contains("__builder.AddAttribute(2, \"onclick\", global::Microsoft.AspNetCore.Components.EventCallback.Factory.Create<global::Microsoft.AspNetCore.Components.Web.MouseEventArgs>(this,", sourceText);
->>>>>>> 8afb9046
                 });
 
             var updatedOptionsProvider = new TestAnalyzerConfigOptionsProvider();
@@ -1212,11 +1208,7 @@
                         var sourceText = sourceResult.SourceText.ToString();
                         Assert.Contains("public partial class Counter", sourceText);
                         // Regression test for https://github.com/dotnet/aspnetcore/issues/36116. Verify that @onclick is resolved as a component, and not as a regular attribute
-<<<<<<< HEAD
                         Assert.Contains("__builder.AddAttribute(2, \"onclick\", Microsoft.AspNetCore.Components.EventCallback.Factory.Create<Microsoft.AspNetCore.Components.Web.MouseEventArgs>(this,", sourceText);
-=======
-                        Assert.Contains("__builder.AddAttribute(2, \"onclick\", global::Microsoft.AspNetCore.Components.EventCallback.Factory.Create<global::Microsoft.AspNetCore.Components.Web.MouseEventArgs>(this,", sourceText);
->>>>>>> 8afb9046
                     });
 
                 Assert.Collection(

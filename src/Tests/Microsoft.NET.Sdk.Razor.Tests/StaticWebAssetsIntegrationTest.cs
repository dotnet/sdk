// Licensed to the .NET Foundation under one or more agreements.
// The .NET Foundation licenses this file to you under the MIT license.

using System;
using System.Collections.Generic;
using System.IO;
using System.Linq;
using System.Runtime.InteropServices;
using System.Xml.Linq;
using FluentAssertions;
using Microsoft.AspNetCore.StaticWebAssets.Tasks;
using Microsoft.NET.TestFramework;
using Microsoft.NET.TestFramework.Assertions;
using Microsoft.NET.TestFramework.Commands;
using Microsoft.NET.TestFramework.Utilities;
using Xunit;
using Xunit.Abstractions;

namespace Microsoft.NET.Sdk.Razor.Tests
{
    public class StaticWebAssetsIntegrationTest : AspNetSdkBaselineTest
    {
        public StaticWebAssetsIntegrationTest(ITestOutputHelper log) : base(log, GenerateBaselines) { }

        // Build Standalone project
        [Fact]
        public void Build_GeneratesJsonManifestAndCopiesItToOutputFolder()
        {
            var expectedManifest = LoadBuildManifest();
            var testAsset = "RazorComponentApp";
            ProjectDirectory = CreateAspNetSdkTestAsset(testAsset);

            var build = new BuildCommand(ProjectDirectory);
            build.WithWorkingDirectory(ProjectDirectory.TestRoot);
            build.Execute().Should().Pass();

            var intermediateOutputPath = build.GetIntermediateDirectory(DefaultTfm, "Debug").ToString();
            var outputPath = build.GetOutputDirectory(DefaultTfm, "Debug").ToString();

            // GenerateStaticWebAssetsManifest should generate the manifest file.
            var path = Path.Combine(intermediateOutputPath, "staticwebassets.build.json");
            new FileInfo(path).Should().Exist();
            var manifest = StaticWebAssetsManifest.FromJsonBytes(File.ReadAllBytes(path));
            AssertManifest(manifest, expectedManifest);

            // GenerateStaticWebAssetsManifest should copy the file to the output folder.
            var finalPath = Path.Combine(outputPath, "ComponentApp.staticwebassets.runtime.json");
            new FileInfo(finalPath).Should().Exist();

            var manifest1 = StaticWebAssetsManifest.FromJsonBytes(File.ReadAllBytes(Path.Combine(intermediateOutputPath, "staticwebassets.build.json")));
            AssertManifest(manifest1, expectedManifest);
            AssertBuildAssets(manifest1, outputPath, intermediateOutputPath);
        }

        [Fact]
        public void Build_DoesNotUpdateManifest_WhenHasNotChanged()
        {
            var testAsset = "RazorComponentApp";
            ProjectDirectory = CreateAspNetSdkTestAsset(testAsset);

            var build = new BuildCommand(ProjectDirectory);
            build.Execute().Should().Pass();

            var intermediateOutputPath = build.GetIntermediateDirectory(DefaultTfm, "Debug").ToString();
            var outputPath = build.GetOutputDirectory(DefaultTfm, "Debug").ToString();

            // GenerateStaticWebAssetsManifest should generate the manifest file.
            var path = Path.Combine(intermediateOutputPath, "staticwebassets.build.json");
            var originalObjFile = new FileInfo(path);
            originalObjFile.Should().Exist();
            var objManifestContents = File.ReadAllText(Path.Combine(intermediateOutputPath, "staticwebassets.build.json"));
            AssertManifest(
                StaticWebAssetsManifest.FromJsonString(objManifestContents),
                LoadBuildManifest());

            // GenerateStaticWebAssetsManifest should copy the file to the output folder.
            var finalPath = Path.Combine(outputPath, "ComponentApp.staticwebassets.runtime.json");
            var originalFile = new FileInfo(finalPath);
            originalFile.Should().Exist();
            var binManifestContents = File.ReadAllText(finalPath);

            var secondBuild = new BuildCommand(ProjectDirectory);
            secondBuild.Execute().Should().Pass();

            var secondPath = Path.Combine(intermediateOutputPath, "staticwebassets.build.json");
            var secondObjFile = new FileInfo(secondPath);
            secondObjFile.Should().Exist();
            var secondObjManifest = File.ReadAllText(secondPath);
            secondObjManifest.Should().Be(objManifestContents);

            // GenerateStaticWebAssetsManifest should copy the file to the output folder.
            var secondFinalPath = Path.Combine(outputPath, "ComponentApp.staticwebassets.runtime.json");
            var secondFinalFile = new FileInfo(secondFinalPath);
            secondFinalFile.Should().Exist();
            var secondBinManifest = File.ReadAllText(secondFinalPath);
            secondBinManifest.Should().Be(binManifestContents);

            secondFinalFile.LastWriteTimeUtc.Should().Be(originalFile.LastWriteTimeUtc);
        }

        [Fact]
        public void Build_UpdatesManifest_WhenFilesChange()
        {
            var testAsset = "RazorComponentApp";
            ProjectDirectory = CreateAspNetSdkTestAsset(testAsset);

            var build = new BuildCommand(ProjectDirectory);
            build.Execute().Should().Pass();

            var intermediateOutputPath = build.GetIntermediateDirectory(DefaultTfm, "Debug").ToString();
            var outputPath = build.GetOutputDirectory(DefaultTfm, "Debug").ToString();

            // GenerateStaticWebAssetsManifest should generate the manifest file.
            var path = Path.Combine(intermediateOutputPath, "staticwebassets.build.json");
            var originalObjFile = new FileInfo(path);
            originalObjFile.Should().Exist();
            var objManifestContents = File.ReadAllText(Path.Combine(intermediateOutputPath, "staticwebassets.build.json"));
            var firstManifest = StaticWebAssetsManifest.FromJsonString(objManifestContents);
            AssertManifest(firstManifest, LoadBuildManifest());

            // GenerateStaticWebAssetsManifest should copy the file to the output folder.
            var finalPath = Path.Combine(outputPath, "ComponentApp.staticwebassets.runtime.json");
            var originalFile = new FileInfo(finalPath);
            originalFile.Should().Exist();
            var binManifestContents = File.ReadAllText(finalPath);

            AssertBuildAssets(
                firstManifest,
                outputPath,
                intermediateOutputPath);

            // Second build
            Directory.CreateDirectory(Path.Combine(ProjectDirectory.Path, "wwwroot"));
            File.WriteAllText(Path.Combine(ProjectDirectory.Path, "wwwroot", "index.html"), "some html");

            var secondBuild = new BuildCommand(ProjectDirectory);
            secondBuild.Execute().Should().Pass();

            var secondPath = Path.Combine(intermediateOutputPath, "staticwebassets.build.json");
            var secondObjFile = new FileInfo(secondPath);
            secondObjFile.Should().Exist();
            var secondObjManifest = File.ReadAllText(secondPath);
            var secondManifest = StaticWebAssetsManifest.FromJsonString(secondObjManifest);
            AssertManifest(
                secondManifest,
                LoadBuildManifest("Updated"),
                "Updated");

            secondObjManifest.Should().NotBe(objManifestContents);

            // GenerateStaticWebAssetsManifest should copy the file to the output folder.
            var secondFinalPath = Path.Combine(outputPath, "ComponentApp.staticwebassets.runtime.json");
            var secondFinalFile = new FileInfo(secondFinalPath);
            secondFinalFile.Should().Exist();
            var secondBinManifest = File.ReadAllText(secondFinalPath);
            secondBinManifest.Should().NotBe(binManifestContents);

            secondObjFile.LastWriteTimeUtc.Should().NotBe(originalObjFile.LastWriteTimeUtc);
            secondFinalFile.LastWriteTimeUtc.Should().NotBe(originalFile.LastWriteTimeUtc);

            AssertBuildAssets(
                secondManifest,
                outputPath,
                intermediateOutputPath,
                "Updated");
        }

        // Project with references

        [Fact]
        public void BuildProjectWithReferences_GeneratesJsonManifestAndCopiesItToOutputFolder()
        {
            var testAsset = "RazorAppWithPackageAndP2PReference";
            ProjectDirectory = CreateAspNetSdkTestAsset(testAsset);

            var build = new BuildCommand(ProjectDirectory, "AppWithPackageAndP2PReference");
            build.WithWorkingDirectory(ProjectDirectory.TestRoot);
            build.Execute().Should().Pass();

            var intermediateOutputPath = build.GetIntermediateDirectory(DefaultTfm, "Debug").ToString();
            var outputPath = build.GetOutputDirectory(DefaultTfm, "Debug").ToString();

            // GenerateStaticWebAssetsManifest should generate the manifest file.
            var path = Path.Combine(intermediateOutputPath, "staticwebassets.build.json");
            new FileInfo(path).Should().Exist();
            var manifest = StaticWebAssetsManifest.FromJsonBytes(File.ReadAllBytes(path));
            AssertManifest(
                manifest,
                LoadBuildManifest());

            // GenerateStaticWebAssetsManifest should copy the file to the output folder.
            var finalPath = Path.Combine(outputPath, "AppWithPackageAndP2PReference.staticwebassets.runtime.json");
            new FileInfo(finalPath).Should().Exist();

            AssertBuildAssets(
                manifest,
                outputPath,
                intermediateOutputPath);
        }

        [Fact]
        public void BuildProjectWithReferences_WorksWithStaticWebAssetsV1ClassLibraries()
        {
            var testAsset = "RazorAppWithPackageAndP2PReference";
            ProjectDirectory = CreateAspNetSdkTestAsset(testAsset)
                .WithProjectChanges((project, document) =>
                {
                    if (Path.GetFileName(project) == "AnotherClassLib.csproj")
                    {
                        document.Descendants("TargetFramework").Single().ReplaceNodes("netstandard2.1");
                        document.Descendants("FrameworkReference").Single().Remove();
                        document.Descendants("PropertyGroup").First().Add(new XElement("RazorLangVersion", "3.0"));
                    }
                    if (Path.GetFileName(project) == "ClassLibrary.csproj")
                    {
                        document.Descendants("TargetFramework").Single().ReplaceNodes("netstandard2.0");
                        document.Descendants("FrameworkReference").Single().Remove();
                        document.Descendants("PropertyGroup").First().Add(new XElement("RazorLangVersion", "3.0"));
                    }
                });

            // We are deleting Views and Components because we are only interested in the static web assets behavior for this test
            // and this makes it easier to validate the test.
            Directory.Delete(Path.Combine(ProjectDirectory.TestRoot, "AnotherClassLib", "Views"), recursive: true);
            Directory.Delete(Path.Combine(ProjectDirectory.TestRoot, "ClassLibrary", "Views"), recursive: true);
            Directory.Delete(Path.Combine(ProjectDirectory.TestRoot, "ClassLibrary", "Components"), recursive: true);

            var build = new BuildCommand(ProjectDirectory, "AppWithPackageAndP2PReference");
            build.WithWorkingDirectory(ProjectDirectory.TestRoot);
            build.Execute().Should().Pass();

            var intermediateOutputPath = build.GetIntermediateDirectory(DefaultTfm, "Debug").ToString();
            var outputPath = build.GetOutputDirectory(DefaultTfm, "Debug").ToString();

            // GenerateStaticWebAssetsManifest should generate the manifest file.
            var path = Path.Combine(intermediateOutputPath, "staticwebassets.build.json");
            new FileInfo(path).Should().Exist();
            var manifest = StaticWebAssetsManifest.FromJsonBytes(File.ReadAllBytes(Path.Combine(intermediateOutputPath, "staticwebassets.build.json")));
            AssertManifest(
                manifest,
                LoadBuildManifest());

            // GenerateStaticWebAssetsManifest should copy the file to the output folder.
            var finalPath = Path.Combine(outputPath, "AppWithPackageAndP2PReference.staticwebassets.runtime.json");
            new FileInfo(finalPath).Should().Exist();
            AssertManifest(
                manifest,
                LoadBuildManifest());

            AssertBuildAssets(
                manifest,
                outputPath,
                intermediateOutputPath);
        }

        [Fact]
        public void PublishProjectWithReferences_WorksWithStaticWebAssetsV1ClassLibraries()
        {
            var testAsset = "RazorAppWithPackageAndP2PReference";
            ProjectDirectory = CreateAspNetSdkTestAsset(testAsset)
                .WithProjectChanges((project, document) =>
                {
                    if (Path.GetFileName(project) == "AnotherClassLib.csproj")
                    {
                        document.Descendants("TargetFramework").Single().ReplaceNodes("netstandard2.1");
                        document.Descendants("FrameworkReference").Single().Remove();
                        document.Descendants("PropertyGroup").First().Add(new XElement("RazorLangVersion", "3.0"));
                    }
                    if (Path.GetFileName(project) == "ClassLibrary.csproj")
                    {
                        document.Descendants("TargetFramework").Single().ReplaceNodes("netstandard2.0");
                        document.Descendants("FrameworkReference").Single().Remove();
                        document.Descendants("PropertyGroup").First().Add(new XElement("RazorLangVersion", "3.0"));
                    }
                });

            // We are deleting Views and Components because we are only interested in the static web assets behavior for this test
            // and this makes it easier to validate the test.
            Directory.Delete(Path.Combine(ProjectDirectory.TestRoot, "AnotherClassLib", "Views"), recursive: true);
            Directory.Delete(Path.Combine(ProjectDirectory.TestRoot, "ClassLibrary", "Views"), recursive: true);
            Directory.Delete(Path.Combine(ProjectDirectory.TestRoot, "ClassLibrary", "Components"), recursive: true);

            var restore = new RestoreCommand(Log, Path.Combine(ProjectDirectory.TestRoot, "AppWithPackageAndP2PReference"));
            restore.Execute().Should().Pass();

            var publish = new PublishCommand(ProjectDirectory, "AppWithPackageAndP2PReference");
            publish.WithWorkingDirectory(ProjectDirectory.Path);
            publish.Execute().Should().Pass();

            var intermediateOutputPath = publish.GetIntermediateDirectory(DefaultTfm, "Debug").ToString();
            var publishPath = publish.GetOutputDirectory(DefaultTfm, "Debug").ToString();

            // GenerateStaticWebAssetsManifest should generate the manifest file.
            var path = Path.Combine(intermediateOutputPath, "staticwebassets.build.json");
            new FileInfo(path).Should().Exist();
            AssertManifest(
                StaticWebAssetsManifest.FromJsonBytes(File.ReadAllBytes(path)),
                LoadBuildManifest());

            // GenerateStaticWebAssetsManifest should copy the file to the output folder.
            var finalPath = Path.Combine(publishPath, "AppWithPackageAndP2PReference.staticwebassets.runtime.json");
            new FileInfo(finalPath).Should().NotExist();

            // GenerateStaticWebAssetsPublishManifest should generate the publish manifest file.
            var intermediatePublishManifestPath = Path.Combine(intermediateOutputPath, "staticwebassets.publish.json");
            new FileInfo(path).Should().Exist();
            var publishManifest = StaticWebAssetsManifest.FromJsonBytes(File.ReadAllBytes(intermediatePublishManifestPath));
            AssertManifest(
                publishManifest,
                LoadPublishManifest());

            AssertPublishAssets(
                publishManifest,
                publishPath,
                intermediateOutputPath);
        }

        // Build no dependencies
        [Fact]
        public void BuildProjectWithReferences_NoDependencies_GeneratesJsonManifestAndCopiesItToOutputFolder()
        {
            var testAsset = "RazorAppWithPackageAndP2PReference";
            ProjectDirectory = CreateAspNetSdkTestAsset(testAsset);

            var build = new BuildCommand(ProjectDirectory, "AppWithPackageAndP2PReference");
            build.Execute().Should().Pass();

            var intermediateOutputPath = build.GetIntermediateDirectory(DefaultTfm, "Debug").ToString();
            var outputPath = build.GetOutputDirectory(DefaultTfm, "Debug").ToString();

            // GenerateStaticWebAssetsManifest should generate the manifest file.
            var path = Path.Combine(intermediateOutputPath, "staticwebassets.build.json");
            new FileInfo(path).Should().Exist();
            AssertManifest(
                StaticWebAssetsManifest.FromJsonBytes(File.ReadAllBytes(path)),
                LoadBuildManifest());

            // GenerateStaticWebAssetsManifest should copy the file to the output folder.
            var finalPath = Path.Combine(outputPath, "AppWithPackageAndP2PReference.staticwebassets.runtime.json");
            new FileInfo(finalPath).Should().Exist();
            var manifestContents = File.ReadAllText(finalPath);
            var initialManifest = StaticWebAssetsManifest.FromJsonString(File.ReadAllText(path));
            AssertManifest(
                initialManifest,
                LoadBuildManifest());

            // Second build
            var secondBuild = new BuildCommand(ProjectDirectory, "AppWithPackageAndP2PReference");
            secondBuild.Execute("/p:BuildProjectReferences=false").Should().Pass();

            // GenerateStaticWebAssetsManifest should generate the manifest file.
            new FileInfo(path).Should().Exist();
            var manifestNoDeps = StaticWebAssetsManifest.FromJsonBytes(File.ReadAllBytes(path));
            AssertManifest(
                manifestNoDeps,
                LoadBuildManifest("NoDependencies"),
                "NoDependencies");

            // GenerateStaticWebAssetsManifest should copy the file to the output folder.
            new FileInfo(finalPath).Should().Exist();
            var manifest = StaticWebAssetsManifest.FromJsonBytes(File.ReadAllBytes(Path.Combine(intermediateOutputPath, "staticwebassets.build.json")));
            AssertManifest(
                manifest,
                LoadBuildManifest("NoDependencies"),
                "NoDependencies");

            AssertBuildAssets(
                manifest,
                outputPath,
                intermediateOutputPath,
                "NoDependencies");

            // Check that the two manifests are the same
            manifestContents.Should().Be(File.ReadAllText(finalPath));
        }

        // Rebuild
        [Fact]
        public void Rebuild_RegeneratesJsonManifestAndCopiesItToOutputFolder()
        {
            var testAsset = "RazorComponentApp";
            ProjectDirectory = CreateAspNetSdkTestAsset(testAsset);

            var build = new BuildCommand(ProjectDirectory);
            build.Execute().Should().Pass();

            var intermediateOutputPath = build.GetIntermediateDirectory(DefaultTfm, "Debug").ToString();
            var outputPath = build.GetOutputDirectory(DefaultTfm, "Debug").ToString();

            // GenerateStaticWebAssetsManifest should generate the manifest file.
            var path = Path.Combine(intermediateOutputPath, "staticwebassets.build.json");
            var originalObjFile = new FileInfo(path);
            originalObjFile.Should().Exist();
            var objManifestContents = File.ReadAllText(Path.Combine(intermediateOutputPath, "staticwebassets.build.json"));
            AssertManifest(StaticWebAssetsManifest.FromJsonString(objManifestContents), LoadBuildManifest());

            // GenerateStaticWebAssetsManifest should copy the file to the output folder.
            var finalPath = Path.Combine(outputPath, "ComponentApp.staticwebassets.runtime.json");
            var originalFile = new FileInfo(finalPath);
            originalFile.Should().Exist();
            var binManifestContents = File.ReadAllText(finalPath);

            // rebuild build
            var rebuild = new RebuildCommand(Log, ProjectDirectory.Path);
            rebuild.Execute().Should().Pass();

            var secondPath = Path.Combine(intermediateOutputPath, "staticwebassets.build.json");
            var secondObjFile = new FileInfo(secondPath);
            secondObjFile.Should().Exist();
            var secondObjManifestContents = File.ReadAllText(secondPath);
            var secondManifest = StaticWebAssetsManifest.FromJsonString(secondObjManifestContents);
            AssertManifest(
                secondManifest,
                LoadBuildManifest("Rebuild"),
                "Rebuild");

            secondObjManifestContents.Should().Be(objManifestContents);

            // GenerateStaticWebAssetsManifest should copy the file to the output folder.
            var secondFinalPath = Path.Combine(outputPath, "ComponentApp.staticwebassets.runtime.json");
            var secondFinalFile = new FileInfo(secondFinalPath);
            secondFinalFile.Should().Exist();
            var secondBinManifest = File.ReadAllText(secondFinalPath);
            secondBinManifest.Should().Be(binManifestContents);

            secondObjFile.LastWriteTimeUtc.Should().NotBe(originalObjFile.LastWriteTimeUtc);
            secondFinalFile.LastWriteTimeUtc.Should().NotBe(originalFile.LastWriteTimeUtc);

            AssertBuildAssets(
                secondManifest,
                outputPath,
                intermediateOutputPath,
                "Rebuild");
        }

        // Publish
        [Fact]
        public void Publish_GeneratesPublishJsonManifestAndCopiesPublishAssets()
        {
            var testAsset = "RazorComponentApp";
            ProjectDirectory = CreateAspNetSdkTestAsset(testAsset);

            var publish = new PublishCommand(ProjectDirectory);
            publish.Execute().Should().Pass();

            var intermediateOutputPath = publish.GetIntermediateDirectory(DefaultTfm, "Debug").ToString();
            var publishPath = publish.GetOutputDirectory(DefaultTfm, "Debug").ToString();

            // GenerateStaticWebAssetsManifest should generate the build manifest file.
            var path = Path.Combine(intermediateOutputPath, "staticwebassets.build.json");
            new FileInfo(path).Should().Exist();
            var manifest = StaticWebAssetsManifest.FromJsonBytes(File.ReadAllBytes(path));
            AssertManifest(manifest, LoadBuildManifest());

            // GenerateStaticWebAssetsManifest should copy the file to the output folder.
            var finalPath = Path.Combine(publishPath, "ComponentApp.staticwebassets.runtime.json");
            new FileInfo(finalPath).Should().NotExist();

            // GenerateStaticWebAssetsManifest should generate the publish manifest file.
            var intermediatePublishManifestPath = Path.Combine(intermediateOutputPath, "staticwebassets.publish.json");
            new FileInfo(path).Should().Exist();
            var publishManifest = StaticWebAssetsManifest.FromJsonBytes(File.ReadAllBytes(intermediatePublishManifestPath));
            AssertManifest(publishManifest, LoadPublishManifest());

            AssertPublishAssets(
                publishManifest,
                publishPath,
                intermediateOutputPath);
        }

        [Fact]
        public void Publish_PublishSingleFile_GeneratesPublishJsonManifestAndCopiesPublishAssets()
        {
            var expectedManifest = LoadBuildManifest();
            var testAsset = "RazorComponentApp";
            ProjectDirectory = CreateAspNetSdkTestAsset(testAsset);

            var publish = new PublishCommand(ProjectDirectory);
<<<<<<< HEAD
            publish.Execute("/p:PublishSingleFile=true", $"/p:RuntimeIdentifier={RuntimeInformation.RuntimeIdentifier}").Should().Pass();
=======
            publish.Execute("/p:PublishSingleFile=true ", $"/p:RuntimeIdentifier={RuntimeInformation.RuntimeIdentifier}").Should().Pass();
>>>>>>> c82e54de

            var intermediateOutputPath = publish.GetIntermediateDirectory(DefaultTfm, "Debug", RuntimeInformation.RuntimeIdentifier).ToString();
            var publishPath = publish.GetOutputDirectory(DefaultTfm, "Debug").ToString();

            // GenerateStaticWebAssetsManifest should generate the build manifest file.
            var path = Path.Combine(intermediateOutputPath, "staticwebassets.build.json");
            new FileInfo(path).Should().Exist();
            var manifest = StaticWebAssetsManifest.FromJsonBytes(File.ReadAllBytes(path));
            AssertManifest(manifest, expectedManifest, runtimeIdentifier: RuntimeInformation.RuntimeIdentifier);

            // GenerateStaticWebAssetsManifest should not copy the file to the output folder.
            var finalPath = Path.Combine(publishPath, "ComponentApp.staticwebassets.runtime.json");
            new FileInfo(finalPath).Should().NotExist();

            // GenerateStaticWebAssetsManifest should generate the publish manifest file.
            var intermediatePublishManifestPath = Path.Combine(intermediateOutputPath, "staticwebassets.publish.json");
            new FileInfo(path).Should().Exist();
            var publishManifest = StaticWebAssetsManifest.FromJsonBytes(File.ReadAllBytes(intermediatePublishManifestPath));
            AssertManifest(
                publishManifest,
                LoadPublishManifest(),
                runtimeIdentifier: RuntimeInformation.RuntimeIdentifier);

            AssertPublishAssets(
                publishManifest,
                publishPath,
                intermediateOutputPath);
        }

        [Fact]
        public void Publish_NoBuild_GeneratesPublishJsonManifestAndCopiesPublishAssets()
        {
            var expectedManifest = LoadBuildManifest();
            var testAsset = "RazorComponentApp";
            ProjectDirectory = CreateAspNetSdkTestAsset(testAsset);

            var build = new BuildCommand(ProjectDirectory);
            build.Execute().Should().Pass();

            var intermediateOutputPath = build.GetIntermediateDirectory(DefaultTfm, "Debug").ToString();
            var publishPath = build.GetOutputDirectory(DefaultTfm, "Debug").ToString();

            // GenerateStaticWebAssetsManifest should generate the manifest file.
            var path = Path.Combine(intermediateOutputPath, "staticwebassets.build.json");
            var objManifestFile = new FileInfo(path);
            objManifestFile.Should().Exist();
            var objManifestFileTimeStamp = objManifestFile.LastWriteTimeUtc;

            var manifest = StaticWebAssetsManifest.FromJsonBytes(File.ReadAllBytes(path));
            AssertManifest(manifest, expectedManifest);

            // GenerateStaticWebAssetsManifest should copy the file to the output folder.
            var finalPath = Path.Combine(publishPath, "ComponentApp.staticwebassets.runtime.json");
            var binManifestFile = new FileInfo(finalPath);
            binManifestFile.Should().Exist();
            var binManifestTimeStamp = binManifestFile.LastWriteTimeUtc;

            var finalManifest = StaticWebAssetsManifest.FromJsonBytes(File.ReadAllBytes(Path.Combine(intermediateOutputPath, "staticwebassets.build.json")));
            AssertManifest(finalManifest, expectedManifest);

            // Publish no build

            var publish = new PublishCommand(ProjectDirectory);
            publish.Execute("/p:NoBuild=true").Should().Pass();

            var secondObjTimeStamp = new FileInfo(path).LastWriteTimeUtc;

            secondObjTimeStamp.Should().Be(objManifestFileTimeStamp);

            var seconbObjManifest = StaticWebAssetsManifest.FromJsonBytes(File.ReadAllBytes(path));
            AssertManifest(seconbObjManifest, expectedManifest);

            // GenerateStaticWebAssetsManifest should copy the file to the output folder.
            var seconBinManifestPath = Path.Combine(publishPath, "ComponentApp.staticwebassets.runtime.json");
            var secondBinManifestFile = new FileInfo(seconBinManifestPath);
            secondBinManifestFile.Should().Exist();

            secondBinManifestFile.LastWriteTimeUtc.Should().Be(binManifestTimeStamp);

            var secondBinManifest = StaticWebAssetsManifest.FromJsonBytes(File.ReadAllBytes(Path.Combine(intermediateOutputPath, "staticwebassets.build.json")));
            AssertManifest(secondBinManifest, expectedManifest);

            // GenerateStaticWebAssetsManifest should generate the publish manifest file.
            var intermediatePublishManifestPath = Path.Combine(intermediateOutputPath, "staticwebassets.publish.json");
            new FileInfo(path).Should().Exist();
            var publishManifest = StaticWebAssetsManifest.FromJsonBytes(File.ReadAllBytes(intermediatePublishManifestPath));
            AssertManifest(
                publishManifest,
                LoadPublishManifest());

            AssertPublishAssets(
                publishManifest,
                publishPath,
                intermediateOutputPath);
        }

        [Fact]
        public void Build_DeployOnBuild_GeneratesPublishJsonManifestAndCopiesPublishAssets()
        {
            var expectedManifest = LoadBuildManifest();
            var testAsset = "RazorComponentApp";
            ProjectDirectory = CreateAspNetSdkTestAsset(testAsset);

            var build = new BuildCommand(ProjectDirectory);
            build.Execute("/p:DeployOnBuild=true").Should().Pass();

            var intermediateOutputPath = build.GetIntermediateDirectory(DefaultTfm, "Debug").ToString();
            var outputPath = build.GetOutputDirectory(DefaultTfm, "Debug").ToString();

            // GenerateStaticWebAssetsManifest should generate the build manifest file.
            var path = Path.Combine(intermediateOutputPath, "staticwebassets.build.json");
            new FileInfo(path).Should().Exist();
            var manifest = StaticWebAssetsManifest.FromJsonBytes(File.ReadAllBytes(path));
            AssertManifest(manifest, LoadBuildManifest());

            // GenerateStaticWebAssetsManifest should copy the file to the output folder.
            var finalPath = Path.Combine(outputPath, "ComponentApp.staticwebassets.runtime.json");
            new FileInfo(finalPath).Should().Exist();

            // GenerateStaticWebAssetsManifest should generate the publish manifest file.
            var intermediatePublishManifestPath = Path.Combine(intermediateOutputPath, "staticwebassets.publish.json");
            new FileInfo(path).Should().Exist();
            var publishManifest = StaticWebAssetsManifest.FromJsonBytes(File.ReadAllBytes(intermediatePublishManifestPath));
            AssertManifest(publishManifest, LoadPublishManifest());

            AssertPublishAssets(
                publishManifest,
                Path.Combine(outputPath, "publish"),
                intermediateOutputPath);
        }

        [Fact]
        public void PublishProjectWithReferences_GeneratesPublishJsonManifestAndCopiesPublishAssets()
        {
            var testAsset = "RazorAppWithPackageAndP2PReference";
            ProjectDirectory = CreateAspNetSdkTestAsset(testAsset);

            var restore = new RestoreCommand(Log, Path.Combine(ProjectDirectory.TestRoot, "AppWithPackageAndP2PReference"));
            restore.Execute().Should().Pass();

            var publish = new PublishCommand(ProjectDirectory, "AppWithPackageAndP2PReference");
            publish.WithWorkingDirectory(ProjectDirectory.Path);
            publish.Execute().Should().Pass();

            var intermediateOutputPath = publish.GetIntermediateDirectory(DefaultTfm, "Debug").ToString();
            var publishPath = publish.GetOutputDirectory(DefaultTfm, "Debug").ToString();

            // GenerateStaticWebAssetsManifest should generate the manifest file.
            var path = Path.Combine(intermediateOutputPath, "staticwebassets.build.json");
            new FileInfo(path).Should().Exist();
            AssertManifest(
                StaticWebAssetsManifest.FromJsonBytes(File.ReadAllBytes(path)),
                LoadBuildManifest());

            // GenerateStaticWebAssetsManifest should copy the file to the output folder.
            var finalPath = Path.Combine(publishPath, "AppWithPackageAndP2PReference.staticwebassets.runtime.json");
            new FileInfo(finalPath).Should().NotExist();

            // GenerateStaticWebAssetsPublishManifest should generate the publish manifest file.
            var intermediatePublishManifestPath = Path.Combine(intermediateOutputPath, "staticwebassets.publish.json");
            new FileInfo(path).Should().Exist();
            var publishManifest = StaticWebAssetsManifest.FromJsonBytes(File.ReadAllBytes(intermediatePublishManifestPath));
            AssertManifest(
                publishManifest,
                LoadPublishManifest());

            AssertPublishAssets(
                publishManifest,
                publishPath,
                intermediateOutputPath);
        }

        [Fact]
        public void PublishProjectWithReferences_PublishSingleFile_GeneratesPublishJsonManifestAndCopiesPublishAssets()
        {
            var testAsset = "RazorAppWithPackageAndP2PReference";
            ProjectDirectory = CreateAspNetSdkTestAsset(testAsset);

            var publish = new PublishCommand(ProjectDirectory, "AppWithPackageAndP2PReference");
            publish.Execute("/p:PublishSingleFile=true", $"/p:RuntimeIdentifier={RuntimeInformation.RuntimeIdentifier}").Should().Pass();

            var intermediateOutputPath = publish.GetIntermediateDirectory(DefaultTfm, "Debug", RuntimeInformation.RuntimeIdentifier).ToString();
            var publishPath = publish.GetOutputDirectory(DefaultTfm, "Debug").ToString();

            // GenerateStaticWebAssetsManifest should generate the manifest file.
            var path = Path.Combine(intermediateOutputPath, "staticwebassets.build.json");
            new FileInfo(path).Should().Exist();
            AssertManifest(
                StaticWebAssetsManifest.FromJsonBytes(File.ReadAllBytes(path)),
                LoadBuildManifest(),
                runtimeIdentifier: RuntimeInformation.RuntimeIdentifier);

            // GenerateStaticWebAssetsManifest should not copy the file to the output folder.
            var finalPath = Path.Combine(publishPath, "AppWithPackageAndP2PReference.staticwebassets.runtime.json");
            new FileInfo(finalPath).Should().NotExist();

            // GenerateStaticWebAssetsPublishManifest should generate the publish manifest file.
            var intermediatePublishManifestPath = Path.Combine(intermediateOutputPath, "staticwebassets.publish.json");
            new FileInfo(path).Should().Exist();
            var publishManifest = StaticWebAssetsManifest.FromJsonBytes(File.ReadAllBytes(intermediatePublishManifestPath));
            AssertManifest(publishManifest, LoadPublishManifest(), runtimeIdentifier: RuntimeInformation.RuntimeIdentifier);

            AssertPublishAssets(
                publishManifest,
                publishPath,
                intermediateOutputPath);
        }

        [Fact]
        public void PublishProjectWithReferences_NoBuild_GeneratesPublishJsonManifestAndCopiesPublishAssets()
        {
            var testAsset = "RazorAppWithPackageAndP2PReference";
            ProjectDirectory = CreateAspNetSdkTestAsset(testAsset);

            var build = new BuildCommand(ProjectDirectory, "AppWithPackageAndP2PReference");
            build.WithWorkingDirectory(ProjectDirectory.TestRoot);
            build.Execute().Should().Pass();

            var intermediateOutputPath = build.GetIntermediateDirectory(DefaultTfm, "Debug").ToString();
            var outputPath = build.GetOutputDirectory(DefaultTfm, "Debug").ToString();

            // GenerateStaticWebAssetsManifest should generate the manifest file.
            var path = Path.Combine(intermediateOutputPath, "staticwebassets.build.json");
            var objManifestFile = new FileInfo(path);
            objManifestFile.Should().Exist();
            var objManifestFileTimeStamp = objManifestFile.LastWriteTimeUtc;

            AssertManifest(
                StaticWebAssetsManifest.FromJsonBytes(File.ReadAllBytes(path)),
                LoadBuildManifest());

            // GenerateStaticWebAssetsManifest should copy the file to the output folder.
            var finalPath = Path.Combine(outputPath, "AppWithPackageAndP2PReference.staticwebassets.runtime.json");
            var binManifestFile = new FileInfo(finalPath);
            binManifestFile.Should().Exist();
            var binManifestTimeStamp = binManifestFile.LastWriteTimeUtc;

            AssertManifest(
                StaticWebAssetsManifest.FromJsonString(File.ReadAllText(path)),
                LoadBuildManifest());

            // Publish no build

            var publish = new PublishCommand(Log, Path.Combine(ProjectDirectory.TestRoot, "AppWithPackageAndP2PReference"));
            var publishResult = publish.Execute("/p:NoBuild=true", "/p:ErrorOnDuplicatePublishOutputFiles=false");
            var publishPath = build.GetOutputDirectory(DefaultTfm, "Debug").ToString();


            publishResult.Should().Pass();

            new FileInfo(path).LastWriteTimeUtc.Should().Be(objManifestFileTimeStamp);

            var seconbObjManifest = StaticWebAssetsManifest.FromJsonBytes(File.ReadAllBytes(path));
            AssertManifest(seconbObjManifest, LoadBuildManifest());

            // GenerateStaticWebAssetsManifest should copy the file to the output folder.
            var seconBinManifestPath = Path.Combine(outputPath, "AppWithPackageAndP2PReference.staticwebassets.runtime.json");
            var secondBinManifestFile = new FileInfo(seconBinManifestPath);
            secondBinManifestFile.Should().Exist();

            secondBinManifestFile.LastWriteTimeUtc.Should().Be(binManifestTimeStamp);

            // GenerateStaticWebAssetsManifest should generate the publish manifest file.
            var intermediatePublishManifestPath = Path.Combine(intermediateOutputPath, "staticwebassets.publish.json");
            new FileInfo(path).Should().Exist();
            var publishManifest = StaticWebAssetsManifest.FromJsonBytes(File.ReadAllBytes(intermediatePublishManifestPath));
            AssertManifest(publishManifest, LoadPublishManifest());

            AssertPublishAssets(
                publishManifest,
                publishPath,
            intermediateOutputPath);
        }

        [Fact]
        public void PublishProjectWithReferences_AppendTargetFrameworkToOutputPathFalse_GeneratesPublishJsonManifestAndCopiesPublishAssets()
        {
            var testAsset = "RazorAppWithPackageAndP2PReference";
            ProjectDirectory = CreateAspNetSdkTestAsset(testAsset);

            var restore = new RestoreCommand(Log, Path.Combine(ProjectDirectory.TestRoot, "AppWithPackageAndP2PReference"));
            restore.Execute().Should().Pass();

            var publish = new PublishCommand(ProjectDirectory, "AppWithPackageAndP2PReference");
            publish.WithWorkingDirectory(ProjectDirectory.Path);
            publish.Execute("/p:AppendTargetFrameworkToOutputPath=false").Should().Pass();

            //  Hard code output paths here to account for AppendTargetFrameworkToOutputPath=false
            var intermediateOutputPath = Path.Combine(ProjectDirectory.Path, "AppWithPackageAndP2PReference", "obj", "Debug");
            var publishPath = Path.Combine(ProjectDirectory.Path, "AppWithPackageAndP2PReference", "bin", "Debug", "publish");

            // GenerateStaticWebAssetsManifest should generate the manifest file.
            var path = Path.Combine(intermediateOutputPath, "staticwebassets.build.json");
            new FileInfo(path).Should().Exist();
            AssertManifest(
                StaticWebAssetsManifest.FromJsonBytes(File.ReadAllBytes(path)),
                LoadBuildManifest());

            // GenerateStaticWebAssetsManifest should copy the file to the output folder.
            var finalPath = Path.Combine(publishPath, "AppWithPackageAndP2PReference.staticwebassets.runtime.json");
            new FileInfo(finalPath).Should().NotExist();

            // GenerateStaticWebAssetsPublishManifest should generate the publish manifest file.
            var intermediatePublishManifestPath = Path.Combine(intermediateOutputPath, "staticwebassets.publish.json");
            new FileInfo(path).Should().Exist();
            var publishManifest = StaticWebAssetsManifest.FromJsonBytes(File.ReadAllBytes(intermediatePublishManifestPath));
            AssertManifest(
                publishManifest,
                LoadPublishManifest());

            AssertPublishAssets(
                publishManifest,
                publishPath,
                intermediateOutputPath);
        }

        [Fact]
        public void BuildProjectWithReferences_DeployOnBuild_GeneratesPublishJsonManifestAndCopiesPublishAssets()
        {
            var testAsset = "RazorAppWithPackageAndP2PReference";
            ProjectDirectory = CreateAspNetSdkTestAsset(testAsset);

            var build = new BuildCommand(ProjectDirectory, "AppWithPackageAndP2PReference");
            build.Execute("/p:DeployOnBuild=true").Should().Pass();

            var intermediateOutputPath = build.GetIntermediateDirectory(DefaultTfm, "Debug").ToString();
            var outputPath = build.GetOutputDirectory(DefaultTfm, "Debug").ToString();

            // GenerateStaticWebAssetsManifest should generate the manifest file.
            var path = Path.Combine(intermediateOutputPath, "staticwebassets.build.json");
            new FileInfo(path).Should().Exist();

            AssertManifest(
                StaticWebAssetsManifest.FromJsonBytes(File.ReadAllBytes(path)),
                LoadBuildManifest());

            // GenerateStaticWebAssetsManifest should copy the file to the output folder.
            var finalPath = Path.Combine(outputPath, "AppWithPackageAndP2PReference.staticwebassets.runtime.json");
            new FileInfo(finalPath).Should().Exist();

            // GenerateStaticWebAssetsManifest should generate the publish manifest file.
            var intermediatePublishManifestPath = Path.Combine(intermediateOutputPath, "staticwebassets.publish.json");
            new FileInfo(path).Should().Exist();
            var publishManifest = StaticWebAssetsManifest.FromJsonBytes(File.ReadAllBytes(intermediatePublishManifestPath));
            AssertManifest(publishManifest, LoadPublishManifest());

            AssertPublishAssets(
                publishManifest,
                Path.Combine(outputPath, "publish"),
                intermediateOutputPath);
        }

        // Pack

        // Clean
        [Fact]
        public void Clean_RemovesManifestFrom_BuildAndIntermediateOutput()
        {
            var expectedManifest = LoadBuildManifest();
            var testAsset = "RazorComponentApp";
            ProjectDirectory = CreateAspNetSdkTestAsset(testAsset);

            var build = new BuildCommand(ProjectDirectory);
            build.Execute().Should().Pass();

            var intermediateOutputPath = build.GetIntermediateDirectory(DefaultTfm, "Debug").ToString();
            var outputPath = build.GetOutputDirectory(DefaultTfm, "Debug").ToString();

            // GenerateStaticWebAssetsManifest should generate the manifest file.
            var path = Path.Combine(intermediateOutputPath, "staticwebassets.build.json");
            new FileInfo(path).Should().Exist();
            var manifest = StaticWebAssetsManifest.FromJsonBytes(File.ReadAllBytes(path));
            AssertManifest(manifest, expectedManifest);

            // GenerateStaticWebAssetsManifest should copy the file to the output folder.
            var finalPath = Path.Combine(outputPath, "ComponentApp.staticwebassets.runtime.json");
            new FileInfo(finalPath).Should().Exist();
            var finalManifest = StaticWebAssetsManifest.FromJsonBytes(File.ReadAllBytes(Path.Combine(intermediateOutputPath, "staticwebassets.build.json")));
            AssertManifest(finalManifest, expectedManifest);

            var clean = new CleanCommand(Log, ProjectDirectory.Path);
            clean.Execute().Should().Pass();

            // Obj folder manifest does not exist
            new FileInfo(path).Should().NotExist();

            // Bin folder manifest does not exist
            new FileInfo(finalPath).Should().NotExist();
        }

        [Fact]
        public void Build_Fails_WhenConflictingAssetsFoundBetweenAStaticWebAssetAndAFileInTheWebRootFolder()
        {
            var testAsset = "RazorAppWithPackageAndP2PReference";
            var projectDirectory = CreateAspNetSdkTestAsset(testAsset);

            Directory.CreateDirectory(Path.Combine(projectDirectory.Path, "AppWithPackageAndP2PReference", "wwwroot", "_content", "ClassLibrary", "js"));
            File.WriteAllText(Path.Combine(projectDirectory.Path, "AppWithPackageAndP2PReference", "wwwroot", "_content", "ClassLibrary", "js", "project-transitive-dep.js"), "console.log('transitive-dep');");

            var build = new BuildCommand(projectDirectory, "AppWithPackageAndP2PReference");
            build.Execute().Should().Fail();
        }

        [Fact]
        public void Pack_FailsWhenStaticWebAssetsHaveConflictingPaths()
        {
            var testAsset = "PackageLibraryDirectDependency";
            var projectDirectory = CreateAspNetSdkTestAsset(testAsset, subdirectory: "TestPackages")
                .WithProjectChanges(project =>
                {
                    var ns = project.Root.Name.Namespace;
                    var itemGroup = new XElement(ns + "ItemGroup");
                    var element = new XElement("StaticWebAsset", new XAttribute("Include", @"bundle\js\pkg-direct-dep.js"));
                    element.Add(new XElement("SourceType"));
                    element.Add(new XElement("SourceId", "PackageLibraryDirectDependency"));
                    element.Add(new XElement("ContentRoot", "$([MSBuild]::NormalizeDirectory('$(MSBuildProjectDirectory)\\bundle\\'))"));
                    element.Add(new XElement("BasePath", "_content/PackageLibraryDirectDependency"));
                    element.Add(new XElement("RelativePath", "js/pkg-direct-dep.js"));
                    itemGroup.Add(element);
                    project.Root.Add(itemGroup);
                });

            Directory.CreateDirectory(Path.Combine(projectDirectory.Path, "bundle", "js"));
            File.WriteAllText(Path.Combine(projectDirectory.Path, "bundle", "js", "pkg-direct-dep.js"), "console.log('bundle');");

            var pack = new MSBuildCommand(Log, "Pack", projectDirectory.Path, "PackageLibraryDirectDependency");
            pack.Execute().Should().Fail();
        }

        // If you modify this test, make sure you also modify the test below this one to assert that things are not included as content.
        [Fact]
        public void Pack_IncludesStaticWebAssets()
        {
            var testAsset = "PackageLibraryDirectDependency";
            var projectDirectory = CreateAspNetSdkTestAsset(testAsset, subdirectory: "TestPackages");

            var pack = new MSBuildCommand(projectDirectory, "Pack", "PackageLibraryDirectDependency");
            pack.WithWorkingDirectory(projectDirectory.Path);
            var result = pack.Execute();

            result.Should().Pass();

            var outputPath = pack.GetOutputDirectory(DefaultTfm, "Debug").ToString();

            new FileInfo(Path.Combine(outputPath, "PackageLibraryDirectDependency.dll")).Should().Exist();

            result.Should().NuPkgContain(
                Path.Combine(pack.GetPackageDirectory().FullName, "PackageLibraryDirectDependency.1.0.0.nupkg"),
                filePaths: new[]
                {
                    Path.Combine("staticwebassets", "js", "pkg-direct-dep.js"),
                    Path.Combine("staticwebassets", "css", "site.css"),
                    Path.Combine("staticwebassets", "PackageLibraryDirectDependency.bundle.scp.css"),
                    Path.Combine("build", "Microsoft.AspNetCore.StaticWebAssets.props"),
                    Path.Combine("build", "PackageLibraryDirectDependency.props"),
                    Path.Combine("buildMultiTargeting", "PackageLibraryDirectDependency.props"),
                    Path.Combine("buildTransitive", "PackageLibraryDirectDependency.props")
                });
        }

        [Fact]
        public void Pack_NoAssets_DoesNothing()
        {
            var testAsset = "PackageLibraryNoStaticAssets";
            var projectDirectory = CreateAspNetSdkTestAsset(testAsset, subdirectory: "TestPackages");

            var pack = new MSBuildCommand(projectDirectory, "Pack");
            pack.WithWorkingDirectory(projectDirectory.Path);
            var result = pack.Execute();

            result.Should().Pass();

            var outputPath = pack.GetOutputDirectory(DefaultTfm, "Debug").ToString();

            new FileInfo(Path.Combine(outputPath, "PackageLibraryNoStaticAssets.dll")).Should().Exist();

            result.Should().NuPkgDoesNotContain(
                Path.Combine(pack.GetPackageDirectory().FullName, "PackageLibraryNoStaticAssets.1.0.0.nupkg"),
                filePaths: new[]
                {
                    Path.Combine("staticwebassets"),
                    Path.Combine("build", "Microsoft.AspNetCore.StaticWebAssets.props"),
                    Path.Combine("build", "PackageLibraryNoStaticAssets.props"),
                    Path.Combine("buildMultiTargeting", "PackageLibraryNoStaticAssets.props"),
                    Path.Combine("buildTransitive", "PackageLibraryNoStaticAssets.props")
                });
        }

        [Fact]
        public void Pack_NoAssets_Multitargeting_DoesNothing()
        {
            var testAsset = "PackageLibraryNoStaticAssets";
            var projectDirectory = CreateAspNetSdkTestAsset(testAsset, subdirectory: "TestPackages");

            projectDirectory.WithProjectChanges(project =>
            {
                var tfm = project.Root.Descendants("TargetFramework").Single();
                tfm.Name = "TargetFrameworks";
                tfm.Value="net6.0;" + DefaultTfm;
            });

            var pack = new MSBuildCommand(Log, "Pack", projectDirectory.Path);
            pack.WithWorkingDirectory(projectDirectory.Path);
            var result = pack.Execute();

            result.Should().Pass();

            var outputPath = pack.GetOutputDirectory(DefaultTfm, "Debug").ToString();

            new FileInfo(Path.Combine(outputPath, "PackageLibraryNoStaticAssets.dll")).Should().Exist();

            result.Should().NuPkgDoesNotContain(
                Path.Combine(projectDirectory.Path, "bin", "Debug", "PackageLibraryNoStaticAssets.1.0.0.nupkg"),
                filePaths: new[]
                {
                    Path.Combine("staticwebassets"),
                    Path.Combine("build", "Microsoft.AspNetCore.StaticWebAssets.props"),
                    Path.Combine("build", "PackageLibraryNoStaticAssets.props"),
                    Path.Combine("buildMultiTargeting", "PackageLibraryNoStaticAssets.props"),
                    Path.Combine("buildTransitive", "PackageLibraryNoStaticAssets.props")
                });
        }

        [Fact]
        public void Pack_Incremental_IncludesStaticWebAssets()
        {
            var testAsset = "PackageLibraryDirectDependency";
            var projectDirectory = CreateAspNetSdkTestAsset(testAsset, subdirectory: "TestPackages");

            var pack = new MSBuildCommand(projectDirectory, "Pack", "PackageLibraryDirectDependency");
            pack.WithWorkingDirectory(projectDirectory.Path);
            var result = pack.Execute();

            result.Should().Pass();

            var pack2 = new MSBuildCommand(projectDirectory, "Pack", "PackageLibraryDirectDependency");
            pack2.WithWorkingDirectory(projectDirectory.Path);
            var result2 = pack2.Execute();

            result2.Should().Pass();

            var outputPath = pack2.GetOutputDirectory(DefaultTfm, "Debug").ToString();

            new FileInfo(Path.Combine(outputPath, "PackageLibraryDirectDependency.dll")).Should().Exist();

            result2.Should().NuPkgContain(
                Path.Combine(pack2.GetPackageDirectory().FullName, "PackageLibraryDirectDependency.1.0.0.nupkg"),
                filePaths: new[]
                {
                    Path.Combine("staticwebassets", "js", "pkg-direct-dep.js"),
                    Path.Combine("staticwebassets", "css", "site.css"),
                    Path.Combine("staticwebassets", "PackageLibraryDirectDependency.bundle.scp.css"),
                    Path.Combine("build", "Microsoft.AspNetCore.StaticWebAssets.props"),
                    Path.Combine("build", "PackageLibraryDirectDependency.props"),
                    Path.Combine("buildMultiTargeting", "PackageLibraryDirectDependency.props"),
                    Path.Combine("buildTransitive", "PackageLibraryDirectDependency.props")
                });
        }

        [Fact]
        public void Pack_StaticWebAssets_WithoutFileExtension_AreCorrectlyPacked()
        {
            var testAsset = "PackageLibraryDirectDependency";
            var projectDirectory = CreateAspNetSdkTestAsset(testAsset, subdirectory: "TestPackages");

            File.WriteAllText(Path.Combine(projectDirectory.Path, "PackageLibraryDirectDependency", "wwwroot", "LICENSE"), "license file contents");

            var pack = new MSBuildCommand(projectDirectory, "Pack", "PackageLibraryDirectDependency");
            pack.WithWorkingDirectory(projectDirectory.Path);
            var result = pack.Execute();

            result.Should().Pass();

            var outputPath = pack.GetOutputDirectory(DefaultTfm, "Debug").ToString();

            new FileInfo(Path.Combine(outputPath, "PackageLibraryDirectDependency.dll")).Should().Exist();

            result.Should().NuPkgContain(
                Path.Combine(pack.GetPackageDirectory().FullName, "PackageLibraryDirectDependency.1.0.0.nupkg"),
                filePaths: new[]
                {
                    Path.Combine("staticwebassets", "js", "pkg-direct-dep.js"),
                    Path.Combine("staticwebassets", "css", "site.css"),
                    Path.Combine("staticwebassets", "LICENSE"),
                    Path.Combine("staticwebassets", "PackageLibraryDirectDependency.bundle.scp.css"),
                    Path.Combine("build", "Microsoft.AspNetCore.StaticWebAssets.props"),
                    Path.Combine("build", "PackageLibraryDirectDependency.props"),
                    Path.Combine("buildMultiTargeting", "PackageLibraryDirectDependency.props"),
                    Path.Combine("buildTransitive", "PackageLibraryDirectDependency.props")
                });
        }

        [Fact]
        public void Build_StaticWebAssets_GeneratePackageOnBuild_PacksStaticWebAssets()
        {
            var testAsset = "PackageLibraryDirectDependency";
            var projectDirectory = CreateAspNetSdkTestAsset(testAsset, subdirectory: "TestPackages");

            File.WriteAllText(Path.Combine(projectDirectory.Path, "PackageLibraryDirectDependency", "wwwroot", "LICENSE"), "license file contents");

            var buildCommand = new BuildCommand(projectDirectory, "PackageLibraryDirectDependency");
            buildCommand.WithWorkingDirectory(projectDirectory.Path);
            var result = buildCommand.Execute("/p:GeneratePackageOnBuild=true");

            result.Should().Pass();

            var outputPath = buildCommand.GetOutputDirectory(DefaultTfm, "Debug").ToString();

            new FileInfo(Path.Combine(outputPath, "PackageLibraryDirectDependency.dll")).Should().Exist();

            result.Should().NuPkgContain(
                Path.Combine(buildCommand.GetPackageDirectory().FullName, "PackageLibraryDirectDependency.1.0.0.nupkg"),
                filePaths: new[]
                {
                    Path.Combine("staticwebassets", "js", "pkg-direct-dep.js"),
                    Path.Combine("staticwebassets", "css", "site.css"),
                    Path.Combine("staticwebassets", "PackageLibraryDirectDependency.bundle.scp.css"),
                    Path.Combine("build", "Microsoft.AspNetCore.StaticWebAssets.props"),
                    Path.Combine("build", "PackageLibraryDirectDependency.props"),
                    Path.Combine("buildMultiTargeting", "PackageLibraryDirectDependency.props"),
                    Path.Combine("buildTransitive", "PackageLibraryDirectDependency.props")
                });
        }

        [Fact]
        public void Build_StaticWebAssets_GeneratePackageOnBuild_DoesNotIncludeAssetsAsContent()
        {
            var testAsset = "PackageLibraryDirectDependency";
            var projectDirectory = CreateAspNetSdkTestAsset(testAsset, subdirectory: "TestPackages");

            File.WriteAllText(Path.Combine(projectDirectory.Path, "PackageLibraryDirectDependency", "wwwroot", "LICENSE"), "license file contents");

            var buildCommand = new BuildCommand(projectDirectory, "PackageLibraryDirectDependency");
            buildCommand.WithWorkingDirectory(projectDirectory.Path);
            var result = buildCommand.Execute("/p:GeneratePackageOnBuild=true");

            result.Should().Pass();

            var outputPath = buildCommand.GetOutputDirectory(DefaultTfm, "Debug").ToString();

            new FileInfo(Path.Combine(outputPath, "PackageLibraryDirectDependency.dll")).Should().Exist();

            result.Should().NuPkgDoesNotContain(
                Path.Combine(buildCommand.GetPackageDirectory().FullName, "PackageLibraryDirectDependency.1.0.0.nupkg"),
                filePaths: new[]
                {
                    Path.Combine("content", "js", "pkg-direct-dep.js"),
                    Path.Combine("content", "css", "site.css"),
                    Path.Combine("content", "PackageLibraryDirectDependency.bundle.scp.css"),
                    Path.Combine("contentFiles", "js", "pkg-direct-dep.js"),
                    Path.Combine("contentFiles", "css", "site.css"),
                    Path.Combine("contentFiles", "PackageLibraryDirectDependency.bundle.scp.css"),
                });
        }

        [Fact]
        public void Pack_MultipleTargetFrameworks_Works()
        {
            var testAsset = "PackageLibraryDirectDependency";
            var projectDirectory = CreateAspNetSdkTestAsset(testAsset, subdirectory: "TestPackages");

            projectDirectory.WithProjectChanges((project, document) =>
            {
                var tfm = document.Descendants("TargetFramework").Single();
                tfm.Name = "TargetFrameworks";
                tfm.FirstNode.ReplaceWith(tfm.FirstNode.ToString() + ";netstandard2.1");

                document.Descendants("AddRazorSupportForMvc").SingleOrDefault()?.Remove();
                document.Descendants("FrameworkReference").SingleOrDefault()?.Remove();
            });

            Directory.Delete(Path.Combine(projectDirectory.Path, "PackageLibraryDirectDependency", "Components"), recursive: true);

            var pack = new MSBuildCommand(projectDirectory, "Pack", "PackageLibraryDirectDependency");
            pack.WithWorkingDirectory(projectDirectory.Path);
            var result = pack.Execute("/bl");

            result.Should().Pass();

            var outputPath = pack.GetOutputDirectory(DefaultTfm, "Debug").ToString();

            new FileInfo(Path.Combine(outputPath, "PackageLibraryDirectDependency.dll")).Should().Exist();

            result.Should().NuPkgContain(
                Path.Combine(projectDirectory.Path, "PackageLibraryDirectDependency", "bin", "Debug", "PackageLibraryDirectDependency.1.0.0.nupkg"),
                filePaths: new[]
                {
                    Path.Combine("staticwebassets", "js", "pkg-direct-dep.js"),
                    Path.Combine("staticwebassets", "css", "site.css"),
                    Path.Combine("build", "Microsoft.AspNetCore.StaticWebAssets.props"),
                    Path.Combine("build", "PackageLibraryDirectDependency.props"),
                    Path.Combine("buildMultiTargeting", "PackageLibraryDirectDependency.props"),
                    Path.Combine("buildTransitive", "PackageLibraryDirectDependency.props")
                });
        }

        [Fact]
        public void Pack_MultipleTargetFrameworks_NoBuild_IncludesStaticWebAssets()
        {
            var testAsset = "PackageLibraryDirectDependency";
            var projectDirectory = CreateAspNetSdkTestAsset(testAsset, subdirectory: "TestPackages");

            projectDirectory.WithProjectChanges((project, document) =>
            {
                var tfm = document.Descendants("TargetFramework").Single();
                tfm.Name = "TargetFrameworks";
                tfm.FirstNode.ReplaceWith(tfm.FirstNode.ToString() + ";netstandard2.1");

                document.Descendants("AddRazorSupportForMvc").SingleOrDefault()?.Remove();
                document.Descendants("FrameworkReference").SingleOrDefault()?.Remove();
            });

            Directory.Delete(Path.Combine(projectDirectory.Path, "PackageLibraryDirectDependency", "Components"), recursive: true);

            var build = new BuildCommand(projectDirectory, "PackageLibraryDirectDependency");
            build.WithWorkingDirectory(projectDirectory.Path);
            var buildResult = build.Execute();

            var pack = new MSBuildCommand(projectDirectory, "Pack", "PackageLibraryDirectDependency");
            pack.WithWorkingDirectory(projectDirectory.Path);
            var result = pack.Execute("/p:NoBuild=true");

            result.Should().Pass();

            var outputPath = pack.GetOutputDirectory(DefaultTfm, "Debug").ToString();

            new FileInfo(Path.Combine(outputPath, "PackageLibraryDirectDependency.dll")).Should().Exist();

            result.Should().NuPkgContain(
                Path.Combine(projectDirectory.Path, "PackageLibraryDirectDependency", "bin", "Debug", "PackageLibraryDirectDependency.1.0.0.nupkg"),
                filePaths: new[]
                {
                    Path.Combine("staticwebassets", "js", "pkg-direct-dep.js"),
                    Path.Combine("staticwebassets", "css", "site.css"),
                    Path.Combine("build", "Microsoft.AspNetCore.StaticWebAssets.props"),
                    Path.Combine("build", "PackageLibraryDirectDependency.props"),
                    Path.Combine("buildMultiTargeting", "PackageLibraryDirectDependency.props"),
                    Path.Combine("buildTransitive", "PackageLibraryDirectDependency.props")
                });
        }

        [Fact]
        public void Pack_MultipleTargetFrameworks_NoBuild_DoesNotIncludeAssetsAsContent()
        {
            var testAsset = "PackageLibraryDirectDependency";
            var projectDirectory = CreateAspNetSdkTestAsset(testAsset, subdirectory: "TestPackages");

            projectDirectory.WithProjectChanges((project, document) =>
            {
                var tfm = document.Descendants("TargetFramework").Single();
                tfm.Name = "TargetFrameworks";
                tfm.FirstNode.ReplaceWith(tfm.FirstNode.ToString() + ";netstandard2.1");

                document.Descendants("AddRazorSupportForMvc").SingleOrDefault()?.Remove();
                document.Descendants("FrameworkReference").SingleOrDefault()?.Remove();
            });

            Directory.Delete(Path.Combine(projectDirectory.Path, "PackageLibraryDirectDependency", "Components"), recursive: true);

            var build = new BuildCommand(Log, projectDirectory.Path, "PackageLibraryDirectDependency");
            build.WithWorkingDirectory(projectDirectory.Path);
            var buildResult = build.Execute();

            var pack = new MSBuildCommand(projectDirectory, "Pack", "PackageLibraryDirectDependency");
            pack.WithWorkingDirectory(projectDirectory.Path);
            var result = pack.Execute("/p:NoBuild=true");

            result.Should().Pass();

            var outputPath = pack.GetOutputDirectory(DefaultTfm, "Debug").ToString();

            new FileInfo(Path.Combine(outputPath, "PackageLibraryDirectDependency.dll")).Should().Exist();

            result.Should().NuPkgDoesNotContain(
                Path.Combine(projectDirectory.Path, "PackageLibraryDirectDependency", "bin", "Debug", "PackageLibraryDirectDependency.1.0.0.nupkg"),
                filePaths: new[]
                {
                    Path.Combine("content", "wwwroot", "js", "pkg-direct-dep.js"),
                    Path.Combine("content", "wwwroot", "css", "site.css"),
                    Path.Combine("contentFiles", "wwwroot", "js", "pkg-direct-dep.js"),
                    Path.Combine("contentFiles", "wwwroot", "css", "site.css"),
                });
        }

        [Fact]
        public void Pack_MultipleTargetFrameworks_GeneratePackageOnBuild_IncludesStaticWebAssets()
        {
            var testAsset = "PackageLibraryDirectDependency";
            var projectDirectory = CreateAspNetSdkTestAsset(testAsset, subdirectory: "TestPackages");

            projectDirectory.WithProjectChanges((project, document) =>
            {
                var tfm = document.Descendants("TargetFramework").Single();
                tfm.Name = "TargetFrameworks";
                tfm.FirstNode.ReplaceWith(tfm.FirstNode.ToString() + ";netstandard2.1");

                document.Descendants("AddRazorSupportForMvc").SingleOrDefault()?.Remove();
                document.Descendants("FrameworkReference").SingleOrDefault()?.Remove();
            });

            Directory.Delete(Path.Combine(projectDirectory.Path, "PackageLibraryDirectDependency", "Components"), recursive: true);

            var build = new BuildCommand(projectDirectory, "PackageLibraryDirectDependency");
            build.WithWorkingDirectory(projectDirectory.Path);
            var result = build.Execute("/p:GeneratePackageOnBuild=true");

            result.Should().Pass();

            var outputPath = build.GetOutputDirectory(DefaultTfm, "Debug").ToString();

            new FileInfo(Path.Combine(outputPath, "PackageLibraryDirectDependency.dll")).Should().Exist();

            result.Should().NuPkgContain(
                Path.Combine(projectDirectory.Path, "PackageLibraryDirectDependency", "bin", "Debug", "PackageLibraryDirectDependency.1.0.0.nupkg"),
                filePaths: new[]
                {
                    Path.Combine("staticwebassets", "js", "pkg-direct-dep.js"),
                    Path.Combine("staticwebassets", "css", "site.css"),
                    Path.Combine("build", "Microsoft.AspNetCore.StaticWebAssets.props"),
                    Path.Combine("build", "PackageLibraryDirectDependency.props"),
                    Path.Combine("buildMultiTargeting", "PackageLibraryDirectDependency.props"),
                    Path.Combine("buildTransitive", "PackageLibraryDirectDependency.props")
                });
        }

        [Fact]
        public void Pack_MultipleTargetFrameworks_GeneratePackageOnBuild_DoesNotIncludeAssetsAsContent()
        {
            var testAsset = "PackageLibraryDirectDependency";
            var projectDirectory = CreateAspNetSdkTestAsset(testAsset, subdirectory: "TestPackages");

            projectDirectory.WithProjectChanges((project, document) =>
            {
                var tfm = document.Descendants("TargetFramework").Single();
                tfm.Name = "TargetFrameworks";
                tfm.FirstNode.ReplaceWith(tfm.FirstNode.ToString() + ";netstandard2.1");

                document.Descendants("AddRazorSupportForMvc").SingleOrDefault()?.Remove();
                document.Descendants("FrameworkReference").SingleOrDefault()?.Remove();
            });

            Directory.Delete(Path.Combine(projectDirectory.Path, "PackageLibraryDirectDependency", "Components"), recursive: true);

            var build = new BuildCommand(projectDirectory, "PackageLibraryDirectDependency");
            build.WithWorkingDirectory(projectDirectory.Path);
            var result = build.Execute("/p:GeneratePackageOnBuild=true");

            result.Should().Pass();

            var outputPath = build.GetOutputDirectory(DefaultTfm, "Debug").ToString();

            new FileInfo(Path.Combine(outputPath, "PackageLibraryDirectDependency.dll")).Should().Exist();

            result.Should().NuPkgDoesNotContain(
                Path.Combine(projectDirectory.Path, "PackageLibraryDirectDependency", "bin", "Debug", "PackageLibraryDirectDependency.1.0.0.nupkg"),
                filePaths: new[]
                {
                    Path.Combine("content", "wwwroot", "js", "pkg-direct-dep.js"),
                    Path.Combine("content", "wwwroot", "css", "site.css"),
                    Path.Combine("contentFiles", "wwwroot", "js", "pkg-direct-dep.js"),
                    Path.Combine("contentFiles", "wwwroot", "css", "site.css"),
                });
        }

        [Fact]
        public void Pack_BeforeNet60_MultipleTargetFrameworks_WithScopedCss_IncludesAssetsAndProjectBundle()
        {
            var testAsset = "PackageLibraryTransitiveDependency";
            var projectDirectory = CreateAspNetSdkTestAsset(testAsset, subdirectory: "TestPackages");

            projectDirectory.WithProjectChanges(document =>
            {
                var parse = XDocument.Parse($@"<Project Sdk=""Microsoft.NET.Sdk.Razor"">

  <PropertyGroup>
    <TargetFrameworks>netstandard2.0;net5.0</TargetFrameworks>
    <RazorLangVersion>3.0</RazorLangVersion>
  </PropertyGroup>

  <ItemGroup>
    <PackageReference Condition=""'$(TargetFramework)' == 'net5.0'"" Include=""Microsoft.AspNetCore.Components.Web"" Version=""{DefaultPackageVersion}"" />
    <PackageReference Condition=""'$(TargetFramework)' == 'netstandard2.0'"" Include=""Microsoft.AspNetCore.Components.Web"" Version=""3.1.0"" />
  </ItemGroup>

</Project>
");
                document.Root.ReplaceWith(parse.Root);
            });

            Directory.Delete(Path.Combine(projectDirectory.Path, "wwwroot"), recursive: true);

            var componentText = @"<div class=""my-component"">
    This component is defined in the <strong>razorclasslibrarypack</strong> library.
</div>";

            // This mimics the structure of our default template project
            Directory.CreateDirectory(Path.Combine(projectDirectory.Path, "wwwroot"));
            File.WriteAllText(Path.Combine(projectDirectory.Path, "_Imports.razor"), "@using Microsoft.AspNetCore.Components.Web" + Environment.NewLine);
            File.WriteAllText(Path.Combine(projectDirectory.Path, "Component1.razor"), componentText);
            File.WriteAllText(Path.Combine(projectDirectory.Path, "Component1.razor.css"), "");
            File.WriteAllText(Path.Combine(projectDirectory.Path, "ExampleJsInterop.cs"), "");
            File.WriteAllText(Path.Combine(projectDirectory.Path, "wwwroot", "background.png"), "");
            File.WriteAllText(Path.Combine(projectDirectory.Path, "wwwroot", "exampleJsInterop.js"), "");

            var pack = new MSBuildCommand(Log, "Pack", projectDirectory.Path);
            pack.WithWorkingDirectory(projectDirectory.Path);
            var result = pack.Execute("/bl");

            result.Should().Pass();

            var outputPath = pack.GetOutputDirectory("net5.0", "Debug").ToString();

            new FileInfo(Path.Combine(outputPath, "PackageLibraryTransitiveDependency.dll")).Should().Exist();

            var packagePath = Path.Combine(
                projectDirectory.Path,
                "bin",
                "Debug",
                "PackageLibraryTransitiveDependency.1.0.0.nupkg");

            result.Should().NuPkgContain(
                packagePath,
                filePaths: new[]
                {
                    Path.Combine("staticwebassets", "exampleJsInterop.js"),
                    Path.Combine("staticwebassets", "background.png"),
                    Path.Combine("staticwebassets", "PackageLibraryTransitiveDependency.bundle.scp.css"),
                    Path.Combine("build", "Microsoft.AspNetCore.StaticWebAssets.props"),
                    Path.Combine("build", "PackageLibraryTransitiveDependency.props"),
                    Path.Combine("buildMultiTargeting", "PackageLibraryTransitiveDependency.props"),
                    Path.Combine("buildTransitive", "PackageLibraryTransitiveDependency.props")
                });
        }

        [Fact]
        public void Pack_BeforeNet60_MultipleTargetFrameworks_WithScopedCss_DoesNotIncludeAssetsAsContent()
        {
            var testAsset = "PackageLibraryTransitiveDependency";
            var projectDirectory = CreateAspNetSdkTestAsset(testAsset, subdirectory: "TestPackages");

            projectDirectory.WithProjectChanges(document =>
            {
                var parse = XDocument.Parse($@"<Project Sdk=""Microsoft.NET.Sdk.Razor"">

  <PropertyGroup>
    <TargetFrameworks>netstandard2.0;net5.0</TargetFrameworks>
    <RazorLangVersion>3.0</RazorLangVersion>
  </PropertyGroup>

  <ItemGroup>
    <PackageReference Condition=""'$(TargetFramework)' == 'net5.0'"" Include=""Microsoft.AspNetCore.Components.Web"" Version=""{DefaultPackageVersion}"" />
    <PackageReference Condition=""'$(TargetFramework)' == 'netstandard2.0'"" Include=""Microsoft.AspNetCore.Components.Web"" Version=""3.1.0"" />
  </ItemGroup>

</Project>
");
                document.Root.ReplaceWith(parse.Root);
            });

            Directory.Delete(Path.Combine(projectDirectory.Path, "wwwroot"), recursive: true);

            var componentText = @"<div class=""my-component"">
    This component is defined in the <strong>razorclasslibrarypack</strong> library.
</div>";

            // This mimics the structure of our default template project
            Directory.CreateDirectory(Path.Combine(projectDirectory.Path, "wwwroot"));
            File.WriteAllText(Path.Combine(projectDirectory.Path, "_Imports.razor"), "@using Microsoft.AspNetCore.Components.Web" + Environment.NewLine);
            File.WriteAllText(Path.Combine(projectDirectory.Path, "Component1.razor"), componentText);
            File.WriteAllText(Path.Combine(projectDirectory.Path, "Component1.razor.css"), "");
            File.WriteAllText(Path.Combine(projectDirectory.Path, "ExampleJsInterop.cs"), "");
            File.WriteAllText(Path.Combine(projectDirectory.Path, "wwwroot", "background.png"), "");
            File.WriteAllText(Path.Combine(projectDirectory.Path, "wwwroot", "exampleJsInterop.js"), "");

            var pack = new MSBuildCommand(Log, "Pack", projectDirectory.Path);
            pack.WithWorkingDirectory(projectDirectory.Path);
            var result = pack.Execute();

            result.Should().Pass();

            var outputPath = pack.GetOutputDirectory("net5.0", "Debug").ToString();

            new FileInfo(Path.Combine(outputPath, "PackageLibraryTransitiveDependency.dll")).Should().Exist();

            var packagePath = Path.Combine(
                projectDirectory.Path,
                "bin",
                "Debug",
                "PackageLibraryTransitiveDependency.1.0.0.nupkg");

            result.Should().NuPkgDoesNotContain(
                packagePath,
                filePaths: new[]
                {
                    Path.Combine("content", "exampleJsInterop.js"),
                    Path.Combine("content", "background.png"),
                    Path.Combine("content", "PackageLibraryTransitiveDependency.bundle.scp.css"),
                    Path.Combine("contentFiles", "exampleJsInterop.js"),
                    Path.Combine("contentFiles", "background.png"),
                    Path.Combine("contentFiles", "PackageLibraryTransitiveDependency.bundle.scp.css"),
                });
        }

        [Fact]
        public void Pack_BeforeNet60_MultipleTargetFrameworks_NoBuild_WithScopedCss_IncludesAssetsAndProjectBundle()
        {
            var testAsset = "PackageLibraryTransitiveDependency";
            var projectDirectory = CreateAspNetSdkTestAsset(testAsset, subdirectory: "TestPackages");

            projectDirectory.WithProjectChanges(document =>
            {
                var parse = XDocument.Parse($@"<Project Sdk=""Microsoft.NET.Sdk.Razor"">

  <PropertyGroup>
    <TargetFrameworks>netstandard2.0;net5.0</TargetFrameworks>
    <RazorLangVersion>3.0</RazorLangVersion>
  </PropertyGroup>

  <ItemGroup>
    <PackageReference Condition=""'$(TargetFramework)' == 'net5.0'"" Include=""Microsoft.AspNetCore.Components.Web"" Version=""{DefaultPackageVersion}"" />
    <PackageReference Condition=""'$(TargetFramework)' == 'netstandard2.0'"" Include=""Microsoft.AspNetCore.Components.Web"" Version=""3.1.0"" />
  </ItemGroup>

</Project>
");
                document.Root.ReplaceWith(parse.Root);
            });

            Directory.Delete(Path.Combine(projectDirectory.Path, "wwwroot"), recursive: true);

            var componentText = @"<div class=""my-component"">
    This component is defined in the <strong>razorclasslibrarypack</strong> library.
</div>";

            // This mimics the structure of our default template project
            Directory.CreateDirectory(Path.Combine(projectDirectory.Path, "wwwroot"));
            File.WriteAllText(Path.Combine(projectDirectory.Path, "_Imports.razor"), "@using Microsoft.AspNetCore.Components.Web" + Environment.NewLine);
            File.WriteAllText(Path.Combine(projectDirectory.Path, "Component1.razor"), componentText);
            File.WriteAllText(Path.Combine(projectDirectory.Path, "Component1.razor.css"), "");
            File.WriteAllText(Path.Combine(projectDirectory.Path, "ExampleJsInterop.cs"), "");
            File.WriteAllText(Path.Combine(projectDirectory.Path, "wwwroot", "background.png"), "");
            File.WriteAllText(Path.Combine(projectDirectory.Path, "wwwroot", "exampleJsInterop.js"), "");

            var build = new BuildCommand(Log, projectDirectory.Path);
            build.WithWorkingDirectory(projectDirectory.Path);
            var buildResult = build.Execute();

            buildResult.Should().Pass();

            var pack = new MSBuildCommand(Log, "Pack", projectDirectory.Path);
            pack.WithWorkingDirectory(projectDirectory.Path);
            var result = pack.Execute("/p:NoBuild=true");

            result.Should().Pass();

            var outputPath = pack.GetOutputDirectory("net5.0", "Debug").ToString();

            new FileInfo(Path.Combine(outputPath, "PackageLibraryTransitiveDependency.dll")).Should().Exist();

            var packagePath = Path.Combine(
                projectDirectory.Path,
                "bin",
                "Debug",
                "PackageLibraryTransitiveDependency.1.0.0.nupkg");

            result.Should().NuPkgContain(
                packagePath,
                filePaths: new[]
                {
                    Path.Combine("staticwebassets", "exampleJsInterop.js"),
                    Path.Combine("staticwebassets", "background.png"),
                    Path.Combine("staticwebassets", "PackageLibraryTransitiveDependency.bundle.scp.css"),
                    Path.Combine("build", "Microsoft.AspNetCore.StaticWebAssets.props"),
                    Path.Combine("build", "PackageLibraryTransitiveDependency.props"),
                    Path.Combine("buildMultiTargeting", "PackageLibraryTransitiveDependency.props"),
                    Path.Combine("buildTransitive", "PackageLibraryTransitiveDependency.props")
                });
        }

        [Fact]
        public void Pack_BeforeNet60_MultipleTargetFrameworks_NoBuild_WithScopedCss_DoesNotIncludeAssetsAsContent()
        {
            var testAsset = "PackageLibraryTransitiveDependency";
            var projectDirectory = CreateAspNetSdkTestAsset(testAsset, subdirectory: "TestPackages");

            projectDirectory.WithProjectChanges(document =>
            {
                var parse = XDocument.Parse($@"<Project Sdk=""Microsoft.NET.Sdk.Razor"">

  <PropertyGroup>
    <TargetFrameworks>netstandard2.0;net5.0</TargetFrameworks>
    <RazorLangVersion>3.0</RazorLangVersion>
  </PropertyGroup>

  <ItemGroup>
    <PackageReference Condition=""'$(TargetFramework)' == 'net5.0'"" Include=""Microsoft.AspNetCore.Components.Web"" Version=""{DefaultPackageVersion}"" />
    <PackageReference Condition=""'$(TargetFramework)' == 'netstandard2.0'"" Include=""Microsoft.AspNetCore.Components.Web"" Version=""3.1.0"" />
  </ItemGroup>

</Project>
");
                document.Root.ReplaceWith(parse.Root);
            });

            Directory.Delete(Path.Combine(projectDirectory.Path, "wwwroot"), recursive: true);

            var componentText = @"<div class=""my-component"">
    This component is defined in the <strong>razorclasslibrarypack</strong> library.
</div>";

            // This mimics the structure of our default template project
            Directory.CreateDirectory(Path.Combine(projectDirectory.Path, "wwwroot"));
            File.WriteAllText(Path.Combine(projectDirectory.Path, "_Imports.razor"), "@using Microsoft.AspNetCore.Components.Web" + Environment.NewLine);
            File.WriteAllText(Path.Combine(projectDirectory.Path, "Component1.razor"), componentText);
            File.WriteAllText(Path.Combine(projectDirectory.Path, "Component1.razor.css"), "");
            File.WriteAllText(Path.Combine(projectDirectory.Path, "ExampleJsInterop.cs"), "");
            File.WriteAllText(Path.Combine(projectDirectory.Path, "wwwroot", "background.png"), "");
            File.WriteAllText(Path.Combine(projectDirectory.Path, "wwwroot", "exampleJsInterop.js"), "");

            var build = new BuildCommand(Log, projectDirectory.Path);
            build.WithWorkingDirectory(projectDirectory.Path);
            var buildResult = build.Execute();

            buildResult.Should().Pass();

            var pack = new MSBuildCommand(Log, "Pack", projectDirectory.Path);
            pack.WithWorkingDirectory(projectDirectory.Path);
            var result = pack.Execute("/p:NoBuild=true");

            result.Should().Pass();

            var outputPath = pack.GetOutputDirectory("net5.0", "Debug").ToString();

            new FileInfo(Path.Combine(outputPath, "PackageLibraryTransitiveDependency.dll")).Should().Exist();

            var packagePath = Path.Combine(
                projectDirectory.Path,
                "bin",
                "Debug",
                "PackageLibraryTransitiveDependency.1.0.0.nupkg");

            result.Should().NuPkgDoesNotContain(
                packagePath,
                filePaths: new[]
                {
                    Path.Combine("content", "exampleJsInterop.js"),
                    Path.Combine("content", "background.png"),
                    Path.Combine("content", "PackageLibraryTransitiveDependency.bundle.scp.css"),
                    Path.Combine("contentFiles", "exampleJsInterop.js"),
                    Path.Combine("contentFiles", "background.png"),
                    Path.Combine("contentFiles", "PackageLibraryTransitiveDependency.bundle.scp.css"),
                });
        }

        [Fact]
        public void Pack_BeforeNet60_MultipleTargetFrameworks_GeneratePackageOnBuild_WithScopedCss_IncludesAssetsAndProjectBundle()
        {
            var testAsset = "PackageLibraryTransitiveDependency";
            var projectDirectory = CreateAspNetSdkTestAsset(testAsset, subdirectory: "TestPackages");

            projectDirectory.WithProjectChanges(document =>
            {
                var parse = XDocument.Parse($@"<Project Sdk=""Microsoft.NET.Sdk.Razor"">

  <PropertyGroup>
    <TargetFrameworks>netstandard2.0;net5.0</TargetFrameworks>
    <RazorLangVersion>3.0</RazorLangVersion>
  </PropertyGroup>

  <ItemGroup>
    <PackageReference Condition=""'$(TargetFramework)' == 'net5.0'"" Include=""Microsoft.AspNetCore.Components.Web"" Version=""{DefaultPackageVersion}"" />
    <PackageReference Condition=""'$(TargetFramework)' == 'netstandard2.0'"" Include=""Microsoft.AspNetCore.Components.Web"" Version=""3.1.0"" />
  </ItemGroup>

</Project>
");
                document.Root.ReplaceWith(parse.Root);
            });

            Directory.Delete(Path.Combine(projectDirectory.Path, "wwwroot"), recursive: true);

            var componentText = @"<div class=""my-component"">
    This component is defined in the <strong>razorclasslibrarypack</strong> library.
</div>";

            // This mimics the structure of our default template project
            Directory.CreateDirectory(Path.Combine(projectDirectory.Path, "wwwroot"));
            File.WriteAllText(Path.Combine(projectDirectory.Path, "_Imports.razor"), "@using Microsoft.AspNetCore.Components.Web" + Environment.NewLine);
            File.WriteAllText(Path.Combine(projectDirectory.Path, "Component1.razor"), componentText);
            File.WriteAllText(Path.Combine(projectDirectory.Path, "Component1.razor.css"), "");
            File.WriteAllText(Path.Combine(projectDirectory.Path, "ExampleJsInterop.cs"), "");
            File.WriteAllText(Path.Combine(projectDirectory.Path, "wwwroot", "background.png"), "");
            File.WriteAllText(Path.Combine(projectDirectory.Path, "wwwroot", "exampleJsInterop.js"), "");

            var build = new BuildCommand(Log, projectDirectory.Path);
            build.WithWorkingDirectory(projectDirectory.Path);
            var result = build.Execute("/p:GeneratePackageOnBuild=true");

            result.Should().Pass();

            var outputPath = build.GetOutputDirectory("net5.0", "Debug").ToString();

            new FileInfo(Path.Combine(outputPath, "PackageLibraryTransitiveDependency.dll")).Should().Exist();

            var packagePath = Path.Combine(
                projectDirectory.Path,
                "bin",
                "Debug",
                "PackageLibraryTransitiveDependency.1.0.0.nupkg");

            result.Should().NuPkgContain(
                packagePath,
                filePaths: new[]
                {
                    Path.Combine("staticwebassets", "exampleJsInterop.js"),
                    Path.Combine("staticwebassets", "background.png"),
                    Path.Combine("staticwebassets", "PackageLibraryTransitiveDependency.bundle.scp.css"),
                    Path.Combine("build", "Microsoft.AspNetCore.StaticWebAssets.props"),
                    Path.Combine("build", "PackageLibraryTransitiveDependency.props"),
                    Path.Combine("buildMultiTargeting", "PackageLibraryTransitiveDependency.props"),
                    Path.Combine("buildTransitive", "PackageLibraryTransitiveDependency.props")
                });
        }

        [Fact]
        public void Pack_BeforeNet60_MultipleTargetFrameworks_GeneratePackageOnBuild_WithScopedCss_DoesNotIncludeAssetsAsContent()
        {
            var testAsset = "PackageLibraryTransitiveDependency";
            var projectDirectory = CreateAspNetSdkTestAsset(testAsset, subdirectory: "TestPackages");

            projectDirectory.WithProjectChanges(document =>
            {
                var parse = XDocument.Parse($@"<Project Sdk=""Microsoft.NET.Sdk.Razor"">

  <PropertyGroup>
    <TargetFrameworks>netstandard2.0;net5.0</TargetFrameworks>
    <RazorLangVersion>3.0</RazorLangVersion>
  </PropertyGroup>

  <ItemGroup>
    <PackageReference Condition=""'$(TargetFramework)' == 'net5.0'"" Include=""Microsoft.AspNetCore.Components.Web"" Version=""{DefaultPackageVersion}"" />
    <PackageReference Condition=""'$(TargetFramework)' == 'netstandard2.0'"" Include=""Microsoft.AspNetCore.Components.Web"" Version=""3.1.0"" />
  </ItemGroup>

</Project>
");
                document.Root.ReplaceWith(parse.Root);
            });

            Directory.Delete(Path.Combine(projectDirectory.Path, "wwwroot"), recursive: true);

            var componentText = @"<div class=""my-component"">
    This component is defined in the <strong>razorclasslibrarypack</strong> library.
</div>";

            // This mimics the structure of our default template project
            Directory.CreateDirectory(Path.Combine(projectDirectory.Path, "wwwroot"));
            File.WriteAllText(Path.Combine(projectDirectory.Path, "_Imports.razor"), "@using Microsoft.AspNetCore.Components.Web" + Environment.NewLine);
            File.WriteAllText(Path.Combine(projectDirectory.Path, "Component1.razor"), componentText);
            File.WriteAllText(Path.Combine(projectDirectory.Path, "Component1.razor.css"), "");
            File.WriteAllText(Path.Combine(projectDirectory.Path, "ExampleJsInterop.cs"), "");
            File.WriteAllText(Path.Combine(projectDirectory.Path, "wwwroot", "background.png"), "");
            File.WriteAllText(Path.Combine(projectDirectory.Path, "wwwroot", "exampleJsInterop.js"), "");

            var build = new BuildCommand(Log, projectDirectory.Path);
            build.WithWorkingDirectory(projectDirectory.Path);
            var result = build.Execute("/p:GeneratePackageOnBuild=true");

            result.Should().Pass();

            var outputPath = build.GetOutputDirectory("net5.0", "Debug").ToString();

            new FileInfo(Path.Combine(outputPath, "PackageLibraryTransitiveDependency.dll")).Should().Exist();

            var packagePath = Path.Combine(
                projectDirectory.Path,
                "bin",
                "Debug",
                "PackageLibraryTransitiveDependency.1.0.0.nupkg");

            result.Should().NuPkgDoesNotContain(
                packagePath,
                filePaths: new[]
                {
                    Path.Combine("content", "exampleJsInterop.js"),
                    Path.Combine("content", "background.png"),
                    Path.Combine("content", "PackageLibraryTransitiveDependency.bundle.scp.css"),
                    Path.Combine("contentFiles", "exampleJsInterop.js"),
                    Path.Combine("contentFiles", "background.png"),
                    Path.Combine("contentFiles", "PackageLibraryTransitiveDependency.bundle.scp.css"),
                });
        }

        [Fact]
        public void Pack_Net50_WithScopedCss_IncludesAssetsAndProjectBundle()
        {
            var testAsset = "PackageLibraryTransitiveDependency";
            var projectDirectory = CreateAspNetSdkTestAsset(testAsset, subdirectory: "TestPackages");

            projectDirectory.WithProjectChanges(document =>
            {
                var parse = XDocument.Parse($@"<Project Sdk=""Microsoft.NET.Sdk.Razor"">

  <PropertyGroup>
    <TargetFramework>net5.0</TargetFramework>
  </PropertyGroup>

  <ItemGroup>
    <PackageReference Condition=""'$(TargetFramework)' == 'net5.0'"" Include=""Microsoft.AspNetCore.Components.Web"" Version=""{DefaultPackageVersion}"" />
  </ItemGroup>

</Project>
");
                document.Root.ReplaceWith(parse.Root);
            });

            Directory.Delete(Path.Combine(projectDirectory.Path, "wwwroot"), recursive: true);

            var componentText = @"<div class=""my-component"">
    This component is defined in the <strong>razorclasslibrarypack</strong> library.
</div>";

            // This mimics the structure of our default template project
            Directory.CreateDirectory(Path.Combine(projectDirectory.Path, "wwwroot"));
            File.WriteAllText(Path.Combine(projectDirectory.Path, "_Imports.razor"), "@using Microsoft.AspNetCore.Components.Web" + Environment.NewLine);
            File.WriteAllText(Path.Combine(projectDirectory.Path, "Component1.razor"), componentText);
            File.WriteAllText(Path.Combine(projectDirectory.Path, "Component1.razor.css"), "");
            File.WriteAllText(Path.Combine(projectDirectory.Path, "ExampleJsInterop.cs"), "");
            File.WriteAllText(Path.Combine(projectDirectory.Path, "wwwroot", "background.png"), "");
            File.WriteAllText(Path.Combine(projectDirectory.Path, "wwwroot", "exampleJsInterop.js"), "");

            var pack = new MSBuildCommand(Log, "Pack", projectDirectory.Path);
            pack.WithWorkingDirectory(projectDirectory.Path);
            var result = pack.Execute();

            result.Should().Pass();

            var outputPath = pack.GetOutputDirectory("net5.0", "Debug").ToString();

            new FileInfo(Path.Combine(outputPath, "PackageLibraryTransitiveDependency.dll")).Should().Exist();

            var packagePath = Path.Combine(
                projectDirectory.Path,
                "bin",
                "Debug",
                "PackageLibraryTransitiveDependency.1.0.0.nupkg");

            result.Should().NuPkgContain(
                packagePath,
                filePaths: new[]
                {
                    Path.Combine("staticwebassets", "exampleJsInterop.js"),
                    Path.Combine("staticwebassets", "background.png"),
                    Path.Combine("staticwebassets", "PackageLibraryTransitiveDependency.bundle.scp.css"),
                    Path.Combine("build", "Microsoft.AspNetCore.StaticWebAssets.props"),
                    Path.Combine("build", "PackageLibraryTransitiveDependency.props"),
                    Path.Combine("buildMultiTargeting", "PackageLibraryTransitiveDependency.props"),
                    Path.Combine("buildTransitive", "PackageLibraryTransitiveDependency.props")
                });
        }

        [Fact]
        public void Pack_Net50_WithScopedCss_DoesNotIncludeAssetsAsContent()
        {
            var testAsset = "PackageLibraryTransitiveDependency";
            var projectDirectory = CreateAspNetSdkTestAsset(testAsset, subdirectory: "TestPackages");

            projectDirectory.WithProjectChanges(document =>
            {
                var parse = XDocument.Parse($@"<Project Sdk=""Microsoft.NET.Sdk.Razor"">

  <PropertyGroup>
    <TargetFramework>net5.0</TargetFramework>
  </PropertyGroup>

  <ItemGroup>
    <PackageReference Condition=""'$(TargetFramework)' == 'net5.0'"" Include=""Microsoft.AspNetCore.Components.Web"" Version=""{DefaultPackageVersion}"" />
  </ItemGroup>

</Project>
");
                document.Root.ReplaceWith(parse.Root);
            });

            Directory.Delete(Path.Combine(projectDirectory.Path, "wwwroot"), recursive: true);

            var componentText = @"<div class=""my-component"">
    This component is defined in the <strong>razorclasslibrarypack</strong> library.
</div>";

            // This mimics the structure of our default template project
            Directory.CreateDirectory(Path.Combine(projectDirectory.Path, "wwwroot"));
            File.WriteAllText(Path.Combine(projectDirectory.Path, "_Imports.razor"), "@using Microsoft.AspNetCore.Components.Web" + Environment.NewLine);
            File.WriteAllText(Path.Combine(projectDirectory.Path, "Component1.razor"), componentText);
            File.WriteAllText(Path.Combine(projectDirectory.Path, "Component1.razor.css"), "");
            File.WriteAllText(Path.Combine(projectDirectory.Path, "ExampleJsInterop.cs"), "");
            File.WriteAllText(Path.Combine(projectDirectory.Path, "wwwroot", "background.png"), "");
            File.WriteAllText(Path.Combine(projectDirectory.Path, "wwwroot", "exampleJsInterop.js"), "");

            var pack = new MSBuildCommand(Log, "Pack", projectDirectory.Path);
            pack.WithWorkingDirectory(projectDirectory.Path);
            var result = pack.Execute();

            result.Should().Pass();

            var outputPath = pack.GetOutputDirectory("net5.0", "Debug").ToString();

            new FileInfo(Path.Combine(outputPath, "PackageLibraryTransitiveDependency.dll")).Should().Exist();

            var packagePath = Path.Combine(
                projectDirectory.Path,
                "bin",
                "Debug",
                "PackageLibraryTransitiveDependency.1.0.0.nupkg");

            result.Should().NuPkgDoesNotContain(
                packagePath,
                filePaths: new[]
                {
                    Path.Combine("content", "exampleJsInterop.js"),
                    Path.Combine("content", "background.png"),
                    Path.Combine("content", "PackageLibraryTransitiveDependency.bundle.scp.css"),
                    Path.Combine("contentFiles", "exampleJsInterop.js"),
                    Path.Combine("contentFiles", "background.png"),
                    Path.Combine("contentFiles", "PackageLibraryTransitiveDependency.bundle.scp.css"),
                });
        }

        [Fact]
        public void Pack_Net50_NoBuild_WithScopedCss_IncludesAssetsAndProjectBundle()
        {
            var testAsset = "PackageLibraryTransitiveDependency";
            var projectDirectory = CreateAspNetSdkTestAsset(testAsset, subdirectory: "TestPackages");

            projectDirectory.WithProjectChanges(document =>
            {
                var parse = XDocument.Parse($@"<Project Sdk=""Microsoft.NET.Sdk.Razor"">

  <PropertyGroup>
    <TargetFramework>net5.0</TargetFramework>
  </PropertyGroup>

  <ItemGroup>
    <PackageReference Condition=""'$(TargetFramework)' == 'net5.0'"" Include=""Microsoft.AspNetCore.Components.Web"" Version=""{DefaultPackageVersion}"" />
  </ItemGroup>

</Project>
");
                document.Root.ReplaceWith(parse.Root);
            });

            Directory.Delete(Path.Combine(projectDirectory.Path, "wwwroot"), recursive: true);

            var componentText = @"<div class=""my-component"">
    This component is defined in the <strong>razorclasslibrarypack</strong> library.
</div>";

            // This mimics the structure of our default template project
            Directory.CreateDirectory(Path.Combine(projectDirectory.Path, "wwwroot"));
            File.WriteAllText(Path.Combine(projectDirectory.Path, "_Imports.razor"), "@using Microsoft.AspNetCore.Components.Web" + Environment.NewLine);
            File.WriteAllText(Path.Combine(projectDirectory.Path, "Component1.razor"), componentText);
            File.WriteAllText(Path.Combine(projectDirectory.Path, "Component1.razor.css"), "");
            File.WriteAllText(Path.Combine(projectDirectory.Path, "ExampleJsInterop.cs"), "");
            File.WriteAllText(Path.Combine(projectDirectory.Path, "wwwroot", "background.png"), "");
            File.WriteAllText(Path.Combine(projectDirectory.Path, "wwwroot", "exampleJsInterop.js"), "");

            var build = new BuildCommand(Log, projectDirectory.Path);
            build.WithWorkingDirectory(projectDirectory.Path);
            var buildResult = build.Execute();

            buildResult.Should().Pass();

            var pack = new MSBuildCommand(Log, "Pack", projectDirectory.Path);
            pack.WithWorkingDirectory(projectDirectory.Path);
            var result = pack.Execute("/p:NoBuild=true");

            result.Should().Pass();

            var outputPath = pack.GetOutputDirectory("net5.0", "Debug").ToString();

            new FileInfo(Path.Combine(outputPath, "PackageLibraryTransitiveDependency.dll")).Should().Exist();

            var packagePath = Path.Combine(
                projectDirectory.Path,
                "bin",
                "Debug",
                "PackageLibraryTransitiveDependency.1.0.0.nupkg");

            result.Should().NuPkgContain(
                packagePath,
                filePaths: new[]
                {
                    Path.Combine("staticwebassets", "exampleJsInterop.js"),
                    Path.Combine("staticwebassets", "background.png"),
                    Path.Combine("staticwebassets", "PackageLibraryTransitiveDependency.bundle.scp.css"),
                    Path.Combine("build", "Microsoft.AspNetCore.StaticWebAssets.props"),
                    Path.Combine("build", "PackageLibraryTransitiveDependency.props"),
                    Path.Combine("buildMultiTargeting", "PackageLibraryTransitiveDependency.props"),
                    Path.Combine("buildTransitive", "PackageLibraryTransitiveDependency.props")
                });
        }

        [Fact]
        public void Pack_Net50_NoBuild_WithScopedCss_DoesNotIncludeAssetsAsContent()
        {
            var testAsset = "PackageLibraryTransitiveDependency";
            var projectDirectory = CreateAspNetSdkTestAsset(testAsset, subdirectory: "TestPackages");

            projectDirectory.WithProjectChanges(document =>
            {
                var parse = XDocument.Parse($@"<Project Sdk=""Microsoft.NET.Sdk.Razor"">

  <PropertyGroup>
    <TargetFramework>net5.0</TargetFramework>
  </PropertyGroup>

  <ItemGroup>
    <PackageReference Condition=""'$(TargetFramework)' == 'net5.0'"" Include=""Microsoft.AspNetCore.Components.Web"" Version=""{DefaultPackageVersion}"" />
  </ItemGroup>

</Project>
");
                document.Root.ReplaceWith(parse.Root);
            });

            Directory.Delete(Path.Combine(projectDirectory.Path, "wwwroot"), recursive: true);

            var componentText = @"<div class=""my-component"">
    This component is defined in the <strong>razorclasslibrarypack</strong> library.
</div>";

            // This mimics the structure of our default template project
            Directory.CreateDirectory(Path.Combine(projectDirectory.Path, "wwwroot"));
            File.WriteAllText(Path.Combine(projectDirectory.Path, "_Imports.razor"), "@using Microsoft.AspNetCore.Components.Web" + Environment.NewLine);
            File.WriteAllText(Path.Combine(projectDirectory.Path, "Component1.razor"), componentText);
            File.WriteAllText(Path.Combine(projectDirectory.Path, "Component1.razor.css"), "");
            File.WriteAllText(Path.Combine(projectDirectory.Path, "ExampleJsInterop.cs"), "");
            File.WriteAllText(Path.Combine(projectDirectory.Path, "wwwroot", "background.png"), "");
            File.WriteAllText(Path.Combine(projectDirectory.Path, "wwwroot", "exampleJsInterop.js"), "");

            var build = new BuildCommand(Log, projectDirectory.Path);
            build.WithWorkingDirectory(projectDirectory.Path);
            var buildResult = build.Execute();

            buildResult.Should().Pass();

            var pack = new MSBuildCommand(Log, "Pack", projectDirectory.Path);
            pack.WithWorkingDirectory(projectDirectory.Path);
            var result = pack.Execute("/p:NoBuild=true");

            result.Should().Pass();

            var outputPath = pack.GetOutputDirectory("net5.0", "Debug").ToString();

            new FileInfo(Path.Combine(outputPath, "PackageLibraryTransitiveDependency.dll")).Should().Exist();

            var packagePath = Path.Combine(
                projectDirectory.Path,
                "bin",
                "Debug",
                "PackageLibraryTransitiveDependency.1.0.0.nupkg");

            result.Should().NuPkgDoesNotContain(
                packagePath,
                filePaths: new[]
                {
                    Path.Combine("content", "exampleJsInterop.js"),
                    Path.Combine("content", "background.png"),
                    Path.Combine("content", "PackageLibraryTransitiveDependency.bundle.scp.css"),
                    Path.Combine("contentFiles", "exampleJsInterop.js"),
                    Path.Combine("contentFiles", "background.png"),
                    Path.Combine("contentFiles", "PackageLibraryTransitiveDependency.bundle.scp.css"),
                });
        }

        [Fact]
        public void Pack_Net50_GeneratePackageOnBuild_WithScopedCss_IncludesAssetsAndProjectBundle()
        {
            var testAsset = "PackageLibraryTransitiveDependency";
            var projectDirectory = CreateAspNetSdkTestAsset(testAsset, subdirectory: "TestPackages");

            projectDirectory.WithProjectChanges(document =>
            {
                var parse = XDocument.Parse($@"<Project Sdk=""Microsoft.NET.Sdk.Razor"">

  <PropertyGroup>
    <TargetFramework>net5.0</TargetFramework>
  </PropertyGroup>

  <ItemGroup>
    <PackageReference Condition=""'$(TargetFramework)' == 'net5.0'"" Include=""Microsoft.AspNetCore.Components.Web"" Version=""{DefaultPackageVersion}"" />
  </ItemGroup>

</Project>
");
                document.Root.ReplaceWith(parse.Root);
            });

            Directory.Delete(Path.Combine(projectDirectory.Path, "wwwroot"), recursive: true);

            var componentText = @"<div class=""my-component"">
    This component is defined in the <strong>razorclasslibrarypack</strong> library.
</div>";

            // This mimics the structure of our default template project
            Directory.CreateDirectory(Path.Combine(projectDirectory.Path, "wwwroot"));
            File.WriteAllText(Path.Combine(projectDirectory.Path, "_Imports.razor"), "@using Microsoft.AspNetCore.Components.Web" + Environment.NewLine);
            File.WriteAllText(Path.Combine(projectDirectory.Path, "Component1.razor"), componentText);
            File.WriteAllText(Path.Combine(projectDirectory.Path, "Component1.razor.css"), "");
            File.WriteAllText(Path.Combine(projectDirectory.Path, "ExampleJsInterop.cs"), "");
            File.WriteAllText(Path.Combine(projectDirectory.Path, "wwwroot", "background.png"), "");
            File.WriteAllText(Path.Combine(projectDirectory.Path, "wwwroot", "exampleJsInterop.js"), "");

            var build = new BuildCommand(Log, projectDirectory.Path);
            build.WithWorkingDirectory(projectDirectory.Path);
            var result = build.Execute("/p:GeneratePackageOnBuild=true");

            result.Should().Pass();

            var outputPath = build.GetOutputDirectory("net5.0", "Debug").ToString();

            new FileInfo(Path.Combine(outputPath, "PackageLibraryTransitiveDependency.dll")).Should().Exist();

            var packagePath = Path.Combine(
                projectDirectory.Path,
                "bin",
                "Debug",
                "PackageLibraryTransitiveDependency.1.0.0.nupkg");

            result.Should().NuPkgContain(
                packagePath,
                filePaths: new[]
                {
                    Path.Combine("staticwebassets", "exampleJsInterop.js"),
                    Path.Combine("staticwebassets", "background.png"),
                    Path.Combine("staticwebassets", "PackageLibraryTransitiveDependency.bundle.scp.css"),
                    Path.Combine("build", "Microsoft.AspNetCore.StaticWebAssets.props"),
                    Path.Combine("build", "PackageLibraryTransitiveDependency.props"),
                    Path.Combine("buildMultiTargeting", "PackageLibraryTransitiveDependency.props"),
                    Path.Combine("buildTransitive", "PackageLibraryTransitiveDependency.props")
                });
        }

        [Fact]
        public void Pack_Net50_GeneratePackageOnBuild_WithScopedCss_DoesNotIncludeAssetsAsContent()
        {
            var testAsset = "PackageLibraryTransitiveDependency";
            var projectDirectory = CreateAspNetSdkTestAsset(testAsset, subdirectory: "TestPackages");

            projectDirectory.WithProjectChanges(document =>
            {
                var parse = XDocument.Parse($@"<Project Sdk=""Microsoft.NET.Sdk.Razor"">

  <PropertyGroup>
    <TargetFramework>net5.0</TargetFramework>
  </PropertyGroup>

  <ItemGroup>
    <PackageReference Condition=""'$(TargetFramework)' == 'net5.0'"" Include=""Microsoft.AspNetCore.Components.Web"" Version=""{DefaultPackageVersion}"" />
  </ItemGroup>

</Project>
");
                document.Root.ReplaceWith(parse.Root);
            });

            Directory.Delete(Path.Combine(projectDirectory.Path, "wwwroot"), recursive: true);

            var componentText = @"<div class=""my-component"">
    This component is defined in the <strong>razorclasslibrarypack</strong> library.
</div>";

            // This mimics the structure of our default template project
            Directory.CreateDirectory(Path.Combine(projectDirectory.Path, "wwwroot"));
            File.WriteAllText(Path.Combine(projectDirectory.Path, "_Imports.razor"), "@using Microsoft.AspNetCore.Components.Web" + Environment.NewLine);
            File.WriteAllText(Path.Combine(projectDirectory.Path, "Component1.razor"), componentText);
            File.WriteAllText(Path.Combine(projectDirectory.Path, "Component1.razor.css"), "");
            File.WriteAllText(Path.Combine(projectDirectory.Path, "ExampleJsInterop.cs"), "");
            File.WriteAllText(Path.Combine(projectDirectory.Path, "wwwroot", "background.png"), "");
            File.WriteAllText(Path.Combine(projectDirectory.Path, "wwwroot", "exampleJsInterop.js"), "");

            var build = new BuildCommand(Log, projectDirectory.Path);
            build.WithWorkingDirectory(projectDirectory.Path);
            var result = build.Execute("/p:GeneratePackageOnBuild=true");

            result.Should().Pass();

            var outputPath = build.GetOutputDirectory("net5.0", "Debug").ToString();

            new FileInfo(Path.Combine(outputPath, "PackageLibraryTransitiveDependency.dll")).Should().Exist();

            var packagePath = Path.Combine(
                projectDirectory.Path,
                "bin",
                "Debug",
                "PackageLibraryTransitiveDependency.1.0.0.nupkg");

            result.Should().NuPkgDoesNotContain(
                packagePath,
                filePaths: new[]
                {
                    Path.Combine("content", "exampleJsInterop.js"),
                    Path.Combine("content", "background.png"),
                    Path.Combine("content", "PackageLibraryTransitiveDependency.bundle.scp.css"),
                    Path.Combine("contentFiles", "exampleJsInterop.js"),
                    Path.Combine("contentFiles", "background.png"),
                    Path.Combine("contentFiles", "PackageLibraryTransitiveDependency.bundle.scp.css"),
                });
        }

        [Fact]
        public void Pack_MultipleTargetFrameworks_WithScopedCssAndJsModules_IncludesAssetsAndProjectBundle()
        {
            var testAsset = "PackageLibraryTransitiveDependency";
            var projectDirectory = CreateAspNetSdkTestAsset(testAsset, subdirectory: "TestPackages");

            projectDirectory.WithProjectChanges(document =>
            {
                var parse = XDocument.Parse($@"<Project Sdk=""Microsoft.NET.Sdk.Razor"">

  <PropertyGroup>
    <TargetFrameworks>net8.0;{ToolsetInfo.CurrentTargetFramework};net6.0;net5.0</TargetFrameworks>
    <Nullable>enable</Nullable>
  </PropertyGroup>

  <ItemGroup>
    <SupportedPlatform Condition=""'$(TargetFramework)' == 'net6.0' OR '$(TargetFramework)' == 'net8.0' OR '$(TargetFramework)' == '{ToolsetInfo.CurrentTargetFramework}'"" Include=""browser"" />
  </ItemGroup>

  <ItemGroup>
    <PackageReference Include=""Microsoft.AspNetCore.Components.Web"" Version=""{DefaultPackageVersion}"" />
  </ItemGroup>

</Project>
");
                document.Root.ReplaceWith(parse.Root);
            });

            Directory.Delete(Path.Combine(projectDirectory.Path, "wwwroot"), recursive: true);

            var componentText = @"<div class=""my-component"">
    This component is defined in the <strong>razorclasslibrarypack</strong> library.
</div>";

            // This mimics the structure of our default template project
            Directory.CreateDirectory(Path.Combine(projectDirectory.Path, "wwwroot"));
            File.WriteAllText(Path.Combine(projectDirectory.Path, "_Imports.razor"), "@using Microsoft.AspNetCore.Components.Web" + Environment.NewLine);
            File.WriteAllText(Path.Combine(projectDirectory.Path, "Component1.razor"), componentText);
            File.WriteAllText(Path.Combine(projectDirectory.Path, "Component1.razor.css"), "");
            File.WriteAllText(Path.Combine(projectDirectory.Path, "Component1.razor.js"), "");
            File.WriteAllText(Path.Combine(projectDirectory.Path, "ExampleJsInterop.cs"), "");
            File.WriteAllText(Path.Combine(projectDirectory.Path, "wwwroot", "background.png"), "");
            File.WriteAllText(Path.Combine(projectDirectory.Path, "wwwroot", "PackageLibraryTransitiveDependency.lib.module.js"), "");
            File.WriteAllText(Path.Combine(projectDirectory.Path, "wwwroot", "exampleJsInterop.js"), "");

            var pack = new MSBuildCommand(Log, "Pack", projectDirectory.Path);
            pack.WithWorkingDirectory(projectDirectory.Path);
            var result = pack.Execute();

            result.Should().Pass();

            var outputPath = pack.GetOutputDirectory(DefaultTfm, "Debug").ToString();

            new FileInfo(Path.Combine(outputPath, "PackageLibraryTransitiveDependency.dll")).Should().Exist();

            var packagePath = Path.Combine(
                projectDirectory.Path,
                "bin",
                "Debug",
                "PackageLibraryTransitiveDependency.1.0.0.nupkg");

            result.Should().NuPkgContain(
                packagePath,
                filePaths: new[]
                {
                    Path.Combine("staticwebassets", "exampleJsInterop.js"),
                    Path.Combine("staticwebassets", "background.png"),
                    Path.Combine("staticwebassets", "Component1.razor.js"),
                    Path.Combine("staticwebassets", "PackageLibraryTransitiveDependency.bundle.scp.css"),
                    Path.Combine("staticwebassets", "PackageLibraryTransitiveDependency.lib.module.js"),
                    Path.Combine("build", "Microsoft.AspNetCore.StaticWebAssets.props"),
                    Path.Combine("build", "PackageLibraryTransitiveDependency.props"),
                    Path.Combine("buildMultiTargeting", "PackageLibraryTransitiveDependency.props"),
                    Path.Combine("buildTransitive", "PackageLibraryTransitiveDependency.props")
                });
        }

        [Fact]
        public void Pack_Incremental_MultipleTargetFrameworks_WithScopedCssAndJsModules_IncludesAssetsAndProjectBundle()
        {
            var testAsset = "PackageLibraryTransitiveDependency";
            var projectDirectory = CreateAspNetSdkTestAsset(testAsset, subdirectory: "TestPackages");

            projectDirectory.WithProjectChanges(document =>
            {
                var parse = XDocument.Parse($@"<Project Sdk=""Microsoft.NET.Sdk.Razor"">

  <PropertyGroup>
    <TargetFrameworks>net8.0;{ToolsetInfo.CurrentTargetFramework};net6.0;net5.0</TargetFrameworks>
    <Nullable>enable</Nullable>
  </PropertyGroup>

  <ItemGroup>
    <SupportedPlatform Condition=""'$(TargetFramework)' == 'net6.0' OR '$(TargetFramework)' == 'net8.0' OR '$(TargetFramework)' == '{ToolsetInfo.CurrentTargetFramework}'"" Include=""browser"" />
  </ItemGroup>

  <ItemGroup>
    <PackageReference Include=""Microsoft.AspNetCore.Components.Web"" Version=""{DefaultPackageVersion}"" />
  </ItemGroup>

</Project>
");
                document.Root.ReplaceWith(parse.Root);
            });

            Directory.Delete(Path.Combine(projectDirectory.Path, "wwwroot"), recursive: true);

            var componentText = @"<div class=""my-component"">
    This component is defined in the <strong>razorclasslibrarypack</strong> library.
</div>";

            // This mimics the structure of our default template project
            Directory.CreateDirectory(Path.Combine(projectDirectory.Path, "wwwroot"));
            File.WriteAllText(Path.Combine(projectDirectory.Path, "_Imports.razor"), "@using Microsoft.AspNetCore.Components.Web" + Environment.NewLine);
            File.WriteAllText(Path.Combine(projectDirectory.Path, "Component1.razor"), componentText);
            File.WriteAllText(Path.Combine(projectDirectory.Path, "Component1.razor.css"), "");
            File.WriteAllText(Path.Combine(projectDirectory.Path, "Component1.razor.js"), "");
            File.WriteAllText(Path.Combine(projectDirectory.Path, "ExampleJsInterop.cs"), "");
            File.WriteAllText(Path.Combine(projectDirectory.Path, "wwwroot", "background.png"), "");
            File.WriteAllText(Path.Combine(projectDirectory.Path, "wwwroot", "PackageLibraryTransitiveDependency.lib.module.js"), "");
            File.WriteAllText(Path.Combine(projectDirectory.Path, "wwwroot", "exampleJsInterop.js"), "");

            var pack = new MSBuildCommand(Log, "Pack", projectDirectory.Path);

            var pack2 = new MSBuildCommand(Log, "Pack", projectDirectory.Path);
            pack2.WithWorkingDirectory(projectDirectory.Path);
            var result2 = pack2.Execute();

            result2.Should().Pass();

            var outputPath = pack2.GetOutputDirectory(DefaultTfm, "Debug").ToString();

            new FileInfo(Path.Combine(outputPath, "PackageLibraryTransitiveDependency.dll")).Should().Exist();

            var packagePath = Path.Combine(
                projectDirectory.Path,
                "bin",
                "Debug",
                "PackageLibraryTransitiveDependency.1.0.0.nupkg");

            result2.Should().NuPkgContain(
                packagePath,
                filePaths: new[]
                {
                    Path.Combine("staticwebassets", "exampleJsInterop.js"),
                    Path.Combine("staticwebassets", "background.png"),
                    Path.Combine("staticwebassets", "Component1.razor.js"),
                    Path.Combine("staticwebassets", "PackageLibraryTransitiveDependency.bundle.scp.css"),
                    Path.Combine("staticwebassets", "PackageLibraryTransitiveDependency.lib.module.js"),
                    Path.Combine("build", "Microsoft.AspNetCore.StaticWebAssets.props"),
                    Path.Combine("build", "PackageLibraryTransitiveDependency.props"),
                    Path.Combine("buildMultiTargeting", "PackageLibraryTransitiveDependency.props"),
                    Path.Combine("buildTransitive", "PackageLibraryTransitiveDependency.props")
                });
        }

        [Fact]
        public void Pack_MultipleTargetFrameworks_WithScopedCssAndJsModules_DoesNotIncludeApplicationBundleNorModulesManifest()
        {
            var testAsset = "PackageLibraryTransitiveDependency";
            var projectDirectory = CreateAspNetSdkTestAsset(testAsset, subdirectory: "TestPackages");

            projectDirectory.WithProjectChanges(document =>
            {
                var parse = XDocument.Parse($@"<Project Sdk=""Microsoft.NET.Sdk.Razor"">

  <PropertyGroup>
    <TargetFrameworks>net8.0;{ToolsetInfo.CurrentTargetFramework};net6.0;net5.0</TargetFrameworks>
    <Nullable>enable</Nullable>
  </PropertyGroup>

  <ItemGroup>
    <SupportedPlatform Condition=""'$(TargetFramework)' == 'net6.0' OR '$(TargetFramework)' == 'net8.0' OR '$(TargetFramework)' == '{ToolsetInfo.CurrentTargetFramework}'"" Include=""browser"" />
  </ItemGroup>

  <ItemGroup>
    <PackageReference Include=""Microsoft.AspNetCore.Components.Web"" Version=""{DefaultPackageVersion}"" />
  </ItemGroup>

</Project>
");
                document.Root.ReplaceWith(parse.Root);
            });

            Directory.Delete(Path.Combine(projectDirectory.Path, "wwwroot"), recursive: true);

            var componentText = @"<div class=""my-component"">
    This component is defined in the <strong>razorclasslibrarypack</strong> library.
</div>";

            // This mimics the structure of our default template project
            Directory.CreateDirectory(Path.Combine(projectDirectory.Path, "wwwroot"));
            File.WriteAllText(Path.Combine(projectDirectory.Path, "_Imports.razor"), "@using Microsoft.AspNetCore.Components.Web" + Environment.NewLine);
            File.WriteAllText(Path.Combine(projectDirectory.Path, "Component1.razor"), componentText);
            File.WriteAllText(Path.Combine(projectDirectory.Path, "Component1.razor.css"), "");
            File.WriteAllText(Path.Combine(projectDirectory.Path, "ExampleJsInterop.cs"), "");
            File.WriteAllText(Path.Combine(projectDirectory.Path, "wwwroot", "background.png"), "");
            File.WriteAllText(Path.Combine(projectDirectory.Path, "wwwroot", "exampleJsInterop.js"), "");

            var pack = new MSBuildCommand(Log, "Pack", projectDirectory.Path);
            pack.WithWorkingDirectory(projectDirectory.Path);
            var result = pack.Execute();

            result.Should().Pass();

            var outputPath = pack.GetOutputDirectory(DefaultTfm, "Debug").ToString();

            new FileInfo(Path.Combine(outputPath, "PackageLibraryTransitiveDependency.dll")).Should().Exist();

            var packagePath = Path.Combine(
                projectDirectory.Path,
                "bin",
                "Debug",
                "PackageLibraryTransitiveDependency.1.0.0.nupkg");

            result.Should().NuPkgDoesNotContain(
                packagePath,
                filePaths: new[]
                {
                    Path.Combine("staticwebassets", "PackageLibraryTransitiveDependency.styles.css"),
                    Path.Combine("staticwebassets", "PackageLibraryTransitiveDependency.modules.json"),
                });
        }

        [Fact]
        public void Pack_MultipleTargetFrameworks_DoesNotIncludeAssetsAsContent()
        {
            var testAsset = "PackageLibraryDirectDependency";
            var projectDirectory = CreateAspNetSdkTestAsset(testAsset, subdirectory: "TestPackages");

            projectDirectory.WithProjectChanges((project, document) =>
            {
                var tfm = document.Descendants("TargetFramework").Single();
                tfm.Name = "TargetFrameworks";
                tfm.FirstNode.ReplaceWith(tfm.FirstNode.ToString() + ";netstandard2.1");

                document.Descendants("AddRazorSupportForMvc").SingleOrDefault()?.Remove();
                document.Descendants("FrameworkReference").SingleOrDefault()?.Remove();
            });

            Directory.Delete(Path.Combine(projectDirectory.Path, "PackageLibraryDirectDependency", "Components"), recursive: true);

            var pack = new MSBuildCommand(projectDirectory, "Pack", "PackageLibraryDirectDependency");
            pack.WithWorkingDirectory(projectDirectory.Path);
            var result = pack.Execute();

            result.Should().Pass();

            var outputPath = pack.GetOutputDirectory(DefaultTfm, "Debug").ToString();

            new FileInfo(Path.Combine(outputPath, "PackageLibraryDirectDependency.dll")).Should().Exist();

            result.Should().NuPkgDoesNotContain(
                Path.Combine(projectDirectory.Path, "PackageLibraryDirectDependency", "bin", "Debug", "PackageLibraryDirectDependency.1.0.0.nupkg"),
                filePaths: new[]
                {
                    Path.Combine("content", "wwwroot", "js", "pkg-direct-dep.js"),
                    Path.Combine("content", "wwwroot", "css", "site.css"),
                    Path.Combine("contentFiles", "wwwroot", "js", "pkg-direct-dep.js"),
                    Path.Combine("contentFiles", "wwwroot", "css", "site.css"),
                });
        }

        [Fact]
        public void Pack_DoesNotInclude_TransitiveBundleOrScopedCssAsStaticWebAsset()
        {
            var testAsset = "PackageLibraryDirectDependency";
            var projectDirectory = CreateAspNetSdkTestAsset(testAsset, subdirectory: "TestPackages");

            var pack = new MSBuildCommand(projectDirectory, "Pack", "PackageLibraryDirectDependency");
            pack.WithWorkingDirectory(projectDirectory.TestRoot);
            var result = pack.Execute();

            result.Should().Pass();

            var outputPath = pack.GetOutputDirectory(DefaultTfm, "Debug").ToString();

            new FileInfo(Path.Combine(outputPath, "PackageLibraryDirectDependency.dll")).Should().Exist();

            result.Should().NuPkgDoesNotContain(
                Path.Combine(pack.GetPackageDirectory().FullName, "PackageLibraryDirectDependency.1.0.0.nupkg"),
                filePaths: new[]
                {
                    // This is to make sure we don't include the scoped css files on the package when bundling is enabled.
                    Path.Combine("staticwebassets", "Components", "App.razor.rz.scp.css"),
                    Path.Combine("staticwebassets", "PackageLibraryDirectDependency.styles.css"),
                });
        }

        [Fact]
        public void Pack_DoesNotIncludeStaticWebAssetsAsContent()
        {
            var testAsset = "PackageLibraryDirectDependency";
            var projectDirectory = CreateAspNetSdkTestAsset(testAsset, subdirectory: "TestPackages");

            var pack = new MSBuildCommand(projectDirectory, "Pack", "PackageLibraryDirectDependency");
            var result = pack.Execute();

            result.Should().Pass();

            var outputPath = pack.GetOutputDirectory(DefaultTfm, "Debug").ToString();

            new FileInfo(Path.Combine(outputPath, "PackageLibraryDirectDependency.dll")).Should().Exist();

            result.Should().NuPkgDoesNotContain(
                Path.Combine(pack.GetPackageDirectory().FullName, "PackageLibraryDirectDependency.1.0.0.nupkg"),
                filePaths: new[]
                {
                    Path.Combine("content", "wwwroot", "js", "pkg-direct-dep.js"),
                    Path.Combine("content", "wwwroot", "css", "site.css"),
                    Path.Combine("content", "Components", "App.razor.css"),
                    // This is to make sure we don't include the unscoped css file on the package.
                    Path.Combine("content", "Components", "App.razor.css"),
                    Path.Combine("content", "Components", "App.razor.rz.scp.css"),
                    Path.Combine("contentFiles", "wwwroot", "js", "pkg-direct-dep.js"),
                    Path.Combine("contentFiles", "wwwroot", "css", "site.css"),
                    Path.Combine("contentFiles", "Components", "App.razor.css"),
                    Path.Combine("contentFiles", "Components", "App.razor.rz.scp.css"),
                });
        }

        [Fact]
        public void Pack_NoBuild_IncludesStaticWebAssets()
        {
            var testAsset = "PackageLibraryDirectDependency";
            var projectDirectory = CreateAspNetSdkTestAsset(testAsset, subdirectory: "TestPackages");

            var build = new BuildCommand(projectDirectory, "PackageLibraryDirectDependency");
            build.Execute().Should().Pass();

            var pack = new MSBuildCommand(projectDirectory, "Pack", "PackageLibraryDirectDependency");
            pack.WithWorkingDirectory(projectDirectory.TestRoot);
            var result = pack.Execute("/p:NoBuild=true");

            var outputPath = pack.GetOutputDirectory(DefaultTfm, "Debug").ToString();

            new FileInfo(Path.Combine(outputPath, "PackageLibraryDirectDependency.dll")).Should().Exist();

            result.Should().NuPkgContain(
                Path.Combine(build.GetPackageDirectory().FullName, "PackageLibraryDirectDependency.1.0.0.nupkg"),
                filePaths: new[]
                {
                    Path.Combine("staticwebassets", "js", "pkg-direct-dep.js"),
                    Path.Combine("staticwebassets", "PackageLibraryDirectDependency.bundle.scp.css"),
                    Path.Combine("staticwebassets", "css", "site.css"),
                    Path.Combine("build", "Microsoft.AspNetCore.StaticWebAssets.props"),
                    Path.Combine("build", "PackageLibraryDirectDependency.props"),
                    Path.Combine("buildMultiTargeting", "PackageLibraryDirectDependency.props"),
                    Path.Combine("buildTransitive", "PackageLibraryDirectDependency.props")
                });
        }

        [Fact]
        public void Pack_NoBuild_DoesNotIncludeFilesAsContent()
        {
            var testAsset = "PackageLibraryDirectDependency";
            var projectDirectory = CreateAspNetSdkTestAsset(testAsset, subdirectory: "TestPackages");

            var build = new BuildCommand(projectDirectory, "PackageLibraryDirectDependency");
            build.Execute().Should().Pass();

            var pack = new MSBuildCommand(projectDirectory, "Pack", "PackageLibraryDirectDependency");
            pack.WithWorkingDirectory(projectDirectory.TestRoot);
            var result = pack.Execute("/p:NoBuild=true");

            var outputPath = pack.GetOutputDirectory(DefaultTfm, "Debug").ToString();

            new FileInfo(Path.Combine(outputPath, "PackageLibraryDirectDependency.dll")).Should().Exist();

            result.Should().NuPkgDoesNotContain(
                Path.Combine(pack.GetPackageDirectory().FullName, "PackageLibraryDirectDependency.1.0.0.nupkg"),
                filePaths: new[]
                {
                    Path.Combine("content", "wwwroot", "js", "pkg-direct-dep.js"),
                    Path.Combine("content", "PackageLibraryDirectDependency.bundle.scp.css"),
                    Path.Combine("content", "wwwroot", "css", "site.css"),
                    Path.Combine("contentFiles", "wwwroot", "js", "pkg-direct-dep.js"),
                    Path.Combine("contentFiles", "PackageLibraryDirectDependency.bundle.scp.css"),
                    Path.Combine("contentFiles", "wwwroot", "css", "site.css"),
                });
        }

        [Fact]
        public void Pack_DoesNotIncludeAnyCustomPropsFiles_WhenNoStaticAssetsAreAvailable()
        {
            var testAsset = "RazorComponentLibrary";
            var projectDirectory = CreateAspNetSdkTestAsset(testAsset);

            var pack = new MSBuildCommand(Log, "Pack", projectDirectory.Path);
            var result = pack.Execute();

            var outputPath = pack.GetOutputDirectory("netstandard2.0", "Debug").ToString();

            new FileInfo(Path.Combine(outputPath, "ComponentLibrary.dll")).Should().Exist();

            result.Should().NuPkgDoesNotContain(
                Path.Combine(projectDirectory.Path, "bin", "Debug", "ComponentLibrary.1.0.0.nupkg"),
                filePaths: new[]
                {
                    Path.Combine("build", "Microsoft.AspNetCore.StaticWebAssets.props"),
                    Path.Combine("build", "ComponentLibrary.props"),
                    Path.Combine("buildMultiTargeting", "ComponentLibrary.props"),
                    Path.Combine("buildTransitive", "ComponentLibrary.props")
                });
        }

        [Fact]
        public void Pack_Incremental_DoesNotRegenerateCacheAndPropsFiles()
        {
            var testAsset = "PackageLibraryTransitiveDependency";
            var projectDirectory = _testAssetsManager
                .CopyTestAsset(testAsset, testAssetSubdirectory: "TestPackages")
                .WithSource();

            var pack = new MSBuildCommand(projectDirectory, "Pack");
            pack.WithWorkingDirectory(projectDirectory.TestRoot);
            var result = pack.Execute();

            var intermediateOutputPath = pack.GetIntermediateDirectory(DefaultTfm, "Debug").ToString();
            var outputPath = pack.GetOutputDirectory(DefaultTfm, "Debug").ToString();

            new FileInfo(Path.Combine(outputPath, "PackageLibraryTransitiveDependency.dll")).Should().Exist();

            new FileInfo(Path.Combine(intermediateOutputPath, "staticwebassets", "msbuild.PackageLibraryTransitiveDependency.Microsoft.AspNetCore.StaticWebAssets.props")).Should().Exist();
            new FileInfo(Path.Combine(intermediateOutputPath, "staticwebassets", "msbuild.build.PackageLibraryTransitiveDependency.props")).Should().Exist();
            new FileInfo(Path.Combine(intermediateOutputPath, "staticwebassets", "msbuild.buildMultiTargeting.PackageLibraryTransitiveDependency.props")).Should().Exist();
            new FileInfo(Path.Combine(intermediateOutputPath, "staticwebassets", "msbuild.buildTransitive.PackageLibraryTransitiveDependency.props")).Should().Exist();

            var directoryPath = Path.Combine(intermediateOutputPath, "staticwebassets");
            var thumbPrints = new Dictionary<string, FileThumbPrint>();
            var thumbPrintFiles = new[]
            {
                Path.Combine(directoryPath, "msbuild.PackageLibraryTransitiveDependency.Microsoft.AspNetCore.StaticWebAssets.props"),
                Path.Combine(directoryPath, "msbuild.build.PackageLibraryTransitiveDependency.props"),
                Path.Combine(directoryPath, "msbuild.buildMultiTargeting.PackageLibraryTransitiveDependency.props"),
                Path.Combine(directoryPath, "msbuild.buildTransitive.PackageLibraryTransitiveDependency.props"),
            };

            foreach (var file in thumbPrintFiles)
            {
                var thumbprint = FileThumbPrint.Create(file);
                thumbPrints[file] = thumbprint;
            }

            // Act
            var incremental = new MSBuildCommand(Log, "Pack", projectDirectory.Path);
            incremental.Execute().Should().Pass();
            foreach (var file in thumbPrintFiles)
            {
                var thumbprint = FileThumbPrint.Create(file);
                Assert.Equal(thumbPrints[file], thumbprint);
            }
        }
    }
}<|MERGE_RESOLUTION|>--- conflicted
+++ resolved
@@ -476,11 +476,7 @@
             ProjectDirectory = CreateAspNetSdkTestAsset(testAsset);
 
             var publish = new PublishCommand(ProjectDirectory);
-<<<<<<< HEAD
             publish.Execute("/p:PublishSingleFile=true", $"/p:RuntimeIdentifier={RuntimeInformation.RuntimeIdentifier}").Should().Pass();
-=======
-            publish.Execute("/p:PublishSingleFile=true ", $"/p:RuntimeIdentifier={RuntimeInformation.RuntimeIdentifier}").Should().Pass();
->>>>>>> c82e54de
 
             var intermediateOutputPath = publish.GetIntermediateDirectory(DefaultTfm, "Debug", RuntimeInformation.RuntimeIdentifier).ToString();
             var publishPath = publish.GetOutputDirectory(DefaultTfm, "Debug").ToString();

--- conflicted
+++ resolved
@@ -17,17 +17,10 @@
   ],
   "Assets": [
     {
-<<<<<<< HEAD
-      "Identity": "${ProjectRoot}\\obj\\Debug\\net7.0\\jsmodules\\jsmodules.publish.manifest.json",
-      "SourceId": "ComponentApp",
-      "SourceType": "Computed",
-      "ContentRoot": "${ProjectRoot}\\obj\\Debug\\net7.0\\jsmodules\\",
-=======
       "Identity": "${ProjectRoot}\\obj\\Debug\\${Tfm}\\jsmodules\\jsmodules.publish.manifest.json",
       "SourceId": "ComponentApp",
       "SourceType": "Computed",
       "ContentRoot": "${ProjectRoot}\\obj\\Debug\\${Tfm}\\jsmodules\\",
->>>>>>> 18a0c503
       "BasePath": "_content/ComponentApp",
       "RelativePath": "ComponentApp.modules.json",
       "AssetKind": "Publish",
@@ -38,15 +31,6 @@
       "AssetTraitValue": "JSModuleManifest",
       "CopyToOutputDirectory": "Never",
       "CopyToPublishDirectory": "PreserveNewest",
-<<<<<<< HEAD
-      "OriginalItemSpec": "obj\\Debug\\net7.0\\jsmodules\\jsmodules.publish.manifest.json"
-    },
-    {
-      "Identity": "${ProjectRoot}\\obj\\Debug\\net7.0\\scopedcss\\bundle\\ComponentApp.styles.css",
-      "SourceId": "ComponentApp",
-      "SourceType": "Computed",
-      "ContentRoot": "${ProjectRoot}\\obj\\Debug\\net7.0\\scopedcss\\bundle\\",
-=======
       "OriginalItemSpec": "obj\\Debug\\${Tfm}\\jsmodules\\jsmodules.publish.manifest.json"
     },
     {
@@ -54,7 +38,6 @@
       "SourceId": "ComponentApp",
       "SourceType": "Computed",
       "ContentRoot": "${ProjectRoot}\\obj\\Debug\\${Tfm}\\scopedcss\\bundle\\",
->>>>>>> 18a0c503
       "BasePath": "_content/ComponentApp",
       "RelativePath": "ComponentApp.styles.css",
       "AssetKind": "All",
@@ -65,15 +48,6 @@
       "AssetTraitValue": "ApplicationBundle",
       "CopyToOutputDirectory": "Never",
       "CopyToPublishDirectory": "PreserveNewest",
-<<<<<<< HEAD
-      "OriginalItemSpec": "${ProjectRoot}\\obj\\Debug\\net7.0\\scopedcss\\bundle\\ComponentApp.styles.css"
-    },
-    {
-      "Identity": "${ProjectRoot}\\obj\\Debug\\net7.0\\scopedcss\\projectbundle\\ComponentApp.bundle.scp.css",
-      "SourceId": "ComponentApp",
-      "SourceType": "Computed",
-      "ContentRoot": "${ProjectRoot}\\obj\\Debug\\net7.0\\scopedcss\\projectbundle\\",
-=======
       "OriginalItemSpec": "${ProjectRoot}\\obj\\Debug\\${Tfm}\\scopedcss\\bundle\\ComponentApp.styles.css"
     },
     {
@@ -81,7 +55,6 @@
       "SourceId": "ComponentApp",
       "SourceType": "Computed",
       "ContentRoot": "${ProjectRoot}\\obj\\Debug\\${Tfm}\\scopedcss\\projectbundle\\",
->>>>>>> 18a0c503
       "BasePath": "_content/ComponentApp",
       "RelativePath": "ComponentApp.bundle.scp.css",
       "AssetKind": "All",
@@ -92,11 +65,7 @@
       "AssetTraitValue": "ProjectBundle",
       "CopyToOutputDirectory": "Never",
       "CopyToPublishDirectory": "PreserveNewest",
-<<<<<<< HEAD
-      "OriginalItemSpec": "${ProjectRoot}\\obj\\Debug\\net7.0\\scopedcss\\projectbundle\\ComponentApp.bundle.scp.css"
-=======
       "OriginalItemSpec": "${ProjectRoot}\\obj\\Debug\\${Tfm}\\scopedcss\\projectbundle\\ComponentApp.bundle.scp.css"
->>>>>>> 18a0c503
     },
     {
       "Identity": "${ProjectRoot}\\wwwroot\\ComponentApp.lib.module.js",

--- conflicted
+++ resolved
@@ -17,17 +17,10 @@
   ],
   "Assets": [
     {
-<<<<<<< HEAD
-      "Identity": "${ProjectRoot}\\obj\\Debug\\net7.0\\scopedcss\\bundle\\ComponentApp.styles.css",
-      "SourceId": "ComponentApp",
-      "SourceType": "Computed",
-      "ContentRoot": "${ProjectRoot}\\obj\\Debug\\net7.0\\scopedcss\\bundle\\",
-=======
       "Identity": "${ProjectRoot}\\obj\\Debug\\${Tfm}\\scopedcss\\bundle\\ComponentApp.styles.css",
       "SourceId": "ComponentApp",
       "SourceType": "Computed",
       "ContentRoot": "${ProjectRoot}\\obj\\Debug\\${Tfm}\\scopedcss\\bundle\\",
->>>>>>> 18a0c503
       "BasePath": "_content/ComponentApp",
       "RelativePath": "ComponentApp.styles.css",
       "AssetKind": "All",
@@ -38,15 +31,6 @@
       "AssetTraitValue": "ApplicationBundle",
       "CopyToOutputDirectory": "Never",
       "CopyToPublishDirectory": "PreserveNewest",
-<<<<<<< HEAD
-      "OriginalItemSpec": "${ProjectRoot}\\obj\\Debug\\net7.0\\scopedcss\\bundle\\ComponentApp.styles.css"
-    },
-    {
-      "Identity": "${ProjectRoot}\\obj\\Debug\\net7.0\\scopedcss\\projectbundle\\ComponentApp.bundle.scp.css",
-      "SourceId": "ComponentApp",
-      "SourceType": "Computed",
-      "ContentRoot": "${ProjectRoot}\\obj\\Debug\\net7.0\\scopedcss\\projectbundle\\",
-=======
       "OriginalItemSpec": "${ProjectRoot}\\obj\\Debug\\${Tfm}\\scopedcss\\bundle\\ComponentApp.styles.css"
     },
     {
@@ -54,7 +38,6 @@
       "SourceId": "ComponentApp",
       "SourceType": "Computed",
       "ContentRoot": "${ProjectRoot}\\obj\\Debug\\${Tfm}\\scopedcss\\projectbundle\\",
->>>>>>> 18a0c503
       "BasePath": "_content/ComponentApp",
       "RelativePath": "ComponentApp.bundle.scp.css",
       "AssetKind": "All",
@@ -65,11 +48,7 @@
       "AssetTraitValue": "ProjectBundle",
       "CopyToOutputDirectory": "Never",
       "CopyToPublishDirectory": "PreserveNewest",
-<<<<<<< HEAD
-      "OriginalItemSpec": "${ProjectRoot}\\obj\\Debug\\net7.0\\scopedcss\\projectbundle\\ComponentApp.bundle.scp.css"
-=======
       "OriginalItemSpec": "${ProjectRoot}\\obj\\Debug\\${Tfm}\\scopedcss\\projectbundle\\ComponentApp.bundle.scp.css"
->>>>>>> 18a0c503
     },
     {
       "Identity": "${ProjectRoot}\\wwwroot\\index.html",

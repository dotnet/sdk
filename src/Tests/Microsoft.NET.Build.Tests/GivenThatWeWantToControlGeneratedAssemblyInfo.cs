--- conflicted
+++ resolved
@@ -370,18 +370,11 @@
             AssemblyInfo.Get(assemblyPath)["InternalsVisibleToAttribute"].Should().Be("Tests");
         }
 
-<<<<<<< HEAD
         [RequiresMSBuildVersionTheory("17.0.0.32901")]
-        [InlineData(true)]
-        [InlineData(false)]
-        public void TestPreviewFeatures(bool enablePreviewFeatures)
-=======
-        [Theory]
         [InlineData(true, true)]
         [InlineData(true, false)]
         [InlineData(false, false)]
         public void TestPreviewFeatures(bool enablePreviewFeatures, bool generateRequiresPreviewFeaturesAttribute)
->>>>>>> aaa6580c
         {
             const string targetFramework = "net6.0";
             var testAsset = _testAssetsManager

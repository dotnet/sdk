--- conflicted
+++ resolved
@@ -377,7 +377,6 @@
             publishCommand.Execute(new[] { "-property:SelfContained=true", "-property:_CommandLineDefinedSelfContained=true", $"-property:RuntimeIdentifier={rid}", "-property:_CommandLineDefinedRuntimeIdentifier=true" }).Should().Pass().And.NotHaveStdOutContaining("warning");
         }
 
-<<<<<<< HEAD
         [Theory]
         [InlineData("net7.0")]
         [InlineData("net8.0")]
@@ -387,39 +386,19 @@
             var testAsset = _testAssetsManager
                 .CopyTestAsset("HelloWorld")
                 .WithSource()
-=======
-        [Fact]
-        public void It_does_not_build_SelfContained_due_to_PublishSelfContained_being_true()
-        {
-            string targetFramework = ToolsetInfo.CurrentTargetFramework;
-
-            var testAsset = _testAssetsManager
-                .CopyTestAsset("HelloWorld", identifier: "ItDoesNotBuildSCDueToPSC")
-                .WithSource()
-                .WithTargetFramework(targetFramework)
->>>>>>> 961db0cc
-                .WithProjectChanges(project =>
-                {
-                    var ns = project.Root.Name.Namespace;
-                    var propertyGroup = project.Root.Elements(ns + "PropertyGroup").First();
-<<<<<<< HEAD
+                .WithProjectChanges(project =>
+                {
+                    var ns = project.Root.Name.Namespace;
+                    var propertyGroup = project.Root.Elements(ns + "PropertyGroup").First();
                     propertyGroup.Add(new XElement(ns + "RuntimeIdentifier", runtimeIdentifier));
                 });
 
             var buildCommand = new BuildCommand(testAsset);
-=======
-                    propertyGroup.Add(new XElement(ns + "PublishSelfContained", "true"));
-                });
-
-            var buildCommand = new BuildCommand(testAsset);
-
->>>>>>> 961db0cc
-            buildCommand
-                .Execute()
-                .Should()
-                .Pass();
-
-<<<<<<< HEAD
+            buildCommand
+                .Execute()
+                .Should()
+                .Pass();
+
             var outputDirectory = buildCommand.GetOutputDirectory(targetFramework, runtimeIdentifier: runtimeIdentifier);
             var selfContainedExecutable = $"HelloWorld{Constants.ExeSuffix}";
             string selfContainedExecutableFullPath = Path.Combine(outputDirectory.FullName, selfContainedExecutable);
@@ -432,6 +411,33 @@
             {
                 Assert.False(File.Exists(selfContainedExecutableFullPath)); // RuntimeIdentifier no longer implies SelfContained for TFM >= 8
             }
+        }
+
+        [Fact]
+        public void It_does_not_build_SelfContained_due_to_PublishSelfContained_being_true()
+        {
+            string targetFramework = ToolsetInfo.CurrentTargetFramework;
+
+            var testAsset = _testAssetsManager
+                .CopyTestAsset("HelloWorld", identifier: "ItDoesNotBuildSCDueToPSC")
+                .WithSource()
+                .WithTargetFramework(targetFramework)
+                .WithProjectChanges(project =>
+                {
+                    var ns = project.Root.Name.Namespace;
+                    var propertyGroup = project.Root.Elements(ns + "PropertyGroup").First();
+                    propertyGroup.Add(new XElement(ns + "PublishSelfContained", "true"));
+                });
+
+            var buildCommand = new BuildCommand(testAsset);
+
+            buildCommand
+                .Execute()
+                .Should()
+                .Pass();
+
+            var outputDirectory = buildCommand.GetOutputDirectory(targetFramework);
+            outputDirectory.Should().NotHaveFile("hostfxr.dll"); // This file will only appear if SelfContained. 
         }
 
         [Theory]
@@ -471,10 +477,6 @@
                       .And
                       .NotHaveStdOutContaining(Strings.RuntimeIdentifierWillNoLongerImplySelfContained);
             }
-=======
-            var outputDirectory = buildCommand.GetOutputDirectory(targetFramework);
-            outputDirectory.Should().NotHaveFile("hostfxr.dll"); // This file will only appear if SelfContained. 
->>>>>>> 961db0cc
         }
 
         [Theory]

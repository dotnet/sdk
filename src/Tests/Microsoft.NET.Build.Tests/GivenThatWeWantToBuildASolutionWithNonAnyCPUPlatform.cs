// Copyright (c) .NET Foundation and contributors. All rights reserved.
// Licensed under the MIT license. See LICENSE file in the project root for full license information.

using System.IO;
using System.Runtime.InteropServices;
using Microsoft.NET.TestFramework;
using Microsoft.NET.TestFramework.Assertions;
using Microsoft.NET.TestFramework.Commands;
using Xunit;
using Xunit.Abstractions;

namespace Microsoft.NET.Build.Tests
{
    public class GivenThatWeWantToBuildASolutionWithNonAnyCPUPlatform : SdkTest
    {
        public GivenThatWeWantToBuildASolutionWithNonAnyCPUPlatform(ITestOutputHelper log) : base(log)
        {
        }

        [Fact]
        public void It_builds_solution_successfully()
        {
            var testAsset = _testAssetsManager
                .CopyTestAsset("x64SolutionBuild")
                .WithSource();

            var buildCommand = new BuildCommand(testAsset, "x64SolutionBuild.sln");
            buildCommand
                .Execute("/p:ProduceReferenceAssembly=false")
                .Should()
                .Pass();

            buildCommand.GetOutputDirectory(ToolsetInfo.CurrentTargetFramework, Path.Combine("x64", "Debug"))
                .Should()
                .OnlyHaveFiles(new[] {
                    "x64SolutionBuild.runtimeconfig.json",
                    "x64SolutionBuild.deps.json",
                    "x64SolutionBuild.dll",
                    "x64SolutionBuild.pdb",
<<<<<<< HEAD
                    "ref/x64SolutionBuild.dll",
=======
>>>>>>> 2dc357d2
                    $"x64SolutionBuild{EnvironmentInfo.ExecutableExtension}"
                });
        }
    }
}<|MERGE_RESOLUTION|>--- conflicted
+++ resolved
@@ -37,10 +37,6 @@
                     "x64SolutionBuild.deps.json",
                     "x64SolutionBuild.dll",
                     "x64SolutionBuild.pdb",
-<<<<<<< HEAD
-                    "ref/x64SolutionBuild.dll",
-=======
->>>>>>> 2dc357d2
                     $"x64SolutionBuild{EnvironmentInfo.ExecutableExtension}"
                 });
         }

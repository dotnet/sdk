<!-- Copyright (c) .NET Foundation and contributors. All rights reserved. Licensed under the MIT license. See License.txt in the project root for full license information. -->
<Project>

  <PropertyGroup>
    <MSBuildAllProjects>$(MSBuildAllProjects);$(MSBuildThisFileFullPath)</MSBuildAllProjects>
  </PropertyGroup>

  <PropertyGroup Condition="'$(IsTestProject)' == 'true' AND '$(OutputType)' == 'Exe' AND '$(DotNetBuildFromSource)' != 'true'">
    <IsPackable>true</IsPackable>
    <PackAsTool>true</PackAsTool>
    <ToolCommandName>$(PackageId)</ToolCommandName>
    <CanRunTestAsTool>true</CanRunTestAsTool>

    <!-- Put packages for tests in subfolder so we don't try to sign them -->
    <PackageOutputPath>$(PackageOutputPath)tests\</PackageOutputPath>
  </PropertyGroup>
  
  <ItemGroup Condition="'$(IsTestProject)' == 'true' AND '$(OutputType)' == 'Exe'">
    <Compile Include="$(MSBuildThisFileDirectory)Common\Program.cs" />
  </ItemGroup>

  <ItemGroup Condition="'$(IsTestProject)' == 'true' AND '$(OutputType)' == 'Exe'">

    <!-- Note: These items are showing up in solution explorer even though Visible is set to false -->
    <None Include="$(MSBuildThisFileDirectory)..\Assets\**\*.*" CopyToPublishDirectory="PreserveNewest" 
          LinkBase="Assets" Visible="false" />
    
  </ItemGroup>

  <Target Name="LayoutSdk">
    <MSBuild Projects="$(RepoRoot)\src\LayoutSdk\LayoutSdk.proj"
             Targets="LayoutSdk"/>
  </Target>

  <Target Name="TestAsTool" DependsOnTargets="Pack;LayoutSdk;_InnerGetTestsToRun">
    <PropertyGroup>
      <TestLocalToolFolder>$(ArtifactsTmpDir)$(ToolCommandName)\</TestLocalToolFolder>
      <DOTNET_CLI_HOME>$(ArtifactsTmpDir)DOTNET_CLI_HOME\</DOTNET_CLI_HOME>
    </PropertyGroup>

    <RemoveDir Directories="$(TestLocalToolFolder)" />
    <MakeDir Directories="$(TestLocalToolFolder)" />

    <MakeDir Directories="$(ArtifactsTestResultsDir)" />

    <!-- Remove tool package from NuGet cache, so that local changes will be reflected if the package version
         hasn't changed. -->
    <RemoveDir Directories="$(NuGetPackageRoot)$(ToolCommandName)\$(PackageVersion)" />

    <Exec Command="dotnet new tool-manifest"
      WorkingDirectory="$(TestLocalToolFolder)"
      EnvironmentVariables="DOTNET_CLI_HOME=$(DOTNET_CLI_HOME)"/>
    
<<<<<<< HEAD
    <Exec Command="dotnet tool install --local $(ToolCommandName) --version $(PackageVersion) --add-source $(ArtifactsNonShippingPackagesDir)"
      WorkingDirectory="$(TestLocalToolFolder)"/>
=======
    <Exec Command="dotnet tool install --local $(ToolCommandName) --version $(PackageVersion) --add-source $(ArtifactsShippingPackagesDir)"
      WorkingDirectory="$(TestLocalToolFolder)"
      EnvironmentVariables="DOTNET_CLI_HOME=$(DOTNET_CLI_HOME)"/>
    
    <Exec Command="dotnet tool restore"
      WorkingDirectory="$(TestLocalToolFolder)"
      EnvironmentVariables="DOTNET_CLI_HOME=$(DOTNET_CLI_HOME)"/>
>>>>>>> 408199e8

    <PropertyGroup>
      <ResultsXmlPath>@(TestToRun->'%(ResultsXmlPath)')</ResultsXmlPath>
      <ResultsHtmlPath>@(TestToRun->'%(ResultsHtmlPath)')</ResultsHtmlPath>
      <ResultsStdOutPath>@(TestToRun->'%(ResultsStdOutPath)')</ResultsStdOutPath>

      <TestArgs>-noautoreporters -noRepoInference</TestArgs>
      <TestArgs>$(TestArgs) -dotnetPath $(SdkLayoutDirectory)\dotnet</TestArgs>
      <TestArgs>$(TestArgs) -xml "$(ResultsXmlPath)"</TestArgs>
      <TestArgs>$(TestArgs) -html "$(ResultsHtmlPath)" $(TestRunnerAdditionalArguments)</TestArgs>
      <TestArgs>$(TestArgs) &gt; $(ResultsStdOutPath)</TestArgs>
    </PropertyGroup>

    <Exec Command="dotnet tool run $(ToolCommandName) -- $(TestArgs)"
          WorkingDirectory="$(TestLocalToolFolder)"
          EnvironmentVariables="DOTNET_CLI_HOME=$(DOTNET_CLI_HOME)"
          IgnoreStandardErrorWarningFormat="true" />
  </Target>

  <Import Project="..\..\Directory.Build.targets" />

</Project><|MERGE_RESOLUTION|>--- conflicted
+++ resolved
@@ -51,18 +51,13 @@
       WorkingDirectory="$(TestLocalToolFolder)"
       EnvironmentVariables="DOTNET_CLI_HOME=$(DOTNET_CLI_HOME)"/>
     
-<<<<<<< HEAD
     <Exec Command="dotnet tool install --local $(ToolCommandName) --version $(PackageVersion) --add-source $(ArtifactsNonShippingPackagesDir)"
-      WorkingDirectory="$(TestLocalToolFolder)"/>
-=======
-    <Exec Command="dotnet tool install --local $(ToolCommandName) --version $(PackageVersion) --add-source $(ArtifactsShippingPackagesDir)"
       WorkingDirectory="$(TestLocalToolFolder)"
       EnvironmentVariables="DOTNET_CLI_HOME=$(DOTNET_CLI_HOME)"/>
     
     <Exec Command="dotnet tool restore"
       WorkingDirectory="$(TestLocalToolFolder)"
       EnvironmentVariables="DOTNET_CLI_HOME=$(DOTNET_CLI_HOME)"/>
->>>>>>> 408199e8
 
     <PropertyGroup>
       <ResultsXmlPath>@(TestToRun->'%(ResultsXmlPath)')</ResultsXmlPath>

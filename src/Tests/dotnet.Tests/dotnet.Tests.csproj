--- conflicted
+++ resolved
@@ -145,12 +145,8 @@
   </ItemGroup>
 
   <ItemGroup>
-<<<<<<< HEAD
-    <PackageReference Include="Moq" Version="4.7.25" />
-=======
     <PackageReference Include="Moq" Version="$(MoqPackageVersion)" />
     <PackageReference Include="Microsoft.DotNet.Cli.CommandLine" Version="$(MicrosoftDotNetCliCommandLinePackageVersion)" />
->>>>>>> 1af09474
     <PackageReference Include="System.ComponentModel.TypeConverter" Version="4.3.0" />
   </ItemGroup>
 </Project>
// Copyright (c) .NET Foundation and contributors. All rights reserved.
// Licensed under the MIT license. See LICENSE file in the project root for full license information.

using System;
using System.Linq;
using FluentAssertions;
using Microsoft.DotNet.Cli;
using Microsoft.DotNet.Cli.CommandLine;
using Microsoft.DotNet.Tools.Tool.Search;
using Xunit;
using Xunit.Abstractions;
using Parser = Microsoft.DotNet.Cli.Parser;

namespace Microsoft.DotNet.Tests.ParserTests
{
    public class ToolSearchParserTests
    {
        private readonly ITestOutputHelper output;

        public ToolSearchParserTests(ITestOutputHelper output)
        {
            this.output = output;
        }

<<<<<<< HEAD
        [Fact(Skip = "Test few tests")]
=======
        [Fact]
        public void DotnetToolSearchShouldThrowWhenNoSearchTerm()
        {
            var result = Parser.Instance.Parse("dotnet tool search");
            var appliedCommand = result["dotnet"]["tool"]["search"];
            Action a = () => new ToolSearchCommand(appliedCommand, result);
            a.ShouldThrow<CommandParsingException>();
        }

        [Fact]
>>>>>>> 18ee4eac
        public void ListSearchParserCanGetArguments()
        {
            var result = Parser.Instance.Parse("dotnet tool search mytool --detail --skip 3 --take 4 --prerelease");

            var appliedOptions = result["dotnet"]["tool"]["search"];
            var packageId = appliedOptions.Arguments.Single();

            packageId.Should().Be("mytool");
            result.UnmatchedTokens.Should().BeEmpty();
            appliedOptions.ValueOrDefault<bool>("detail").Should().Be(true);
            appliedOptions.ValueOrDefault<string>("skip").Should().Be("3");
            appliedOptions.ValueOrDefault<string>("take").Should().Be("4");
            appliedOptions.ValueOrDefault<bool>("prerelease").Should().Be(true);
        }
    }
}<|MERGE_RESOLUTION|>--- conflicted
+++ resolved
@@ -22,10 +22,7 @@
             this.output = output;
         }
 
-<<<<<<< HEAD
         [Fact(Skip = "Test few tests")]
-=======
-        [Fact]
         public void DotnetToolSearchShouldThrowWhenNoSearchTerm()
         {
             var result = Parser.Instance.Parse("dotnet tool search");
@@ -33,22 +30,5 @@
             Action a = () => new ToolSearchCommand(appliedCommand, result);
             a.ShouldThrow<CommandParsingException>();
         }
-
-        [Fact]
->>>>>>> 18ee4eac
-        public void ListSearchParserCanGetArguments()
-        {
-            var result = Parser.Instance.Parse("dotnet tool search mytool --detail --skip 3 --take 4 --prerelease");
-
-            var appliedOptions = result["dotnet"]["tool"]["search"];
-            var packageId = appliedOptions.Arguments.Single();
-
-            packageId.Should().Be("mytool");
-            result.UnmatchedTokens.Should().BeEmpty();
-            appliedOptions.ValueOrDefault<bool>("detail").Should().Be(true);
-            appliedOptions.ValueOrDefault<string>("skip").Should().Be("3");
-            appliedOptions.ValueOrDefault<string>("take").Should().Be("4");
-            appliedOptions.ValueOrDefault<bool>("prerelease").Should().Be(true);
-        }
     }
 }
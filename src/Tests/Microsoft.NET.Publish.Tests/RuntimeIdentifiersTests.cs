--- conflicted
+++ resolved
@@ -331,7 +331,6 @@
 
         }
 
-<<<<<<< HEAD
         [Theory]
         [InlineData("net7.0", "true")]
         [InlineData("net7.0", "")]
@@ -391,7 +390,8 @@
             var properties = _testProject.GetPropertyValues(testAsset.TestRoot, targetFramework: targetFramework, runtimeIdentifier: expectedRuntimeIdentifier);
             var resolvedRid = properties["RuntimeIdentifier"];
             Assert.True(resolvedRid == "");
-=======
+        }
+
         [Fact]
         public void PublishSuccessfullyWithRIDRequiringPropertyAndRuntimeIdentifiersNoRuntimeIdentifier()
         {
@@ -412,7 +412,6 @@
                 .Execute()
                 .Should()
                 .Pass();
->>>>>>> 961db0cc
         }
     }
 }
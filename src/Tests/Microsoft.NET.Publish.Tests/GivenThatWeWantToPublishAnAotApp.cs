// Copyright (c) .NET Foundation and contributors. All rights reserved.
// Licensed under the MIT license. See LICENSE file in the project root for full license information.

using System;
using System.Collections.Generic;
using System.IO;
using System.Linq;
using System.Xml.Linq;
using System.Reflection;
using System.Reflection.Metadata;
using System.Reflection.PortableExecutable;
using System.Runtime.InteropServices;
using System.Text;
using FluentAssertions;
using Microsoft.DotNet.Cli.Utils;
using Microsoft.NET.TestFramework;
using Microsoft.NET.TestFramework.Assertions;
using Microsoft.NET.TestFramework.Commands;
using Microsoft.NET.TestFramework.ProjectConstruction;
using Newtonsoft.Json.Linq;
using Xunit;
using Xunit.Abstractions;
using static Microsoft.NET.Publish.Tests.PublishTestUtils;

namespace Microsoft.NET.Publish.Tests
{
    public class GivenThatWeWantToPublishAnAotApp : SdkTest
    {
        private readonly string RuntimeIdentifier = $"/p:RuntimeIdentifier={RuntimeInformation.RuntimeIdentifier}";

        private readonly string ExplicitPackageVersion = "7.0.0-rc.2.22456.11";

        public GivenThatWeWantToPublishAnAotApp(ITestOutputHelper log) : base(log)
        {
        }

        [RequiresMSBuildVersionTheory("17.0.0.32901")]
        [MemberData(nameof(Net7Plus), MemberType = typeof(PublishTestUtils))]
        public void NativeAot_hw_runs_with_no_warnings_when_PublishAot_is_enabled(string targetFramework)
        {
            if (RuntimeInformation.IsOSPlatform(OSPlatform.Windows) || RuntimeInformation.IsOSPlatform(OSPlatform.Linux))
            {
                var projectName = "HellowWorldNativeAotApp";
                var rid = EnvironmentInfo.GetCompatibleRid(targetFramework);

                var testProject = CreateHelloWorldTestProject(targetFramework, projectName, true);
                testProject.AdditionalProperties["PublishAot"] = "true";
                // Linux symbol files are embedded and require additional steps to be stripped to a separate file
                // assumes /bin (or /usr/bin) are in the PATH
                if (!RuntimeInformation.IsOSPlatform(OSPlatform.Windows))
                {
                    testProject.AdditionalProperties["StripSymbols"] = "true";
                }
                var testAsset = _testAssetsManager.CreateTestProject(testProject);

                var publishCommand = new PublishCommand(Log, Path.Combine(testAsset.TestRoot, testProject.Name));
                var result = publishCommand
                    .Execute($"/p:RuntimeIdentifier={rid}")
                    .Should().Pass()
                    .And.NotHaveStdOutContaining("IL2026")
                    .And.NotHaveStdErrContaining("NETSDK1179");
                // Remove the net7.0 condition and add this check back for
                // all TFMs once the warning fix exists in 7.0:
                // https://github.com/dotnet/runtime/pull/79870
                if (targetFramework != "net7.0") {
                    result.And.NotHaveStdErrContaining("warning")
                          .And.NotHaveStdOutContaining("warning");
                }

                var publishDirectory = publishCommand.GetOutputDirectory(targetFramework: targetFramework, runtimeIdentifier: rid).FullName;
                var sharedLibSuffix = RuntimeInformation.IsOSPlatform(OSPlatform.Windows) ? ".dll" : ".so";
                var publishedDll = Path.Combine(publishDirectory, $"{projectName}{sharedLibSuffix}");
                var publishedExe = Path.Combine(publishDirectory, $"{testProject.Name}{Constants.ExeSuffix}");
                var symbolSuffix = RuntimeInformation.IsOSPlatform(OSPlatform.Windows) ? ".pdb" : ".dbg";
                var publishedDebugFile = Path.Combine(publishDirectory, $"{testProject.Name}{symbolSuffix}");

                // NativeAOT published dir should not contain a non-host stand alone package
                File.Exists(publishedDll).Should().BeFalse();
                // The exe exist and should be native
                File.Exists(publishedExe).Should().BeTrue();
                File.Exists(publishedDebugFile).Should().BeTrue();
                IsNativeImage(publishedExe).Should().BeTrue();

                GetKnownILCompilerPackVersion(testAsset, targetFramework, out string expectedVersion);
                CheckIlcVersions(testAsset, targetFramework, expectedVersion);

                var command = new RunExeCommand(Log, publishedExe)
                    .Execute().Should().Pass()
                    .And.HaveStdOutContaining("Hello World");
            }
        }

        [RequiresMSBuildVersionTheory("17.0.0.32901")]
        [MemberData(nameof(Net7Plus), MemberType = typeof(PublishTestUtils))]
        public void NativeAot_hw_runs_with_no_warnings_when_PublishAot_is_false(string targetFramework)
        {
            if (RuntimeInformation.IsOSPlatform(OSPlatform.Windows))
            {
                var projectName = "HellowWorldNativeAotApp";
                var rid = EnvironmentInfo.GetCompatibleRid(targetFramework);

                var testProject = CreateHelloWorldTestProject(targetFramework, projectName, true);
                testProject.AdditionalProperties["PublishAot"] = "false";
                var testAsset = _testAssetsManager.CreateTestProject(testProject);

                var publishCommand = new PublishCommand(Log, Path.Combine(testAsset.TestRoot, testProject.Name));
                publishCommand
                    .Execute($"/p:RuntimeIdentifier={rid}")
                    .Should().Pass()
                    .And.NotHaveStdOutContaining("IL2026")
                    .And.NotHaveStdErrContaining("NETSDK1179")
                    .And.NotHaveStdErrContaining("warning")
                    .And.NotHaveStdOutContaining("warning");

                var publishDirectory = publishCommand.GetOutputDirectory(targetFramework: targetFramework, runtimeIdentifier: rid).FullName;
                var publishedDll = Path.Combine(publishDirectory, $"{projectName}.dll");
                var publishedExe = Path.Combine(publishDirectory, $"{testProject.Name}{Constants.ExeSuffix}");

                // PublishAot=false will be a normal publish
                File.Exists(publishedDll).Should().BeTrue();

                var command = new RunExeCommand(Log, publishedExe)
                    .Execute().Should().Pass()
                    .And.HaveStdOutContaining("Hello World");
            }
        }

        [RequiresMSBuildVersionTheory("17.0.0.32901")]
        [InlineData(ToolsetInfo.CurrentTargetFramework)]
        public void NativeAot_app_runs_in_debug_with_no_config_when_PublishAot_is_enabled(string targetFramework)
        {
            // NativeAOT application publish directory should not contain any <App>.deps.json or <App>.runtimeconfig.json
            // The test writes a key-value pair to the runtimeconfig file and checks that the app can access it
            if (RuntimeInformation.IsOSPlatform(OSPlatform.Windows) || RuntimeInformation.IsOSPlatform(OSPlatform.Linux))
            {
                var projectName = "NativeAotAppForConfigTestDbg";
                var rid = EnvironmentInfo.GetCompatibleRid(targetFramework);
                var projectConfiguration = "Debug";

                var testProject = CreateAppForConfigCheck(targetFramework, projectName, true);
                testProject.AdditionalProperties["PublishAot"] = "true";
                testProject.AdditionalProperties["Configuration"] = projectConfiguration;
                // Linux symbol files are embedded and require additional steps to be stripped to a separate file
                // assumes /bin (or /usr/bin) are in the PATH
                if (!RuntimeInformation.IsOSPlatform(OSPlatform.Windows))
                {
                    testProject.AdditionalProperties["StripSymbols"] = "true";
                }

                var testAsset = _testAssetsManager.CreateTestProject(testProject)
                    // populate a runtime config file with a key value pair
                    // <RuntimeHostConfigurationOption Include="key1" Value="value1" />
                    .WithProjectChanges(project => AddRuntimeConfigOption(project));

                var publishCommand = new PublishCommand(Log, Path.Combine(testAsset.TestRoot, testProject.Name));
                publishCommand
                    .Execute($"/p:RuntimeIdentifier={rid}")
                    .Should().Pass();

                var publishDirectory = publishCommand.GetOutputDirectory(targetFramework: targetFramework, configuration: projectConfiguration, runtimeIdentifier: rid).FullName;
                var sharedLibSuffix = RuntimeInformation.IsOSPlatform(OSPlatform.Windows) ? ".dll" : ".so";
                var publishedExe = Path.Combine(publishDirectory, $"{testProject.Name}{Constants.ExeSuffix}");
                var symbolSuffix = RuntimeInformation.IsOSPlatform(OSPlatform.Windows) ? ".pdb" : ".dbg";
                var publishedDebugFile = Path.Combine(publishDirectory, $"{testProject.Name}{symbolSuffix}");
                var publishedRuntimeConfig = Path.Combine(publishDirectory, $"{testProject.Name}.runtimeconfig.json");
                var publishedDeps = Path.Combine(publishDirectory, $"{testProject.Name}.deps.json");

                // NativeAOT published dir should not contain a runtime configuration file
                File.Exists(publishedRuntimeConfig).Should().BeFalse();
                // NativeAOT published dir should not contain a dependency file
                File.Exists(publishedDeps).Should().BeFalse();
                // The exe exist and should be native
                File.Exists(publishedExe).Should().BeTrue();
                // There should be a debug file
                File.Exists(publishedDebugFile).Should().BeTrue();
                IsNativeImage(publishedExe).Should().BeTrue();

                // The app accesses the runtime config file key-value pair
                var command = new RunExeCommand(Log, publishedExe)
                    .Execute().Should().Pass();
            }
        }

        [RequiresMSBuildVersionTheory("17.0.0.32901")]
        [InlineData(ToolsetInfo.CurrentTargetFramework)]
        public void NativeAot_app_runs_in_release_with_no_config_when_PublishAot_is_enabled(string targetFramework)
        {
            // NativeAOT application publish directory should not contain any <App>.deps.json or <App>.runtimeconfig.json
            // The test writes a key-value pair to the runtimeconfig file and checks that the app can access it
            if (RuntimeInformation.IsOSPlatform(OSPlatform.Windows) || RuntimeInformation.IsOSPlatform(OSPlatform.Linux))
            {
                var projectName = "NativeAotAppForConfigTestRel";
                var rid = EnvironmentInfo.GetCompatibleRid(targetFramework);
                var projectConfiguration = "Release";

                var testProject = CreateAppForConfigCheck(targetFramework, projectName, true);
                testProject.AdditionalProperties["PublishAot"] = "true";
                testProject.AdditionalProperties["Configuration"] = projectConfiguration;
                // Linux symbol files are embedded and require additional steps to be stripped to a separate file
                // assumes /bin (or /usr/bin) are in the PATH
                if (!RuntimeInformation.IsOSPlatform(OSPlatform.Windows))
                {
                    testProject.AdditionalProperties["StripSymbols"] = "true";
                }

                var testAsset = _testAssetsManager.CreateTestProject(testProject)
                    // populate a runtime config file with a key value pair
                    // <RuntimeHostConfigurationOption Include="key1" Value="value1" />
                    .WithProjectChanges(project => AddRuntimeConfigOption(project));

                var publishCommand = new PublishCommand(Log, Path.Combine(testAsset.TestRoot, testProject.Name));
                publishCommand
                    .Execute($"/p:RuntimeIdentifier={rid}")
                    .Should().Pass();

                var publishDirectory = publishCommand.GetOutputDirectory(targetFramework: targetFramework, configuration: projectConfiguration, runtimeIdentifier: rid).FullName;
                var sharedLibSuffix = RuntimeInformation.IsOSPlatform(OSPlatform.Windows) ? ".dll" : ".so";
                var publishedExe = Path.Combine(publishDirectory, $"{testProject.Name}{Constants.ExeSuffix}");
                var symbolSuffix = RuntimeInformation.IsOSPlatform(OSPlatform.Windows) ? ".pdb" : ".dbg";
                var publishedDebugFile = Path.Combine(publishDirectory, $"{testProject.Name}{symbolSuffix}");
                var publishedRuntimeConfig = Path.Combine(publishDirectory, $"{testProject.Name}.runtimeconfig.json");
                var publishedDeps = Path.Combine(publishDirectory, $"{testProject.Name}.deps.json");

                // NativeAOT published dir should not contain a runtime configuration file
                File.Exists(publishedRuntimeConfig).Should().BeFalse();
                // NativeAOT published dir should not contain a dependency file
                File.Exists(publishedDeps).Should().BeFalse();
                // The exe exist and should be native
                File.Exists(publishedExe).Should().BeTrue();
                // There should be a debug file
                File.Exists(publishedDebugFile).Should().BeTrue();
                IsNativeImage(publishedExe).Should().BeTrue();

                // The app accesses the runtime config file key-value pair
                var command = new RunExeCommand(Log, publishedExe)
                    .Execute().Should().Pass();
            }
        }

        [RequiresMSBuildVersionTheory("17.0.0.32901")]
        [InlineData(ToolsetInfo.CurrentTargetFramework)]
        public void NativeAot_app_builds_with_config_when_PublishAot_is_enabled(string targetFramework)
        {
            // NativeAOT application publish directory should not contain any <App>.deps.json or <App>.runtimeconfig.json
            // But build step should preserve these files
            if (RuntimeInformation.IsOSPlatform(OSPlatform.Windows) || RuntimeInformation.IsOSPlatform(OSPlatform.Linux))
            {
                var projectName = "NativeAotAppForConfigTest";
                var rid = EnvironmentInfo.GetCompatibleRid(targetFramework);

                var testProject = CreateAppForConfigCheck(targetFramework, projectName, true);
                testProject.AdditionalProperties["PublishAot"] = "true";
                var testAsset = _testAssetsManager.CreateTestProject(testProject)
                    // populate a runtime config file with a key value pair
                    // <RuntimeHostConfigurationOption Include="key1" Value="value1" />
                    .WithProjectChanges(project => AddRuntimeConfigOption(project));

                var buildCommand = new BuildCommand(testAsset);
                buildCommand.Execute($"/p:RuntimeIdentifier={rid}")
                    .Should().Pass();

                var outputDirectory = buildCommand.GetOutputDirectory(targetFramework, runtimeIdentifier: rid).FullName;
                var assemblyPath = Path.Combine(outputDirectory, $"{projectName}{Constants.ExeSuffix}");
                var runtimeConfigPath = Path.Combine(outputDirectory, $"{projectName}.runtimeconfig.json");
                var depsPath = Path.Combine(outputDirectory, $"{projectName}.deps.json");

                File.Exists(assemblyPath).Should().BeTrue();
                // NativeAOT build dir should contain a runtime configuration file
                File.Exists(runtimeConfigPath).Should().BeTrue();
                // NativeAOT build dir should contain a dependency file
                File.Exists(depsPath).Should().BeTrue();
            }
        }

        [RequiresMSBuildVersionTheory("17.0.0.32901")]
        [InlineData(ToolsetInfo.CurrentTargetFramework)]
        public void NativeAot_hw_runs_with_PackageReference_PublishAot_is_enabled(string targetFramework)
        {
            if (RuntimeInformation.IsOSPlatform(OSPlatform.Windows) || RuntimeInformation.IsOSPlatform(OSPlatform.Linux))
            {
                var projectName = "HellowWorldNativeAotApp";
                var rid = EnvironmentInfo.GetCompatibleRid(targetFramework);

                var testProject = CreateHelloWorldTestProject(targetFramework, projectName, true);
                testProject.AdditionalProperties["PublishAot"] = "true";

                // This will add a reference to a package that will also be automatically imported by the SDK
                testProject.PackageReferences.Add(new TestPackageReference("Microsoft.DotNet.ILCompiler", ExplicitPackageVersion));

                // Linux symbol files are embedded and require additional steps to be stripped to a separate file
                // assumes /bin (or /usr/bin) are in the PATH
                if (RuntimeInformation.IsOSPlatform(OSPlatform.Linux))
                {
                   testProject.AdditionalProperties["StripSymbols"] = "true";
                }
                var testAsset = _testAssetsManager.CreateTestProject(testProject);

                var publishCommand= new PublishCommand(Log, Path.Combine(testAsset.TestRoot, testProject.Name));
                publishCommand
                    .Execute($"/p:RuntimeIdentifier={rid}")
                    .Should().Pass()
                // Having an explicit package reference will generate a warning
                .And.HaveStdOutContaining("warning")
                .And.HaveStdOutContaining("Microsoft.DotNet.ILCompiler");

                var publishDirectory = publishCommand.GetOutputDirectory(targetFramework: targetFramework, runtimeIdentifier: rid).FullName;
                var sharedLibSuffix = RuntimeInformation.IsOSPlatform(OSPlatform.Windows) ? ".dll" : ".so";
                var publishedDll = Path.Combine(publishDirectory, $"{projectName}{sharedLibSuffix}");
                var publishedExe = Path.Combine(publishDirectory, $"{testProject.Name}{Constants.ExeSuffix}");
                var symbolSuffix = RuntimeInformation.IsOSPlatform(OSPlatform.Windows) ? ".pdb" : ".dbg";
                var publishedDebugFile = Path.Combine(publishDirectory, $"{testProject.Name}{symbolSuffix}");

                // NativeAOT published dir should not contain a non-host stand alone package
                File.Exists(publishedDll).Should().BeFalse();
                // The exe exist and should be native
                File.Exists(publishedExe).Should().BeTrue();
                File.Exists(publishedDebugFile).Should().BeTrue();
                IsNativeImage(publishedExe).Should().BeTrue();

                var command = new RunExeCommand(Log, publishedExe)
                    .Execute().Should().Pass()
                    .And.HaveStdOutContaining("Hello World");

<<<<<<< HEAD
                CheckIlcVersions(testAsset, targetFramework, ExplicitPackageVersion);
=======
                CheckIlcVersions(Path.Combine(testAsset.TestRoot, testProject.Name), targetFramework, rid, ExplicitPackageVersion);
>>>>>>> f1a814a2
            }
        }

        [RequiresMSBuildVersionTheory("17.0.0.32901")]
        [InlineData(ToolsetInfo.CurrentTargetFramework)]
        public void NativeAot_hw_runs_with_PackageReference_PublishAot_is_empty(string targetFramework)
        {
            if (RuntimeInformation.IsOSPlatform(OSPlatform.Windows) || RuntimeInformation.IsOSPlatform(OSPlatform.Linux))
            {
                var projectName = "HellowWorldNativeAotApp";
                var rid = EnvironmentInfo.GetCompatibleRid(targetFramework);

                var testProject = CreateHelloWorldTestProject(targetFramework, projectName, true);

                // This will add a reference to a package that will also be automatically imported by the SDK
                testProject.PackageReferences.Add(new TestPackageReference("Microsoft.DotNet.ILCompiler", ExplicitPackageVersion));

                // Linux symbol files are embedded and require additional steps to be stripped to a separate file
                // assumes /bin (or /usr/bin) are in the PATH
                if (RuntimeInformation.IsOSPlatform(OSPlatform.Linux))
                {
                    testProject.AdditionalProperties["StripSymbols"] = "true";
                }
                var testAsset = _testAssetsManager.CreateTestProject(testProject);

                var publishCommand = new PublishCommand(Log, Path.Combine(testAsset.TestRoot, testProject.Name));
                publishCommand
                    .Execute($"/p:RuntimeIdentifier={rid}")
                    .Should().Pass();

                var publishDirectory = publishCommand.GetOutputDirectory(targetFramework: targetFramework, runtimeIdentifier: rid).FullName;
                var publishedDll = Path.Combine(publishDirectory, $"{projectName}.dll");
                var publishedExe = Path.Combine(publishDirectory, $"{testProject.Name}{Constants.ExeSuffix}");

                // Not setting PublishAot to true will be a normal publish
                File.Exists(publishedDll).Should().BeTrue();

                var command = new RunExeCommand(Log, publishedExe)
                    .Execute().Should().Pass()
                    .And.HaveStdOutContaining("Hello World");
            }
        }
        
        [RequiresMSBuildVersionTheory("17.0.0.32901")]
        [MemberData(nameof(Net7Plus), MemberType = typeof(PublishTestUtils))]
        public void NativeAot_hw_runs_with_cross_target_PublishAot_is_enabled(string targetFramework)
        {
            if (RuntimeInformation.IsOSPlatform(OSPlatform.Windows) && (RuntimeInformation.OSArchitecture == System.Runtime.InteropServices.Architecture.X64))
            {
                var projectName = "HellowWorldNativeAotApp";
                var rid = "win-arm64";

                var testProject = CreateHelloWorldTestProject(targetFramework, projectName, true);
                testProject.AdditionalProperties["PublishAot"] = "true";

                var testAsset = _testAssetsManager.CreateTestProject(testProject);

                var publishCommand = new PublishCommand(Log, Path.Combine(testAsset.TestRoot, testProject.Name));
                publishCommand
                    .Execute($"/p:RuntimeIdentifier={rid}")
                    .Should().Pass();
                var publishDirectory = publishCommand.GetOutputDirectory(targetFramework: targetFramework, runtimeIdentifier: rid).FullName;
                var publishedDll = Path.Combine(publishDirectory, $"{projectName}.dll");
                var publishedExe = Path.Combine(publishDirectory, $"{testProject.Name}{Constants.ExeSuffix}");
                File.Exists(publishedDll).Should().BeFalse();
                File.Exists(publishedExe).Should().BeTrue();

                GetKnownILCompilerPackVersion(testAsset, targetFramework, out string expectedVersion);
                CheckIlcVersions(testAsset, targetFramework, expectedVersion);
            }
        }


        [RequiresMSBuildVersionTheory("17.0.0.32901")]
        [MemberData(nameof(Net7Plus), MemberType = typeof(PublishTestUtils))]
        public void NativeAot_hw_runs_with_cross_PackageReference_PublishAot_is_enabled(string targetFramework)
        {
            if (RuntimeInformation.IsOSPlatform(OSPlatform.Windows) && (RuntimeInformation.OSArchitecture == System.Runtime.InteropServices.Architecture.X64))
            {
                var projectName = "HellowWorldNativeAotApp";
                var rid = "win-arm64";

                var testProject = CreateHelloWorldTestProject(targetFramework, projectName, true);
                testProject.AdditionalProperties["PublishAot"] = "true";

                // This will add a reference to a package that will also be automatically imported by the SDK
                testProject.PackageReferences.Add(new TestPackageReference("Microsoft.DotNet.ILCompiler", ExplicitPackageVersion));
                testProject.PackageReferences.Add(new TestPackageReference("runtime.win-x64.Microsoft.DotNet.ILCompiler", ExplicitPackageVersion));

                var testAsset = _testAssetsManager.CreateTestProject(testProject);

                var publishCommand = new PublishCommand(Log, Path.Combine(testAsset.TestRoot, testProject.Name));
                publishCommand
                    .Execute($"/p:RuntimeIdentifier={rid}")
                    .Should().Pass()
                // Having an explicit package reference will generate a warning
                .And.HaveStdOutContaining("warning")
                .And.HaveStdOutContaining("Microsoft.DotNet.ILCompiler");

                var publishDirectory = publishCommand.GetOutputDirectory(targetFramework: targetFramework, runtimeIdentifier: rid).FullName;
                var publishedDll = Path.Combine(publishDirectory, $"{projectName}.dll");
                var publishedExe = Path.Combine(publishDirectory, $"{testProject.Name}{Constants.ExeSuffix}");
                File.Exists(publishedDll).Should().BeFalse();
                File.Exists(publishedExe).Should().BeTrue();

<<<<<<< HEAD
                CheckIlcVersions(testAsset, targetFramework, ExplicitPackageVersion);
=======
                CheckIlcVersions(Path.Combine(testAsset.TestRoot, testProject.Name), targetFramework, rid, ExplicitPackageVersion);
>>>>>>> f1a814a2
            }
        }

        [RequiresMSBuildVersionTheory("17.0.0.32901")]
        [InlineData(ToolsetInfo.CurrentTargetFramework)]
        public void NativeAot_hw_runs_with_cross_PackageReference_PublishAot_is_empty(string targetFramework)
        {
            if (RuntimeInformation.IsOSPlatform(OSPlatform.Windows) && (RuntimeInformation.OSArchitecture == System.Runtime.InteropServices.Architecture.X64))
            {
                var projectName = "HellowWorldNativeAotApp";
                var rid = "win-arm64";

                var testProject = CreateHelloWorldTestProject(targetFramework, projectName, true);

                // This will add a reference to a package that will also be automatically imported by the SDK
                testProject.PackageReferences.Add(new TestPackageReference("Microsoft.DotNet.ILCompiler", ExplicitPackageVersion));
                testProject.PackageReferences.Add(new TestPackageReference("runtime.win-x64.Microsoft.DotNet.ILCompiler", ExplicitPackageVersion));

                var testAsset = _testAssetsManager.CreateTestProject(testProject);

                var publishCommand = new PublishCommand(Log, Path.Combine(testAsset.TestRoot, testProject.Name));
                publishCommand
                    .Execute($"/p:RuntimeIdentifier={rid}")
                    .Should().Pass();

                // Not setting PublishAot to true will be a normal publish
                var publishDirectory = publishCommand.GetOutputDirectory(targetFramework: targetFramework, runtimeIdentifier: rid).FullName;
                var publishedDll = Path.Combine(publishDirectory, $"{projectName}.dll");
                File.Exists(publishedDll).Should().BeTrue();
            }
        }

        [RequiresMSBuildVersionTheory("17.0.0.32901")]
        [InlineData(ToolsetInfo.CurrentTargetFramework)]
        public void NativeAot_hw_fails_with_sdk6_PublishAot_is_enabled(string targetFramework)
        {
            if (RuntimeInformation.IsOSPlatform(OSPlatform.Windows))
            {
                var projectName = "HellowWorldNativeAotApp";
                var rid = EnvironmentInfo.GetCompatibleRid(targetFramework);

                var testProject = CreateHelloWorldTestProject("net6.0", projectName, true);
                testProject.AdditionalProperties["PublishAot"] = "true";

                var testAsset = _testAssetsManager.CreateTestProject(testProject);

                var publishCommand = new PublishCommand(Log, Path.Combine(testAsset.TestRoot, testProject.Name));
                publishCommand
                    .Execute($"/p:RuntimeIdentifier={rid}")
                    .Should().Fail()
                    .And.HaveStdOutContaining("error NETSDK1183:");
            }
        }

        [RequiresMSBuildVersionTheory("17.0.0.32901")]
        [InlineData(ToolsetInfo.CurrentTargetFramework)]
        public void NativeAot_hw_fails_with_sdk6_PackageReference_PublishAot_is_enabled(string targetFramework)
        {
            if (RuntimeInformation.IsOSPlatform(OSPlatform.Windows))
            {
                var projectName = "HellowWorldNativeAotApp";
                var rid = EnvironmentInfo.GetCompatibleRid(targetFramework);

                var testProject = CreateHelloWorldTestProject("net6.0", projectName, true);
                testProject.AdditionalProperties["PublishAot"] = "true";

                testProject.PackageReferences.Add(new TestPackageReference("Microsoft.DotNet.ILCompiler", ExplicitPackageVersion));

                var testAsset = _testAssetsManager.CreateTestProject(testProject);

                var publishCommand = new PublishCommand(Log, Path.Combine(testAsset.TestRoot, testProject.Name));
                publishCommand
                    .Execute($"/p:RuntimeIdentifier={rid}")
                    .Should().Fail()
                    .And.HaveStdOutContaining("error NETSDK1183:");
            }
        }

        [RequiresMSBuildVersionTheory("17.0.0.32901")]
        [InlineData(ToolsetInfo.CurrentTargetFramework)]
        public void Only_Aot_warnings_are_produced_if_EnableAotAnalyzer_is_set(string targetFramework)
        {
            var projectName = "WarningAppWithAotAnalyzer";
            var testProject = CreateTestProjectWithAnalysisWarnings(targetFramework, projectName, true);
            // Inactive linker/single-file analyzers should have no effect on the aot analyzer,
            // unless PublishAot is also set.
            testProject.AdditionalProperties["EnableAotAnalyzer"] = "true";
            testProject.AdditionalProperties["SuppressTrimAnalysisWarnings"] = "false";
            var testAsset = _testAssetsManager.CreateTestProject(testProject);

            var publishCommand = new PublishCommand(Log, Path.Combine(testAsset.TestRoot, testProject.Name));
            publishCommand
                .Execute(RuntimeIdentifier)
                .Should().Pass()
                .And.HaveStdOutContaining("warning IL3050")
                .And.HaveStdOutContaining("warning IL3056")
                .And.NotHaveStdOutContaining("warning IL2026")
                .And.NotHaveStdOutContaining("warning IL3002");
        }

        [RequiresMSBuildVersionTheory("17.0.0.32901")]
        [InlineData(ToolsetInfo.CurrentTargetFramework)]
        public void Requires_analyzers_produce_warnings_without_PublishAot_being_set(string targetFramework)
        {
            if (RuntimeInformation.IsOSPlatform(OSPlatform.Windows) || RuntimeInformation.IsOSPlatform(OSPlatform.Linux))
            {
                var projectName = "WarningAppWithRequiresAnalyzers";
                var rid = EnvironmentInfo.GetCompatibleRid(targetFramework);

                // Enable the different requires analyzers (EnableAotAnalyzer, EnableTrimAnalyzer
                // and EnableSingleFileAnalyzer) without setting PublishAot
                var testProject = CreateTestProjectWithAnalysisWarnings(targetFramework, projectName, true);
                testProject.AdditionalProperties["EnableAotAnalyzer"] = "true";
                testProject.AdditionalProperties["EnableTrimAnalyzer"] = "true";
                testProject.AdditionalProperties["EnableSingleFileAnalyzer"] = "true";
                testProject.AdditionalProperties["SuppressTrimAnalysisWarnings"] = "false";
                testProject.AdditionalProperties["RuntimeIdentifier"] = rid;
                var testAsset = _testAssetsManager.CreateTestProject(testProject);

                var publishCommand = new PublishCommand(Log, Path.Combine(testAsset.TestRoot, testProject.Name));
                publishCommand
                    .Execute()
                    .Should().Pass()
                    .And.HaveStdOutContaining("warning IL3050")
                    .And.HaveStdOutContaining("warning IL3056")
                    .And.HaveStdOutContaining("warning IL2026")
                    .And.HaveStdOutContaining("warning IL3002");
            }
        }

        [RequiresMSBuildVersionTheory("17.0.0.32901")]
        [MemberData(nameof(Net7Plus), MemberType = typeof(PublishTestUtils))]
        public void NativeAot_compiler_runs_when_PublishAot_is_enabled(string targetFramework)
        {
            if (RuntimeInformation.IsOSPlatform(OSPlatform.Windows) || RuntimeInformation.IsOSPlatform(OSPlatform.Linux))
            {
                var projectName = "WarningAppWithPublishAot";
                var rid = EnvironmentInfo.GetCompatibleRid(targetFramework);

                // PublishAot should enable the EnableAotAnalyzer, EnableTrimAnalyzer and EnableSingleFileAnalyzer
                var testProject = CreateTestProjectWithAnalysisWarnings(targetFramework, projectName, true);
                testProject.AdditionalProperties["PublishAot"] = "true";
                testProject.AdditionalProperties["SuppressTrimAnalysisWarnings"] = "false";
                testProject.AdditionalProperties["RuntimeIdentifier"] = rid;
                var testAsset = _testAssetsManager.CreateTestProject(testProject);

                var publishCommand = new PublishCommand(Log, Path.Combine(testAsset.TestRoot, testProject.Name));
                publishCommand
                    .Execute()
                    .Should().Pass()
                    .And.HaveStdOutContaining("warning IL3050")
                    .And.HaveStdOutContaining("warning IL3056")
                    .And.HaveStdOutContaining("warning IL2026")
                    .And.HaveStdOutContaining("warning IL3002");

                var publishDirectory = publishCommand.GetOutputDirectory(targetFramework: targetFramework, runtimeIdentifier: rid);

                var publishedExe = Path.Combine(publishDirectory.FullName, $"{testProject.Name}{Constants.ExeSuffix}");

                // The exe exist and should be native
                File.Exists(publishedExe).Should().BeTrue();
                IsNativeImage(publishedExe).Should().BeTrue();

                var command = new RunExeCommand(Log, publishedExe)
                    .Execute().Should().Pass()
                    .And.HaveStdOutContaining("Hello world");
            }
        }

        [RequiresMSBuildVersionTheory("17.0.0.32901")]
        [InlineData(ToolsetInfo.CurrentTargetFramework)]
        public void Warnings_are_generated_even_with_analyzers_disabled(string targetFramework)
        {
            if (RuntimeInformation.IsOSPlatform(OSPlatform.Windows) || RuntimeInformation.IsOSPlatform(OSPlatform.Linux))
            {
                var projectName = "WarningAppWithPublishAotAnalyzersDisabled";
                var rid = EnvironmentInfo.GetCompatibleRid(targetFramework);

                // PublishAot enables the EnableAotAnalyzer, EnableTrimAnalyzer and EnableSingleFileAnalyzer
                // only if they don't have a predefined value
                var testProject = CreateTestProjectWithAnalysisWarnings(targetFramework, projectName, true);
                testProject.AdditionalProperties["PublishAot"] = "true";
                testProject.AdditionalProperties["EnableAotAnalyzer"] = "false";
                testProject.AdditionalProperties["EnableTrimAnalyzer"] = "false";
                testProject.AdditionalProperties["EnableSingleFileAnalyzer"] = "false";
                testProject.AdditionalProperties["SuppressTrimAnalysisWarnings"] = "false";
                testProject.AdditionalProperties["RuntimeIdentifier"] = rid;
                var testAsset = _testAssetsManager.CreateTestProject(testProject);

                var publishCommand = new PublishCommand(Log, Path.Combine(testAsset.TestRoot, testProject.Name));
                publishCommand
                    .Execute()
                    .Should().Pass()
                    .And.HaveStdOutContaining("warning IL3050")
                    .And.HaveStdOutContaining("warning IL2026");

                var publishDirectory = publishCommand.GetOutputDirectory(targetFramework: targetFramework, runtimeIdentifier: rid);

                var publishedExe = Path.Combine(publishDirectory.FullName, $"{testProject.Name}{Constants.ExeSuffix}");

                // The exe exist and should be native
                File.Exists(publishedExe).Should().BeTrue();
                IsNativeImage(publishedExe).Should().BeTrue();

                var command = new RunExeCommand(Log, publishedExe)
                    .Execute().Should().Pass()
                    .And.HaveStdOutContaining("Hello world");
            }
        }

        [RequiresMSBuildVersionTheory("17.0.0.32901")]
        [InlineData(ToolsetInfo.CurrentTargetFramework)]
        public void NativeAotStaticLib_only_runs_when_switch_is_enabled(string targetFramework)
        {
            if (RuntimeInformation.IsOSPlatform(OSPlatform.Windows) || RuntimeInformation.IsOSPlatform(OSPlatform.Linux))
            {
                var projectName = "AotStaticLibraryPublish";
                var rid = EnvironmentInfo.GetCompatibleRid(targetFramework);

                var testProject = CreateTestProjectWithAotLibrary(targetFramework, projectName);
                testProject.AdditionalProperties["PublishAot"] = "true";
                testProject.AdditionalProperties["RuntimeIdentifier"] = rid;
                testProject.AdditionalProperties["NativeLib"] = "Static";
                testProject.AdditionalProperties["SelfContained"] = "true";
                var testAsset = _testAssetsManager.CreateTestProject(testProject);

                var publishCommand = new PublishCommand(Log, Path.Combine(testAsset.TestRoot, testProject.Name));
                publishCommand
                    .Execute()
                    .Should().Pass();

                var publishDirectory = publishCommand.GetOutputDirectory(targetFramework: targetFramework, runtimeIdentifier: rid).FullName;
                var staticLibSuffix = RuntimeInformation.IsOSPlatform(OSPlatform.Windows) ? ".lib" : ".a";
                var publishedDll = Path.Combine(publishDirectory, $"{projectName}{staticLibSuffix}");

                // The lib exist and should be native
                File.Exists(publishedDll).Should().BeTrue();
                IsNativeImage(publishedDll).Should().BeTrue();
            }
        }

        [RequiresMSBuildVersionTheory("17.0.0.32901")]
        [InlineData(ToolsetInfo.CurrentTargetFramework)]
        public void NativeAotSharedLib_only_runs_when_switch_is_enabled(string targetFramework)
        {
            if (RuntimeInformation.IsOSPlatform(OSPlatform.Windows) || RuntimeInformation.IsOSPlatform(OSPlatform.Linux))
            {
                var projectName = "AotSharedLibraryPublish";
                var rid = EnvironmentInfo.GetCompatibleRid(targetFramework);

                var testProject = CreateTestProjectWithAotLibrary(targetFramework, projectName);
                testProject.AdditionalProperties["PublishAot"] = "true";
                testProject.AdditionalProperties["RuntimeIdentifier"] = rid;
                testProject.AdditionalProperties["NativeLib"] = "Shared";
                testProject.AdditionalProperties["SelfContained"] = "true";
                var testAsset = _testAssetsManager.CreateTestProject(testProject);

                var publishCommand = new PublishCommand(Log, Path.Combine(testAsset.TestRoot, testProject.Name));
                publishCommand
                    .Execute()
                    .Should().Pass();

                var publishDirectory = publishCommand.GetOutputDirectory(targetFramework: targetFramework, runtimeIdentifier: rid).FullName;
                var sharedLibSuffix = RuntimeInformation.IsOSPlatform(OSPlatform.Windows) ? ".dll" : ".so";
                var publishedDll = Path.Combine(publishDirectory, $"{projectName}{sharedLibSuffix}");

                // The lib exist and should be native
                File.Exists(publishedDll).Should().BeTrue();
                IsNativeImage(publishedDll).Should().BeTrue();
            }
        }

        [RequiresMSBuildVersionTheory("17.0.0.32901")]
        [InlineData(ToolsetInfo.CurrentTargetFramework)]
        public void It_publishes_with_implicit_rid_with_NativeAotApp(string targetFramework)
        {
            if (RuntimeInformation.IsOSPlatform(OSPlatform.Windows) || RuntimeInformation.IsOSPlatform(OSPlatform.Linux))
            {
                var projectName = "ImplicitRidNativeAotApp";
                var testProject = CreateHelloWorldTestProject(targetFramework, projectName, true);
                testProject.AdditionalProperties["PublishAot"] = "true";
                var testAsset = _testAssetsManager.CreateTestProject(testProject);

                var publishCommand = new DotnetPublishCommand(Log, Path.Combine(testAsset.TestRoot, testProject.Name));
                publishCommand
                    .Execute()
                    .Should()
                    .Pass();
            }
        }

<<<<<<< HEAD
        private void GetKnownILCompilerPackVersion(TestAsset testAsset, string targetFramework, out string version)
        {
            var getKnownPacks = new GetValuesCommand(testAsset, "KnownILCompilerPack", GetValuesCommand.ValueType.Item, targetFramework) {
                MetadataNames = new List<string> { "TargetFramework", "ILCompilerPackVersion" }
            };
            getKnownPacks.Execute().Should().Pass();
            var knownPacks = getKnownPacks.GetValuesWithMetadata();
            version = knownPacks
                .Where(i => i.metadata["TargetFramework"] == targetFramework)
                .Select(i => i.metadata["ILCompilerPackVersion"])
                .Single();
        }

        private void CheckIlcVersions(TestAsset testAsset, string targetFramework, string expectedVersion)
=======
        [RequiresMSBuildVersionTheory("17.0.0.32901")]
        [InlineData(ToolsetInfo.CurrentTargetFramework)]
        public void It_builds_with_dynamiccodesupport_false_when_publishaot_true(string targetFramework)
        {
            var projectName = "DynamicCodeSupportFalseApp";
            var testProject = CreateHelloWorldTestProject(targetFramework, projectName, true);
            testProject.AdditionalProperties["PublishAot"] = "true";
            var testAsset = _testAssetsManager.CreateTestProject(testProject);

            var buildCommand = new BuildCommand(testAsset);
            buildCommand
                .Execute()
                .Should()
                .Pass();

            string outputDirectory = buildCommand.GetOutputDirectory(targetFramework: targetFramework).FullName;
            string runtimeConfigFile = Path.Combine(outputDirectory, $"{projectName}.runtimeconfig.json");
            string runtimeConfigContents = File.ReadAllText(runtimeConfigFile);

            JObject runtimeConfig = JObject.Parse(runtimeConfigContents);
            JToken configProperties = runtimeConfig["runtimeOptions"]["configProperties"];
            configProperties["System.Runtime.CompilerServices.RuntimeFeature.IsDynamicCodeSupported"].Value<bool>()
                .Should().BeFalse();
        }

        private void CheckIlcVersions(string projectPath, string targetFramework, string rid, string expectedVersion)
>>>>>>> f1a814a2
        {
            // Compiler version matches expected version
            var ilcToolsPathCommand = new GetValuesCommand(testAsset, "IlcToolsPath", targetFramework: targetFramework)
            {
                DependsOnTargets = "WriteIlcRspFileForCompilation"
            };
            ilcToolsPathCommand.Execute($"/p:RuntimeIdentifier={rid}").Should().Pass();
            var ilcToolsPath = ilcToolsPathCommand.GetValues()[0];
            var ilcVersion = Path.GetFileName(Path.GetDirectoryName(Path.GetDirectoryName(ilcToolsPath)));
            ilcVersion.Should().Be(expectedVersion);

            // Compilation references (corelib) match expected version
            var ilcReferenceCommand = new GetValuesCommand(testAsset, "IlcReference", GetValuesCommand.ValueType.Item, targetFramework)
            {
                DependsOnTargets = "WriteIlcRspFileForCompilation"
            };
            ilcReferenceCommand.Execute($"/p:RuntimeIdentifier={rid}").Should().Pass();
            var ilcReference = ilcReferenceCommand.GetValues();
            var corelibReference = ilcReference.Where(r => Path.GetFileName(r).Equals("System.Private.CoreLib.dll")).Single();
            var ilcReferenceVersion = Path.GetFileName(Path.GetDirectoryName(Path.GetDirectoryName(corelibReference)));
            ilcReferenceVersion.Should().Be(expectedVersion);
        }

        private TestProject CreateHelloWorldTestProject(string targetFramework, string projectName, bool isExecutable)
        {
            var testProject = new TestProject()
            {
                Name = projectName,
                TargetFrameworks = targetFramework,
                IsExe = isExecutable
            };

            testProject.SourceFiles[$"{projectName}.cs"] = @"
using System;
class Test
{
    static void Main(String[] args)
    {
        Console.WriteLine(""Hello World"");
    }
}";

            return testProject;
        }

        private TestProject CreateAppForConfigCheck(string targetFramework, string projectName, bool isExecutable)
        {
            var testProject = new TestProject()
            {
                Name = projectName,
                TargetFrameworks = targetFramework,
                IsExe = isExecutable
            };

            testProject.SourceFiles[$"{projectName}.cs"] = @"
using System;
class Test
{
    static void Main(String[] args)
    {
        var config1 = AppContext.GetData(""key1"");

        string expected = ""value1"";

        if(!config1.Equals(expected))
            throw new ArgumentException($""Test failed, expected:<{expected}>, returned:<{config1}>"");
    }
}";

            return testProject;
        }

        private TestProject CreateTestProjectWithAnalysisWarnings(string targetFramework, string projectName, bool isExecutable)
        {
            var testProject = new TestProject()
            {
                Name = projectName,
                TargetFrameworks = targetFramework,
                IsExe = isExecutable
            };

            testProject.SourceFiles[$"{projectName}.cs"] = @"
using System;
using System.Reflection;
using System.Diagnostics.CodeAnalysis;
class C
{
    static void Main()
    {
        ProduceAotAnalysisWarning();
        ProduceTrimAnalysisWarning();
        ProduceSingleFileAnalysisWarning();
        Console.WriteLine(""Hello world"");
    }

    [RequiresDynamicCode(""Aot analysis warning"")]
    static void ProduceAotAnalysisWarning()
    {
    }

    [RequiresDynamicCode(""Aot analysis warning"")]
    static C()
    {
    }

    [RequiresUnreferencedCode(""Trim analysis warning"")]
    static void ProduceTrimAnalysisWarning()
    {
    }

    [RequiresAssemblyFiles(""Single File analysis warning"")]
    static void ProduceSingleFileAnalysisWarning()
    {
    }
}";

            return testProject;
        }

        private TestProject CreateTestProjectWithAotLibrary(string targetFramework, string projectName)
        {
            var testProject = new TestProject()
            {
                Name = projectName,
                TargetFrameworks = targetFramework
            };

            testProject.SourceFiles[$"{projectName}.cs"] = @"
public class NativeLibraryClass
{
    public void LibraryMethod()
    {
    }
}";
            return testProject;
        }

        private static bool IsNativeImage(string path)
        {
            using (FileStream fs = new FileStream(path, FileMode.Open, FileAccess.Read))
            using (var peReader = new PEReader(fs))
            {
                return !peReader.HasMetadata;
            }
        }

        private void AddRuntimeConfigOption(XDocument project)
        {
            var ns = project.Root.Name.Namespace;

            project.Root.Add(new XElement(ns + "ItemGroup",
                                new XElement("RuntimeHostConfigurationOption",
                                    new XAttribute("Include", "key1"),
                                    new XAttribute("Value", "value1"))));
        }
    }
}<|MERGE_RESOLUTION|>--- conflicted
+++ resolved
@@ -82,7 +82,7 @@
                 IsNativeImage(publishedExe).Should().BeTrue();
 
                 GetKnownILCompilerPackVersion(testAsset, targetFramework, out string expectedVersion);
-                CheckIlcVersions(testAsset, targetFramework, expectedVersion);
+                CheckIlcVersions(testAsset, targetFramework, rid, expectedVersion);
 
                 var command = new RunExeCommand(Log, publishedExe)
                     .Execute().Should().Pass()
@@ -321,11 +321,7 @@
                     .Execute().Should().Pass()
                     .And.HaveStdOutContaining("Hello World");
 
-<<<<<<< HEAD
-                CheckIlcVersions(testAsset, targetFramework, ExplicitPackageVersion);
-=======
-                CheckIlcVersions(Path.Combine(testAsset.TestRoot, testProject.Name), targetFramework, rid, ExplicitPackageVersion);
->>>>>>> f1a814a2
+                CheckIlcVersions(testAsset, targetFramework, rid, ExplicitPackageVersion);
             }
         }
 
@@ -394,7 +390,7 @@
                 File.Exists(publishedExe).Should().BeTrue();
 
                 GetKnownILCompilerPackVersion(testAsset, targetFramework, out string expectedVersion);
-                CheckIlcVersions(testAsset, targetFramework, expectedVersion);
+                CheckIlcVersions(testAsset, targetFramework, rid, expectedVersion);
             }
         }
 
@@ -431,11 +427,7 @@
                 File.Exists(publishedDll).Should().BeFalse();
                 File.Exists(publishedExe).Should().BeTrue();
 
-<<<<<<< HEAD
-                CheckIlcVersions(testAsset, targetFramework, ExplicitPackageVersion);
-=======
-                CheckIlcVersions(Path.Combine(testAsset.TestRoot, testProject.Name), targetFramework, rid, ExplicitPackageVersion);
->>>>>>> f1a814a2
+                CheckIlcVersions(testAsset, targetFramework, rid, ExplicitPackageVersion);
             }
         }
 
@@ -727,7 +719,31 @@
             }
         }
 
-<<<<<<< HEAD
+        [RequiresMSBuildVersionTheory("17.0.0.32901")]
+        [InlineData(ToolsetInfo.CurrentTargetFramework)]
+        public void It_builds_with_dynamiccodesupport_false_when_publishaot_true(string targetFramework)
+        {
+            var projectName = "DynamicCodeSupportFalseApp";
+            var testProject = CreateHelloWorldTestProject(targetFramework, projectName, true);
+            testProject.AdditionalProperties["PublishAot"] = "true";
+            var testAsset = _testAssetsManager.CreateTestProject(testProject);
+
+            var buildCommand = new BuildCommand(testAsset);
+            buildCommand
+                .Execute()
+                .Should()
+                .Pass();
+
+            string outputDirectory = buildCommand.GetOutputDirectory(targetFramework: targetFramework).FullName;
+            string runtimeConfigFile = Path.Combine(outputDirectory, $"{projectName}.runtimeconfig.json");
+            string runtimeConfigContents = File.ReadAllText(runtimeConfigFile);
+
+            JObject runtimeConfig = JObject.Parse(runtimeConfigContents);
+            JToken configProperties = runtimeConfig["runtimeOptions"]["configProperties"];
+            configProperties["System.Runtime.CompilerServices.RuntimeFeature.IsDynamicCodeSupported"].Value<bool>()
+                .Should().BeFalse();
+        }
+
         private void GetKnownILCompilerPackVersion(TestAsset testAsset, string targetFramework, out string version)
         {
             var getKnownPacks = new GetValuesCommand(testAsset, "KnownILCompilerPack", GetValuesCommand.ValueType.Item, targetFramework) {
@@ -741,35 +757,7 @@
                 .Single();
         }
 
-        private void CheckIlcVersions(TestAsset testAsset, string targetFramework, string expectedVersion)
-=======
-        [RequiresMSBuildVersionTheory("17.0.0.32901")]
-        [InlineData(ToolsetInfo.CurrentTargetFramework)]
-        public void It_builds_with_dynamiccodesupport_false_when_publishaot_true(string targetFramework)
-        {
-            var projectName = "DynamicCodeSupportFalseApp";
-            var testProject = CreateHelloWorldTestProject(targetFramework, projectName, true);
-            testProject.AdditionalProperties["PublishAot"] = "true";
-            var testAsset = _testAssetsManager.CreateTestProject(testProject);
-
-            var buildCommand = new BuildCommand(testAsset);
-            buildCommand
-                .Execute()
-                .Should()
-                .Pass();
-
-            string outputDirectory = buildCommand.GetOutputDirectory(targetFramework: targetFramework).FullName;
-            string runtimeConfigFile = Path.Combine(outputDirectory, $"{projectName}.runtimeconfig.json");
-            string runtimeConfigContents = File.ReadAllText(runtimeConfigFile);
-
-            JObject runtimeConfig = JObject.Parse(runtimeConfigContents);
-            JToken configProperties = runtimeConfig["runtimeOptions"]["configProperties"];
-            configProperties["System.Runtime.CompilerServices.RuntimeFeature.IsDynamicCodeSupported"].Value<bool>()
-                .Should().BeFalse();
-        }
-
-        private void CheckIlcVersions(string projectPath, string targetFramework, string rid, string expectedVersion)
->>>>>>> f1a814a2
+        private void CheckIlcVersions(TestAsset testAsset, string targetFramework, string rid, string expectedVersion)
         {
             // Compiler version matches expected version
             var ilcToolsPathCommand = new GetValuesCommand(testAsset, "IlcToolsPath", targetFramework: targetFramework)

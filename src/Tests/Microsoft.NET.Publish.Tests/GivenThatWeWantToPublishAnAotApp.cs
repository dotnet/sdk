--- conflicted
+++ resolved
@@ -73,13 +73,8 @@
         }
 
         [RequiresMSBuildVersionTheory("17.0.0.32901")]
-<<<<<<< HEAD
-        [InlineData(LatestTfm)]
+        [InlineData(ToolsetInfo.CurrentTargetFramework)]
         public void NativeAot_app_runs_in_debug_with_no_config_when_PublishAot_is_enabled(string targetFramework)
-=======
-        [InlineData(ToolsetInfo.CurrentTargetFramework)]
-        public void NativeAot_app_runs_with_no_config_when_PublishAot_is_enabled(string targetFramework)
->>>>>>> fcd1912d
         {
             // NativeAOT application publish directory should not contain any <App>.deps.json or <App>.runtimeconfig.json
             // The test writes a key-value pair to the runtimeconfig file and checks that the app can access it
@@ -128,7 +123,7 @@
         }
 
         [RequiresMSBuildVersionTheory("17.0.0.32901")]
-        [InlineData(LatestTfm)]
+        [InlineData(ToolsetInfo.CurrentTargetFramework)]
         public void NativeAot_app_runs_in_release_with_no_config_when_PublishAot_is_enabled(string targetFramework)
         {
             // NativeAOT application publish directory should not contain any <App>.deps.json or <App>.runtimeconfig.json

// Copyright (c) .NET Foundation and contributors. All rights reserved.
// Licensed under the MIT license. See LICENSE file in the project root for full license information.

using System;
using System.Collections.Generic;
using System.IO;
using System.Linq;
using System.Xml.Linq;
using System.Reflection;
using System.Reflection.Metadata;
using System.Reflection.PortableExecutable;
using System.Runtime.CompilerServices;
using System.Text;
using FluentAssertions;
using Microsoft.DotNet.Cli.Utils;
using Microsoft.Extensions.DependencyModel;
using Microsoft.NET.Build.Tasks;
using Microsoft.NET.TestFramework;
using Microsoft.NET.TestFramework.Assertions;
using Microsoft.NET.TestFramework.Commands;
using Microsoft.NET.TestFramework.ProjectConstruction;
using Newtonsoft.Json.Linq;
using Xunit;
using Xunit.Abstractions;
using static Microsoft.NET.Publish.Tests.PublishTestUtils;

namespace Microsoft.NET.Publish.Tests
{
    public class GivenThatWeWantToRunILLink : SdkTest
    {
        public GivenThatWeWantToRunILLink(ITestOutputHelper log) : base(log)
        {
        }

        [RequiresMSBuildVersionTheory("17.0.0.32901")]
        [MemberData(nameof(SupportedTfms), MemberType = typeof(PublishTestUtils))]
        public void ILLink_only_runs_when_switch_is_enabled(string targetFramework)
        {
            var projectName = "HelloWorld";
            var referenceProjectName = "ClassLibForILLink";
            var rid = EnvironmentInfo.GetCompatibleRid(targetFramework);

            var testProject = CreateTestProjectForILLinkTesting(targetFramework, projectName, referenceProjectName);
            var testAsset = _testAssetsManager.CreateTestProject(testProject, identifier: targetFramework);

            var publishCommand = new PublishCommand(testAsset);
            publishCommand.Execute($"/p:RuntimeIdentifier={rid}").Should().Pass();

            var publishDirectory = publishCommand.GetOutputDirectory(targetFramework: targetFramework, runtimeIdentifier: rid).FullName;
            var intermediateDirectory = publishCommand.GetIntermediateDirectory(targetFramework: targetFramework, runtimeIdentifier: rid).FullName;
            var linkedDirectory = Path.Combine(intermediateDirectory, "linked");

            Directory.Exists(linkedDirectory).Should().BeFalse();

            var publishedDll = Path.Combine(publishDirectory, $"{projectName}.dll");
            var unusedDll = Path.Combine(publishDirectory, $"{referenceProjectName}.dll");
            var unusedFrameworkDll = Path.Combine(publishDirectory, $"{unusedFrameworkAssembly}.dll");

            // Linker inputs are kept, including unused assemblies
            File.Exists(publishedDll).Should().BeTrue();
            File.Exists(unusedDll).Should().BeTrue();
            File.Exists(unusedFrameworkDll).Should().BeTrue();

            var depsFile = Path.Combine(publishDirectory, $"{projectName}.deps.json");
            DoesDepsFileHaveAssembly(depsFile, referenceProjectName).Should().BeTrue();
            DoesDepsFileHaveAssembly(depsFile, unusedFrameworkAssembly).Should().BeTrue();
        }

        [RequiresMSBuildVersionTheory("17.0.0.32901")]
        [InlineData("netcoreapp3.0", true)]
        [InlineData("netcoreapp3.0", false)]
        [InlineData("net5.0", false)]
        [InlineData("net6.0", false)]
        public void ILLink_runs_and_creates_linked_app(string targetFramework, bool referenceClassLibAsPackage)
        {
            var projectName = "HelloWorld";
            var referenceProjectName = "ClassLibForILLink";
            var rid = EnvironmentInfo.GetCompatibleRid(targetFramework);

            var testProject = CreateTestProjectForILLinkTesting(targetFramework, projectName, referenceProjectName, referenceClassLibAsPackage);
            var testAsset = _testAssetsManager.CreateTestProject(testProject, identifier: targetFramework + referenceClassLibAsPackage)
                .WithProjectChanges(project => EnableNonFrameworkTrimming(project));

            var publishCommand = new PublishCommand(testAsset);
            publishCommand.Execute($"/p:RuntimeIdentifier={rid}", "/p:PublishTrimmed=true").Should().Pass();

            var publishDirectory = publishCommand.GetOutputDirectory(targetFramework: targetFramework, runtimeIdentifier: rid).FullName;
            var intermediateDirectory = publishCommand.GetIntermediateDirectory(targetFramework: targetFramework, runtimeIdentifier: rid).FullName;
            var linkedDirectory = Path.Combine(intermediateDirectory, "linked");

            Directory.Exists(linkedDirectory).Should().BeTrue();

            var linkedDll = Path.Combine(linkedDirectory, $"{projectName}.dll");
            var publishedDll = Path.Combine(publishDirectory, $"{projectName}.dll");
            var unusedDll = Path.Combine(publishDirectory, $"{referenceProjectName}.dll");
            var unusedFrameworkDll = Path.Combine(publishDirectory, $"{unusedFrameworkAssembly}.dll");

            // Intermediate assembly is kept by linker and published, but not unused assemblies
            File.Exists(linkedDll).Should().BeTrue();
            File.Exists(publishedDll).Should().BeTrue();
            File.Exists(unusedDll).Should().BeFalse();
            File.Exists(unusedFrameworkDll).Should().BeFalse();

            var depsFile = Path.Combine(publishDirectory, $"{projectName}.deps.json");
            DoesDepsFileHaveAssembly(depsFile, projectName).Should().BeTrue();
            DoesDepsFileHaveAssembly(depsFile, referenceProjectName).Should().BeFalse();
            DoesDepsFileHaveAssembly(depsFile, unusedFrameworkAssembly).Should().BeFalse();
        }

        [RequiresMSBuildVersionTheory("17.0.0.32901")]
        [MemberData(nameof(SupportedTfms), MemberType = typeof(PublishTestUtils))]
        public void ILLink_links_simple_app_without_analysis_warnings_and_it_runs(string targetFramework)
        {
            foreach (var trimMode in new[] { "copyused", "link" })
            {
                var projectName = "HelloWorld";
                var rid = EnvironmentInfo.GetCompatibleRid(targetFramework);

                var testProject = CreateTestProjectForILLinkTesting(targetFramework, projectName);
                var testAsset = _testAssetsManager.CreateTestProject(testProject, identifier: targetFramework + trimMode);

                var publishCommand = new PublishCommand(testAsset);
                publishCommand.Execute($"/p:RuntimeIdentifier={rid}", "/p:PublishTrimmed=true", $"/p:TrimMode={trimMode}", "/p:SuppressTrimAnalysisWarnings=true")
                    .Should().Pass()
                    .And.NotHaveStdOutContaining("warning IL2075")
                    .And.NotHaveStdOutContaining("warning IL2026");

                var publishDirectory = publishCommand.GetOutputDirectory(targetFramework: targetFramework, runtimeIdentifier: rid);
                var exe = Path.Combine(publishDirectory.FullName, $"{testProject.Name}{Constants.ExeSuffix}");

                var command = new RunExeCommand(Log, exe)
                    .Execute().Should().Pass()
                    .And.HaveStdOutContaining("Hello world");
            }
        }

        [RequiresMSBuildVersionTheory("17.0.0.32901")]
        [MemberData(nameof(SupportedTfms), MemberType = typeof(PublishTestUtils))]
        public void PrepareForILLink_can_set_IsTrimmable(string targetFramework)
        {
            var projectName = "HelloWorld";
            var referenceProjectName = "ClassLibForILLink";
            var rid = EnvironmentInfo.GetCompatibleRid(targetFramework);

            var testProject = CreateTestProjectForILLinkTesting(targetFramework, projectName, referenceProjectName);
            var testAsset = _testAssetsManager.CreateTestProject(testProject, identifier: targetFramework)
                .WithProjectChanges(project => SetMetadata(project, referenceProjectName, "IsTrimmable", "True"));

            var publishCommand = new PublishCommand(testAsset);
            publishCommand.Execute($"/p:RuntimeIdentifier={rid}", "/p:PublishTrimmed=true").Should().Pass();

            var publishDirectory = publishCommand.GetOutputDirectory(targetFramework: targetFramework, runtimeIdentifier: rid).FullName;

            var publishedDll = Path.Combine(publishDirectory, $"{projectName}.dll");
            var unusedIsTrimmableDll = Path.Combine(publishDirectory, $"{referenceProjectName}.dll");

            File.Exists(publishedDll).Should().BeTrue();
            // Check that the unused trimmable assembly was removed
            File.Exists(unusedIsTrimmableDll).Should().BeFalse();
        }

        [RequiresMSBuildVersionTheory("17.0.0.32901")]
        [MemberData(nameof(Net5Plus), MemberType = typeof(PublishTestUtils))]
        public void PrepareForILLink_can_set_TrimMode(string targetFramework)
        {
            var projectName = "HelloWorld";
            var referenceProjectName = "ClassLibForILLink";
            var rid = EnvironmentInfo.GetCompatibleRid(targetFramework);

            var testProject = CreateTestProjectForILLinkTesting(targetFramework, projectName, referenceProjectName, referenceProjectIdentifier: targetFramework);
            var testAsset = _testAssetsManager.CreateTestProject(testProject, identifier: targetFramework)
                .WithProjectChanges(project => SetMetadata(project, referenceProjectName, "TrimMode", "link"));

            var publishCommand = new PublishCommand(testAsset);
            publishCommand.Execute($"/p:RuntimeIdentifier={rid}", "/p:PublishTrimmed=true").Should().Pass();

            var publishDirectory = publishCommand.GetOutputDirectory(targetFramework: targetFramework, runtimeIdentifier: rid).FullName;

            var publishedDll = Path.Combine(publishDirectory, $"{projectName}.dll");
            var unusedTrimModeLinkDll = Path.Combine(publishDirectory, $"{referenceProjectName}.dll");

            File.Exists(publishedDll).Should().BeTrue();
            // Check that the unused "link" assembly was removed.
            File.Exists(unusedTrimModeLinkDll).Should().BeFalse();
        }

        [RequiresMSBuildVersionTheory("17.0.0.32901")]
        [InlineData("net5.0", "link")]
        [InlineData("net6.0", "copyused")]
        public void ILLink_respects_global_TrimMode(string targetFramework, string trimMode)
        {
            var projectName = "HelloWorld";
            var referenceProjectName = "ClassLibForILLink";
            var rid = EnvironmentInfo.GetCompatibleRid(targetFramework);

            var testProject = CreateTestProjectForILLinkTesting(targetFramework, projectName, referenceProjectName, referenceProjectIdentifier: targetFramework);
            var testAsset = _testAssetsManager.CreateTestProject(testProject, identifier: targetFramework + trimMode)
                .WithProjectChanges(project => SetGlobalTrimMode(project, trimMode))
                .WithProjectChanges(project => SetMetadata(project, referenceProjectName, "IsTrimmable", "True"))
                .WithProjectChanges(project => AddRootDescriptor(project, $"{referenceProjectName}.xml"));

            var publishCommand = new PublishCommand(testAsset);
            publishCommand.Execute($"/p:RuntimeIdentifier={rid}", "/p:PublishTrimmed=true").Should().Pass();

            var publishDirectory = publishCommand.GetOutputDirectory(targetFramework: targetFramework, runtimeIdentifier: rid).FullName;

            var publishedDll = Path.Combine(publishDirectory, $"{projectName}.dll");
            var isTrimmableDll = Path.Combine(publishDirectory, $"{referenceProjectName}.dll");

            File.Exists(publishedDll).Should().BeTrue();
            File.Exists(isTrimmableDll).Should().BeTrue();
            DoesImageHaveMethod(isTrimmableDll, "UnusedMethodToRoot").Should().BeTrue();
            if (trimMode == "link") {
                // Check that the assembly was trimmed at the member level
                DoesImageHaveMethod(isTrimmableDll, "UnusedMethod").Should().BeFalse();
            } else {
                // Check that the assembly was trimmed at the assembxly level
                DoesImageHaveMethod(isTrimmableDll, "UnusedMethod").Should().BeTrue();
            }
        }

        [RequiresMSBuildVersionTheory("17.0.0.32901")]
        [MemberData(nameof(Net5Plus), MemberType = typeof(PublishTestUtils))]
        public void ILLink_roots_IntermediateAssembly(string targetFramework)
        {
             var projectName = "HelloWorld";
            var rid = EnvironmentInfo.GetCompatibleRid(targetFramework);

            var testProject = CreateTestProjectForILLinkTesting(targetFramework, projectName);
            var testAsset = _testAssetsManager.CreateTestProject(testProject, identifier: targetFramework)
                .WithProjectChanges(project => SetGlobalTrimMode(project, "link"))
                .WithProjectChanges(project => SetMetadata(project, projectName, "IsTrimmable", "True"));

            var publishCommand = new PublishCommand(testAsset);
            publishCommand.Execute($"/p:RuntimeIdentifier={rid}", "/p:PublishTrimmed=true").Should().Pass();

            var publishDirectory = publishCommand.GetOutputDirectory(targetFramework: targetFramework, runtimeIdentifier: rid).FullName;

            var publishedDll = Path.Combine(publishDirectory, $"{projectName}.dll");

            // The assembly is trimmed but its entry point is kept
            DoesImageHaveMethod(publishedDll, "UnusedMethod").Should().BeFalse();
            DoesImageHaveMethod(publishedDll, "Main").Should().BeTrue();
        }

        [RequiresMSBuildVersionTheory("17.0.0.32901")]
        [InlineData(LatestTfm)]
        public void ILLink_respects_TrimmableAssembly(string targetFramework)
        {
            var projectName = "HelloWorld";
            var referenceProjectName = "ClassLibForILLink";
            var rid = EnvironmentInfo.GetCompatibleRid(targetFramework);

            var testProject = CreateTestProjectForILLinkTesting(targetFramework, projectName, referenceProjectName);
            testProject.AddItem("TrimmableAssembly", "Include", referenceProjectName);
            var testAsset = _testAssetsManager.CreateTestProject(testProject, identifier: targetFramework);

            var publishCommand = new PublishCommand(testAsset);
            publishCommand.Execute($"/p:RuntimeIdentifier={rid}", "/p:PublishTrimmed=true").Should().Pass();

            var publishDirectory = publishCommand.GetOutputDirectory(targetFramework: targetFramework, runtimeIdentifier: rid).FullName;

            var publishedDll = Path.Combine(publishDirectory, $"{projectName}.dll");
            var unusedTrimmableDll = Path.Combine(publishDirectory, $"{referenceProjectName}.dll");

            File.Exists(publishedDll).Should().BeTrue();
            // Check that the unused assembly was removed.
            File.Exists(unusedTrimmableDll).Should().BeFalse();
        }

        [RequiresMSBuildVersionTheory("17.0.0.32901")]
        [MemberData(nameof(Net6Plus), MemberType = typeof(PublishTestUtils))]
        public void ILLink_respects_IsTrimmable_attribute(string targetFramework)
        {
            string projectName = "HelloWorld";
            var rid = EnvironmentInfo.GetCompatibleRid(targetFramework);
            var testProject = CreateTestProjectWithIsTrimmableAttributes(targetFramework, projectName);
            var testAsset = _testAssetsManager.CreateTestProject(testProject, identifier: targetFramework);

            var publishCommand = new PublishCommand(testAsset);
            publishCommand.Execute($"/p:RuntimeIdentifier={rid}").Should().Pass();

            var publishDirectory = publishCommand.GetOutputDirectory(targetFramework: targetFramework, runtimeIdentifier: rid).FullName;

            var unusedTrimmableDll = Path.Combine(publishDirectory, "UnusedTrimmableAssembly.dll");
            var unusedNonTrimmableDll = Path.Combine(publishDirectory, "UnusedNonTrimmableAssembly.dll");

            // Only unused non-trimmable assemblies are kept
            File.Exists(unusedTrimmableDll).Should().BeFalse();
            DoesImageHaveMethod(unusedNonTrimmableDll, "UnusedMethod").Should().BeTrue();
        }

        [RequiresMSBuildVersionTheory("17.0.0.32901")]
        [MemberData(nameof(Net6Plus), MemberType = typeof(PublishTestUtils))]
        public void ILLink_IsTrimmable_metadata_can_override_attribute(string targetFramework)
        {
            string projectName = "HelloWorld";
            var rid = EnvironmentInfo.GetCompatibleRid(targetFramework);
            var testProject = CreateTestProjectWithIsTrimmableAttributes(targetFramework, projectName);
            var testAsset = _testAssetsManager.CreateTestProject(testProject, identifier: targetFramework)
                .WithProjectChanges(project => SetMetadata(project, "UnusedTrimmableAssembly", "IsTrimmable", "false"))
                .WithProjectChanges(project => SetMetadata(project, "UnusedNonTrimmableAssembly", "IsTrimmable", "true"));

            var publishCommand = new PublishCommand(testAsset);
            publishCommand.Execute($"/p:RuntimeIdentifier={rid}", "/v:n").Should().Pass();

            var publishDirectory = publishCommand.GetOutputDirectory(targetFramework: targetFramework, runtimeIdentifier: rid).FullName;

            var unusedTrimmableDll = Path.Combine(publishDirectory, "UnusedTrimmableAssembly.dll");
            var unusedNonTrimmableDll = Path.Combine(publishDirectory, "UnusedNonTrimmableAssembly.dll");

            // Attributed IsTrimmable assembly with IsTrimmable=false metadata should be kept
            DoesImageHaveMethod(unusedTrimmableDll, "UnusedMethod").Should().BeTrue();
            // Unattributed assembly with IsTrimmable=true should be trimmed
            File.Exists(unusedNonTrimmableDll).Should().BeFalse();
        }

        [RequiresMSBuildVersionTheory("17.0.0.32901")]
        [MemberData(nameof(Net6Plus), MemberType = typeof(PublishTestUtils))]
        public void ILLink_TrimMode_applies_to_IsTrimmable_assemblies(string targetFramework)
        {
            string projectName = "HelloWorld";
            var rid = EnvironmentInfo.GetCompatibleRid(targetFramework);
            var testProject = CreateTestProjectWithIsTrimmableAttributes(targetFramework, projectName);
            var testAsset = _testAssetsManager.CreateTestProject(testProject, identifier: targetFramework);

            var publishCommand = new PublishCommand(testAsset);
            publishCommand.Execute($"/p:RuntimeIdentifier={rid}").Should().Pass();

            var publishDirectory = publishCommand.GetOutputDirectory(targetFramework: targetFramework, runtimeIdentifier: rid).FullName;

            var trimmableDll = Path.Combine(publishDirectory, "TrimmableAssembly.dll");
            var nonTrimmableDll = Path.Combine(publishDirectory, "NonTrimmableAssembly.dll");
            var unusedTrimmableDll = Path.Combine(publishDirectory, "UnusedTrimmableAssembly.dll");
            var unusedNonTrimmableDll = Path.Combine(publishDirectory, "UnusedNonTrimmableAssembly.dll");

            // Trimmable assemblies are trimmed at member level
            DoesImageHaveMethod(trimmableDll, "UnusedMethod").Should().BeFalse();
            DoesImageHaveMethod(trimmableDll, "UsedMethod").Should().BeTrue();
            File.Exists(unusedTrimmableDll).Should().BeFalse();
            // Non-trimmable assemblies still get copied
            DoesImageHaveMethod(nonTrimmableDll, "UnusedMethod").Should().BeTrue();
            DoesImageHaveMethod(unusedNonTrimmableDll, "UnusedMethod").Should().BeTrue();
        }

        [RequiresMSBuildVersionTheory("17.0.0.32901")]
        [InlineData(LatestTfm)]
        public void ILLink_can_set_TrimmerDefaultAction(string targetFramework)
        {
            string projectName = "HelloWorld";
            var rid = EnvironmentInfo.GetCompatibleRid(targetFramework);
            var testProject = CreateTestProjectWithIsTrimmableAttributes(targetFramework, projectName);
            var testAsset = _testAssetsManager.CreateTestProject(testProject, identifier: targetFramework)
                .WithProjectChanges(project => SetTrimmerDefaultAction(project, "link"));

            var publishCommand = new PublishCommand(testAsset);
            publishCommand.Execute($"/p:RuntimeIdentifier={rid}").Should().Pass();

            var publishDirectory = publishCommand.GetOutputDirectory(targetFramework: targetFramework, runtimeIdentifier: rid).FullName;

            var trimmableDll = Path.Combine(publishDirectory, "TrimmableAssembly.dll");
            var nonTrimmableDll = Path.Combine(publishDirectory, "NonTrimmableAssembly.dll");
            var unusedTrimmableDll = Path.Combine(publishDirectory, "UnusedTrimmableAssembly.dll");
            var unusedNonTrimmableDll = Path.Combine(publishDirectory, "UnusedNonTrimmableAssembly.dll");

            // Trimmable assemblies are trimmed at member level
            DoesImageHaveMethod(trimmableDll, "UnusedMethod").Should().BeFalse();
            File.Exists(unusedTrimmableDll).Should().BeFalse();
            // Unattributed assemblies are trimmed at member level
            DoesImageHaveMethod(nonTrimmableDll, "UnusedMethod").Should().BeFalse();
            File.Exists(unusedNonTrimmableDll).Should().BeFalse();
        }

        [RequiresMSBuildVersionTheory("17.0.0.32901")]
        [InlineData("net5.0")]
        public void ILLink_analysis_warnings_are_disabled_by_default(string targetFramework)
        {
            var projectName = "AnalysisWarnings";
            var rid = EnvironmentInfo.GetCompatibleRid(targetFramework);

            var testProject = CreateTestProjectWithAnalysisWarnings(targetFramework, projectName);
            testProject.AdditionalProperties["PublishTrimmed"] = "true";
            var testAsset = _testAssetsManager.CreateTestProject(testProject, identifier: targetFramework);

            var publishCommand = new PublishCommand(testAsset);
            publishCommand.Execute($"/p:RuntimeIdentifier={rid}")
                .Should().Pass()
                // trim analysis warnings are disabled
                .And.NotHaveStdOutMatching(@"warning IL\d\d\d\d");
        }

        [RequiresMSBuildVersionTheory("17.0.0.32901")]
        [MemberData(nameof(Net6Plus), MemberType = typeof(PublishTestUtils))]
        public void ILLink_analysis_warnings_are_enabled_by_default(string targetFramework)
        {
            var projectName = "AnalysisWarnings";
            var rid = EnvironmentInfo.GetCompatibleRid(targetFramework);

            var testProject = CreateTestProjectWithAnalysisWarnings(targetFramework, projectName);
            testProject.AdditionalProperties["PublishTrimmed"] = "true";
            var testAsset = _testAssetsManager.CreateTestProject(testProject, identifier: targetFramework);

            var publishCommand = new PublishCommand(testAsset);
            publishCommand.Execute($"/p:RuntimeIdentifier={rid}")
                .Should().Pass()
                // trim analysis warnings are enabled
                .And.HaveStdOutMatching("warning IL2075.*Program.IL_2075")
                .And.HaveStdOutMatching("warning IL2026.*Program.IL_2026.*Testing analysis warning IL2026")
                .And.HaveStdOutMatching("warning IL2043.*Program.IL_2043.get")
                .And.HaveStdOutMatching("warning IL2046.*Program.Derived.IL_2046")
                .And.HaveStdOutMatching("warning IL2093.*Program.Derived.IL_2093");
        }

        [RequiresMSBuildVersionTheory("17.0.0.32901")]
        [MemberData(nameof(Net5Plus), MemberType = typeof(PublishTestUtils))]
        public void ILLink_accepts_option_to_enable_analysis_warnings(string targetFramework)
        {
            var projectName = "AnalysisWarnings";
            var rid = EnvironmentInfo.GetCompatibleRid(targetFramework);

            var testProject = CreateTestProjectWithAnalysisWarnings(targetFramework, projectName);
            testProject.AdditionalProperties["PublishTrimmed"] = "true";
            testProject.AdditionalProperties["SuppressTrimAnalysisWarnings"] = "false";
            var testAsset = _testAssetsManager.CreateTestProject(testProject, identifier: targetFramework);

            var publishCommand = new PublishCommand(testAsset);
            publishCommand.Execute($"/p:RuntimeIdentifier={rid}")
                .Should().Pass()
                .And.HaveStdOutMatching("warning IL2075.*Program.IL_2075")
                .And.HaveStdOutMatching("warning IL2026.*Program.IL_2026.*Testing analysis warning IL2026")
                .And.HaveStdOutMatching("warning IL2043.*Program.IL_2043.get")
                .And.HaveStdOutMatching("warning IL2046.*Program.Derived.IL_2046")
                .And.HaveStdOutMatching("warning IL2093.*Program.Derived.IL_2093");
        }

        [RequiresMSBuildVersionTheory("17.0.0.32901")]
        [MemberData(nameof(Net5Plus), MemberType = typeof(PublishTestUtils))]
        public void ILLink_accepts_option_to_disable_analysis_warnings(string targetFramework)
        {
            var projectName = "AnalysisWarnings";
            var rid = EnvironmentInfo.GetCompatibleRid(targetFramework);

            var testProject = CreateTestProjectWithAnalysisWarnings(targetFramework, projectName);
            testProject.AdditionalProperties["PublishTrimmed"] = "true";
            testProject.AdditionalProperties["SuppressTrimAnalysisWarnings"] = "true";
            var testAsset = _testAssetsManager.CreateTestProject(testProject, identifier: targetFramework);

            var publishCommand = new PublishCommand(testAsset);
            publishCommand.Execute($"/p:RuntimeIdentifier={rid}")
                .Should().Pass()
                .And.NotHaveStdOutContaining("warning IL2075")
                .And.NotHaveStdOutContaining("warning IL2026")
                .And.NotHaveStdOutContaining("warning IL2043")
                .And.NotHaveStdOutContaining("warning IL2046")
                .And.NotHaveStdOutContaining("warning IL2093");
        }

        [RequiresMSBuildVersionTheory("17.0.0.32901")]
        [MemberData(nameof(Net5Plus), MemberType = typeof(PublishTestUtils))]
        public void ILLink_accepts_option_to_enable_analysis_warnings_without_PublishTrimmed(string targetFramework)
        {
            var projectName = "AnalysisWarnings";
            var rid = EnvironmentInfo.GetCompatibleRid(targetFramework);

            var testProject = CreateTestProjectWithAnalysisWarnings(targetFramework, projectName);
            testProject.AdditionalProperties["EnableTrimAnalyzer"] = "true";
            testProject.AdditionalProperties["EnableNETAnalyzers"] = "false";
            var testAsset = _testAssetsManager.CreateTestProject(testProject, identifier: targetFramework);

            var publishCommand = new PublishCommand(testAsset);
            publishCommand.Execute($"/p:RuntimeIdentifier={rid}")
                .Should().Pass()
                .And.HaveStdOutMatching("warning IL2026.*Program.IL_2026.*Testing analysis warning IL2026");
        }

        [RequiresMSBuildVersionTheory("17.0.0.32901")]
        [InlineData(LatestTfm)]
        public void ILLink_shows_single_warning_for_packagereferences_only(string targetFramework)
        {
            var rid = EnvironmentInfo.GetCompatibleRid(targetFramework);
            var testAssetName = "TrimmedAppWithReferences";
            var testAsset = _testAssetsManager
                .CopyTestAsset(testAssetName, identifier: targetFramework)
                .WithSource();

            var publishCommand = new PublishCommand(testAsset, "App");
            publishCommand.Execute($"/p:RuntimeIdentifier={rid}")
                .Should().Pass()
                .And.HaveStdOutMatching("IL2026: App.Program.Main.*Program.RUC")
                .And.HaveStdOutMatching("IL2026: ProjectReference.ProjectReferenceLib.Method.*ProjectReferenceLib.RUC")
                .And.HaveStdOutMatching("IL2026: TransitiveProjectReference.TransitiveProjectReferenceLib.Method.*TransitiveProjectReferenceLib.RUC")
                .And.NotHaveStdOutMatching("IL2026:.*PackageReference.PackageReferenceLib")
                .And.HaveStdOutMatching("IL2104.*'PackageReference'")
                .And.NotHaveStdOutMatching("IL2104.*'App'")
                .And.NotHaveStdOutMatching("IL2104.*'ProjectReference'")
                .And.NotHaveStdOutMatching("IL2104.*'TransitiveProjectReference'");
        }

        [RequiresMSBuildVersionTheory("17.0.0.32901")]
        [InlineData(LatestTfm)]
        public void ILLink_accepts_option_to_show_all_warnings(string targetFramework)
        {
            var rid = EnvironmentInfo.GetCompatibleRid(targetFramework);
            var testAssetName = "TrimmedAppWithReferences";
            var testAsset = _testAssetsManager
                .CopyTestAsset(testAssetName, identifier: targetFramework)
                .WithSource();

            var publishCommand = new PublishCommand(testAsset, "App");
            publishCommand.Execute($"/p:RuntimeIdentifier={rid}", "/p:TrimmerSingleWarn=false")
                .Should().Pass()
                .And.HaveStdOutMatching("IL2026: App.Program.Main.*Program.RUC")
                .And.HaveStdOutMatching("IL2026: ProjectReference.ProjectReferenceLib.Method.*ProjectReferenceLib.RUC")
                .And.HaveStdOutMatching("IL2026: TransitiveProjectReference.TransitiveProjectReferenceLib.Method.*TransitiveProjectReferenceLib.RUC")
                .And.HaveStdOutMatching("IL2026:.*PackageReference.PackageReferenceLib")
                .And.NotHaveStdOutContaining("IL2104");
        }

        [RequiresMSBuildVersionTheory("17.0.0.32901")]
        [InlineData(LatestTfm)]
        public void ILLink_can_show_single_warning_per_assembly(string targetFramework)
        {
            var rid = EnvironmentInfo.GetCompatibleRid(targetFramework);
            var testAssetName = "TrimmedAppWithReferences";
            var testAsset = _testAssetsManager
                .CopyTestAsset(testAssetName, identifier: targetFramework)
                .WithSource()
                .WithProjectChanges(project => {
                    SetMetadata(project, "PackageReference", "TrimmerSingleWarn", "false");
                    SetMetadata(project, "ProjectReference", "TrimmerSingleWarn", "true");
                    SetMetadata(project, "App", "TrimmerSingleWarn", "true");
                });

            var publishCommand = new PublishCommand(testAsset, "App");
            publishCommand.Execute($"/p:RuntimeIdentifier={rid}", "/p:TrimmerSingleWarn=false")
                .Should().Pass()
                .And.NotHaveStdOutMatching("IL2026: App.Program.Main.*Program.RUC")
                .And.NotHaveStdOutMatching("IL2026: ProjectReference.ProjectReferenceLib.Method.*ProjectReferenceLib.RUC")
                .And.HaveStdOutMatching("IL2026: TransitiveProjectReference.TransitiveProjectReferenceLib.Method.*TransitiveProjectReferenceLib.RUC")
                .And.HaveStdOutMatching("IL2026:.*PackageReference.PackageReferenceLib")
                .And.NotHaveStdOutMatching("IL2104.*'PackageReference'")
                .And.HaveStdOutMatching("IL2104.*'App'")
                .And.HaveStdOutMatching("IL2104.*'ProjectReference'")
                .And.NotHaveStdOutMatching("IL2104.*'TransitiveProjectReference'");
        }

        [RequiresMSBuildVersionTheory("17.0.0.32901")]
        [MemberData(nameof(SupportedTfms), MemberType = typeof(PublishTestUtils))]
        public void ILLink_errors_fail_the_build(string targetFramework)
        {
            var projectName = "AnalysisWarnings";
            var rid = EnvironmentInfo.GetCompatibleRid(targetFramework);

            // Set up a project with an invalid feature substitution, just to produce an error.
            var testProject = CreateTestProjectForILLinkTesting(targetFramework, projectName);
            testProject.SourceFiles[$"{projectName}.xml"] = $@"
<linker>
  <assembly fullname=""{projectName}"">
    <type fullname=""Program"" feature=""featuremissingvalue"" />
  </assembly>
</linker>
";
            var testAsset = _testAssetsManager.CreateTestProject(testProject, identifier: targetFramework)
                .WithProjectChanges(project => AddRootDescriptor(project, $"{projectName}.xml"));

            var publishCommand = new PublishCommand(testAsset);
            publishCommand.Execute($"/p:RuntimeIdentifier={rid}", "/p:PublishTrimmed=true", "/p:SuppressTrimAnalysisWarnings=false")
                .Should().Fail()
                .And.HaveStdOutContaining("error IL1001")
                .And.HaveStdOutContaining(Strings.ILLinkFailed);

            var intermediateDirectory = publishCommand.GetIntermediateDirectory(targetFramework: targetFramework, runtimeIdentifier: rid).FullName;
            var publishDirectory = publishCommand.GetOutputDirectory(targetFramework: targetFramework, runtimeIdentifier: rid).FullName;
            var intermediateLinkDir = Path.Combine(intermediateDirectory, "linked");

            var linkSemaphore = Path.Combine(intermediateLinkDir, "Link.semaphore");
            var publishedDll = Path.Combine(publishDirectory, $"{projectName}.dll");

            File.Exists(linkSemaphore).Should().BeFalse();
            File.Exists(publishedDll).Should().BeFalse();
        }

        [RequiresMSBuildVersionTheory("17.0.0.32901")]
        [InlineData(LatestTfm)]
        public void ILLink_verify_analysis_warnings_hello_world_app_trim_mode_copyused(string targetFramework)
        {
            var projectName = "AnalysisWarningsOnHelloWorldApp";
            var rid = EnvironmentInfo.GetCompatibleRid(targetFramework);

            // Please keep list below sorted and de-duplicated
            var expectedOutput = new string[] {
                "ILLink : Trim analysis warning IL2026: Internal.Runtime.InteropServices.ComponentActivator.GetFunctionPointer(IntPtr,IntPtr,IntPtr,IntPtr,IntPtr,IntPtr",
                "ILLink : Trim analysis warning IL2026: Internal.Runtime.InteropServices.InMemoryAssemblyLoader.LoadInMemoryAssembly(IntPtr,IntPtr",
                "ILLink : Trim analysis warning IL2026: System.ComponentModel.Design.DesigntimeLicenseContextSerializer.DeserializeUsingBinaryFormatter(DesigntimeLicenseContextSerializer.StreamWrapper,String,RuntimeLicenseContext",
                "ILLink : Trim analysis warning IL2072: System.Diagnostics.Tracing.EventSource.EnsureDescriptorsInitialized(",
                "ILLink : Trim analysis warning IL2026: System.Resources.ManifestBasedResourceGroveler.CreateResourceSet(Stream,Assembly",
                "ILLink : Trim analysis warning IL2026: System.StartupHookProvider.ProcessStartupHooks(",
            };

            var testProject = CreateTestProjectForILLinkTesting(targetFramework, projectName);
            var testAsset = _testAssetsManager.CreateTestProject(testProject, identifier: targetFramework);

            var publishCommand = new PublishCommand(Log, Path.Combine(testAsset.TestRoot, testProject.Name));
            var result = publishCommand.Execute($"/p:RuntimeIdentifier={rid}", "/p:PublishTrimmed=true", "/p:TrimMode=copyused", "/p:TrimmerSingleWarn=false");
            result.Should().Pass();
            ValidateWarningsOnHelloWorldApp(publishCommand, result, expectedOutput, targetFramework, rid);
        }

        [RequiresMSBuildVersionTheory("17.0.0.32901")]
        [InlineData(LatestTfm)]
        public void ILLink_verify_analysis_warnings_hello_world_app_trim_mode_link(string targetFramework)
        {
            var projectName = "AnalysisWarningsOnHelloWorldApp";
            var rid = EnvironmentInfo.GetCompatibleRid(targetFramework);

            var testProject = CreateTestProjectForILLinkTesting(targetFramework, projectName);
            var testAsset = _testAssetsManager.CreateTestProject(testProject, identifier: targetFramework);

            var publishCommand = new PublishCommand(Log, Path.Combine(testAsset.TestRoot, testProject.Name));
            var result = publishCommand.Execute($"/p:RuntimeIdentifier={rid}", "/p:PublishTrimmed=true", "/p:TrimmerSingleWarn=false");
            result.Should().Pass();
            ValidateWarningsOnHelloWorldApp(publishCommand, result, Array.Empty<string>(), targetFramework, rid);
        }

        private void ValidateWarningsOnHelloWorldApp (PublishCommand publishCommand, CommandResult result, string[] expectedOutput, string targetFramework, string rid)
        {
            // This checks that there are no unexpected warnings, but does not cause failures for missing expected warnings.
            var warnings = result.StdOut.Split('\n', '\r').Where(line => line.Contains("warning IL"));
            var extraWarnings = warnings.Where(warning => !expectedOutput.Any(expected => warning.Contains(expected)));

            StringBuilder errorMessage = new StringBuilder();

            if (extraWarnings.Any())
            {
                // Print additional information to recognize which framework assemblies are being used.
                errorMessage.AppendLine($"Target framework from test: {targetFramework}");
                errorMessage.AppendLine($"Runtime identifier: {rid}");

                // Get the array of runtime assemblies inside the publish folder.
                string[] runtimeAssemblies = Directory.GetFiles(publishCommand.GetOutputDirectory(targetFramework: targetFramework, runtimeIdentifier: rid).FullName, "*.dll");
                var paths = new List<string>(runtimeAssemblies);
                var resolver = new PathAssemblyResolver(paths);
                var mlc = new MetadataLoadContext(resolver, "System.Private.CoreLib");
                using (mlc)
                {
                    Assembly assembly = mlc.LoadFromAssemblyPath(Path.Combine(publishCommand.GetOutputDirectory(targetFramework: targetFramework, runtimeIdentifier: rid).FullName, "System.Private.CoreLib.dll"));
                    string assemblyVersionInfo = (string)assembly.CustomAttributes.Where(ca => ca.AttributeType.Name == "AssemblyInformationalVersionAttribute").Select(ca => ca.ConstructorArguments[0].Value).FirstOrDefault();
                    errorMessage.AppendLine($"Runtime Assembly Informational Version: {assemblyVersionInfo}");
                }
                errorMessage.AppendLine($"The execution of a hello world app generated a diff in the number of warnings the app produces{Environment.NewLine}");
                errorMessage.AppendLine("Test output contained the following extra linker warnings:");
                foreach (var extraWarning in extraWarnings)
                    errorMessage.AppendLine($"+ {extraWarning}");
            }
            Assert.True(!extraWarnings.Any(), errorMessage.ToString());
        }

        [RequiresMSBuildVersionTheory("17.0.0.32901")]
        [MemberData(nameof(SupportedTfms), MemberType = typeof(PublishTestUtils))]
        public void TrimmingOptions_are_defaulted_correctly_on_trimmed_apps(string targetFramework)
        {
            var projectName = "HelloWorld";
            var rid = EnvironmentInfo.GetCompatibleRid(targetFramework);

            var testProject = CreateTestProjectForILLinkTesting(targetFramework, projectName);
            var testAsset = _testAssetsManager.CreateTestProject(testProject, identifier: projectName + targetFramework);

            var publishCommand = new PublishCommand(Log, Path.Combine(testAsset.TestRoot, testProject.Name));
            publishCommand.Execute($"/p:RuntimeIdentifier={rid}", "/p:PublishTrimmed=true")
                .Should().Pass();

            string outputDirectory = publishCommand.GetOutputDirectory(targetFramework: targetFramework, runtimeIdentifier: rid).FullName;
            string runtimeConfigFile = Path.Combine(outputDirectory, $"{projectName}.runtimeconfig.json");
            string runtimeConfigContents = File.ReadAllText(runtimeConfigFile);


            if (Version.TryParse(targetFramework.TrimStart("net".ToCharArray()), out Version parsedVersion) &&
                parsedVersion.Major >= 6)
            {
                JObject runtimeConfig = JObject.Parse(runtimeConfigContents);
                JToken configProperties = runtimeConfig["runtimeOptions"]["configProperties"];
                configProperties["Microsoft.Extensions.DependencyInjection.VerifyOpenGenericServiceTrimmability"].Value<bool>()
                    .Should().BeTrue();
                configProperties["System.ComponentModel.TypeConverter.EnableUnsafeBinaryFormatterInDesigntimeLicenseContextSerialization"].Value<bool>()
                    .Should().BeFalse();
                configProperties["System.Resources.ResourceManager.AllowCustomResourceTypes"].Value<bool>()
                    .Should().BeFalse();
                configProperties["System.Runtime.InteropServices.BuiltInComInterop.IsSupported"].Value<bool>()
                    .Should().BeFalse();
                configProperties["System.Runtime.InteropServices.EnableConsumingManagedCodeFromNativeHosting"].Value<bool>()
                    .Should().BeFalse();
                configProperties["System.Runtime.InteropServices.EnableCppCLIHostActivation"].Value<bool>()
                    .Should().BeFalse();
                configProperties["System.Runtime.Serialization.EnableUnsafeBinaryFormatterSerialization"].Value<bool>()
                    .Should().BeFalse();
                configProperties["System.StartupHookProvider.IsSupported"].Value<bool>()
                    .Should().BeFalse();
                configProperties["System.Text.Encoding.EnableUnsafeUTF7Encoding"].Value<bool>()
                    .Should().BeFalse();
                configProperties["System.Threading.Thread.EnableAutoreleasePool"].Value<bool>()
                    .Should().BeFalse();
            }
            else
            {
                runtimeConfigContents.Should().NotContain("Microsoft.Extensions.DependencyInjection.VerifyOpenGenericServiceTrimmability");
                runtimeConfigContents.Should().NotContain("System.ComponentModel.TypeConverter.EnableUnsafeBinaryFormatterInDesigntimeLicenseContextSerialization");
                runtimeConfigContents.Should().NotContain("System.Resources.ResourceManager.AllowCustomResourceTypes");
                runtimeConfigContents.Should().NotContain("System.Runtime.InteropServices.BuiltInComInterop.IsSupported");
                runtimeConfigContents.Should().NotContain("System.Runtime.InteropServices.EnableConsumingManagedCodeFromNativeHosting");
                runtimeConfigContents.Should().NotContain("System.Runtime.InteropServices.EnableCppCLIHostActivation");
                runtimeConfigContents.Should().NotContain("System.Runtime.Serialization.EnableUnsafeBinaryFormatterSerialization");
                runtimeConfigContents.Should().NotContain("System.StartupHookProvider.IsSupported");
                runtimeConfigContents.Should().NotContain("System.Text.Encoding.EnableUnsafeUTF7Encoding");
                runtimeConfigContents.Should().NotContain("System.Threading.Thread.EnableAutoreleasePool");
            }
        }

        [RequiresMSBuildVersionTheory("17.0.0.32901")]
        [MemberData(nameof(SupportedTfms), MemberType = typeof(PublishTestUtils))]
        public void ILLink_accepts_root_descriptor(string targetFramework)
        {
            var projectName = "HelloWorld";
            var referenceProjectName = "ClassLibForILLink";
            var rid = EnvironmentInfo.GetCompatibleRid(targetFramework);

            var testProject = CreateTestProjectForILLinkTesting(targetFramework, projectName, referenceProjectName);
            var testAsset = _testAssetsManager.CreateTestProject(testProject, identifier: targetFramework)
                .WithProjectChanges(project => EnableNonFrameworkTrimming(project))
                .WithProjectChanges(project => AddRootDescriptor(project, $"{referenceProjectName}.xml"));

            var publishCommand = new PublishCommand(testAsset);
            // Inject extra arguments to prevent the linker from
            // keeping the entire referenceProject assembly. The
            // linker by default runs in a conservative mode that
            // keeps all used assemblies, but in this case we want to
            // check whether the root descriptor actually roots only
            // the specified method.
            var extraArgs = $"--action link {referenceProjectName}";
            publishCommand.Execute($"/p:RuntimeIdentifier={rid}", "/p:PublishTrimmed=true",
                                   $"/p:_ExtraTrimmerArgs={extraArgs}", "/v:n").Should().Pass();

            var publishDirectory = publishCommand.GetOutputDirectory(targetFramework: targetFramework, runtimeIdentifier: rid).FullName;
            var publishedDll = Path.Combine(publishDirectory, $"{projectName}.dll");
            var unusedDll = Path.Combine(publishDirectory, $"{referenceProjectName}.dll");

            // With root descriptor, linker keeps specified roots but removes unused methods
            File.Exists(publishedDll).Should().BeTrue();
            File.Exists(unusedDll).Should().BeTrue();
            DoesImageHaveMethod(unusedDll, "UnusedMethod").Should().BeFalse();
            DoesImageHaveMethod(unusedDll, "UnusedMethodToRoot").Should().BeTrue();
        }

        [RequiresMSBuildVersionTheory("17.0.0.32901")]
        [InlineData("_TrimmerBeforeFieldInit")]
        [InlineData("_TrimmerOverrideRemoval")]
        [InlineData("_TrimmerUnreachableBodies")]
        [InlineData("_TrimmerUnusedInterfaces")]
        [InlineData("_TrimmerIPConstProp")]
        [InlineData("_TrimmerSealer")]
        public void ILLink_error_on_nonboolean_optimization_flag(string property)
        {
            var projectName = "HelloWorld";
            var targetFramework = "net5.0";
            var rid = EnvironmentInfo.GetCompatibleRid(targetFramework);

            var testProject = CreateTestProjectForILLinkTesting(targetFramework, projectName);
            var testAsset = _testAssetsManager.CreateTestProject(testProject, identifier: property);

            var publishCommand = new PublishCommand(testAsset);
            publishCommand.Execute($"/p:RuntimeIdentifier={rid}", "/p:PublishTrimmed=true", $"/p:{property}=NonBool")
                .Should().Fail().And.HaveStdOutContaining("MSB4030");
        }

        [RequiresMSBuildVersionFact("17.0.0.32901")]
        public void ILLink_respects_feature_settings_from_host_config()
        {
            var projectName = "HelloWorld";
            var referenceProjectName = "ClassLibForILLink";
            var targetFramework = "net5.0";
            var rid = EnvironmentInfo.GetCompatibleRid(targetFramework);

            var testProject = CreateTestProjectForILLinkTesting(targetFramework, projectName, referenceProjectName,
                // Reference the classlib to ensure its XML is processed.
                addAssemblyReference: true,
                // Set up a conditional feature substitution for the "FeatureDisabled" property
                modifyReferencedProject: (referencedProject) => AddFeatureDefinition(referencedProject, referenceProjectName));
            var testAsset = _testAssetsManager.CreateTestProject(testProject)
                .WithProjectChanges(project => EnableNonFrameworkTrimming(project))
                // Set a matching RuntimeHostConfigurationOption, with Trim = "true"
                .WithProjectChanges(project => AddRuntimeConfigOption(project, trim: true))
                .WithProjectChanges(project => AddRootDescriptor(project, $"{referenceProjectName}.xml"));

            var publishCommand = new PublishCommand(testAsset);
            publishCommand.Execute($"/p:RuntimeIdentifier={rid}", "/p:PublishTrimmed=true",
                                    $"/p:_ExtraTrimmerArgs=--action link {referenceProjectName}").Should().Pass();

            var publishDirectory = publishCommand.GetOutputDirectory(targetFramework: targetFramework, runtimeIdentifier: rid).FullName;
            var referenceDll = Path.Combine(publishDirectory, $"{referenceProjectName}.dll");

            File.Exists(referenceDll).Should().BeTrue();
            DoesImageHaveMethod(referenceDll, "FeatureAPI").Should().BeTrue();
            DoesImageHaveMethod(referenceDll, "get_FeatureDisabled").Should().BeTrue();
            // Check that this method is removed when the feature is disabled
            DoesImageHaveMethod(referenceDll, "FeatureImplementation").Should().BeFalse();
        }

        [RequiresMSBuildVersionFact("17.0.0.32901")]
        public void ILLink_ignores_host_config_settings_with_link_false()
        {
            var projectName = "HelloWorld";
            var referenceProjectName = "ClassLibForILLink";
            var targetFramework = "net5.0";
            var rid = EnvironmentInfo.GetCompatibleRid(targetFramework);

            var testProject = CreateTestProjectForILLinkTesting(targetFramework, projectName, referenceProjectName,
                // Reference the classlib to ensure its XML is processed.
                addAssemblyReference: true,
                // Set up a conditional feature substitution for the "FeatureDisabled" property
                modifyReferencedProject: (referencedProject) => AddFeatureDefinition(referencedProject, referenceProjectName));
            var testAsset = _testAssetsManager.CreateTestProject(testProject)
                .WithProjectChanges(project => EnableNonFrameworkTrimming(project))
                // Set a matching RuntimeHostConfigurationOption, with Trim = "false"
                .WithProjectChanges(project => AddRuntimeConfigOption(project, trim: false))
                .WithProjectChanges(project => AddRootDescriptor(project, $"{referenceProjectName}.xml"));

            var publishCommand = new PublishCommand(testAsset);
            publishCommand.Execute($"/p:RuntimeIdentifier={rid}", "/p:PublishTrimmed=true",
                                    $"/p:_ExtraTrimmerArgs=--action link {referenceProjectName}").Should().Pass();

            var publishDirectory = publishCommand.GetOutputDirectory(targetFramework: targetFramework, runtimeIdentifier: rid).FullName;
            var referenceDll = Path.Combine(publishDirectory, $"{referenceProjectName}.dll");

            File.Exists(referenceDll).Should().BeTrue();
            DoesImageHaveMethod(referenceDll, "FeatureAPI").Should().BeTrue();
            DoesImageHaveMethod(referenceDll, "get_FeatureDisabled").Should().BeTrue();
            // Check that the feature substitution did not apply
            DoesImageHaveMethod(referenceDll, "FeatureImplementation").Should().BeTrue();
        }

        [RequiresMSBuildVersionTheory("17.0.0.32901")]
        [MemberData(nameof(SupportedTfms), MemberType = typeof(PublishTestUtils))]
        public void ILLink_runs_incrementally(string targetFramework)
        {
            var projectName = "HelloWorld";
            var referenceProjectName = "ClassLibForILLink";
            var rid = EnvironmentInfo.GetCompatibleRid(targetFramework);

            var testProject = CreateTestProjectForILLinkTesting(targetFramework, projectName, referenceProjectName);
            var testAsset = _testAssetsManager.CreateTestProject(testProject, identifier: targetFramework);

            var publishCommand = new PublishCommand(testAsset);

            var intermediateDirectory = publishCommand.GetIntermediateDirectory(targetFramework: targetFramework, runtimeIdentifier: rid).FullName;
            var intermediateLinkDir = Path.Combine(intermediateDirectory, "linked");

            var linkSemaphore = Path.Combine(intermediateLinkDir, "Link.semaphore");

            publishCommand.Execute($"/p:RuntimeIdentifier={rid}", "/p:PublishTrimmed=true").Should().Pass();
            DateTime semaphoreFirstModifiedTime = File.GetLastWriteTimeUtc(linkSemaphore);

            WaitForUtcNowToAdvance();

            publishCommand.Execute($"/p:RuntimeIdentifier={rid}", "/p:PublishTrimmed=true").Should().Pass();
            DateTime semaphoreSecondModifiedTime = File.GetLastWriteTimeUtc(linkSemaphore);

            semaphoreFirstModifiedTime.Should().Be(semaphoreSecondModifiedTime);
        }

        [RequiresMSBuildVersionTheory("17.0.0.32901")]
        [MemberData(nameof(SupportedTfms), MemberType = typeof(PublishTestUtils))]
        public void ILLink_defaults_keep_nonframework(string targetFramework)
        {
            var projectName = "HelloWorld";
            var referenceProjectName = "ClassLibForILLink";
            var rid = EnvironmentInfo.GetCompatibleRid(targetFramework);

            var testProject = CreateTestProjectForILLinkTesting(targetFramework, projectName, referenceProjectName);
            var testAsset = _testAssetsManager.CreateTestProject(testProject, identifier: targetFramework);

            var publishCommand = new PublishCommand(testAsset);
            publishCommand.Execute("/v:n", $"/p:RuntimeIdentifier={rid}", "/p:PublishTrimmed=true").Should().Pass();

            var publishDirectory = publishCommand.GetOutputDirectory(targetFramework: targetFramework, runtimeIdentifier: rid).FullName;
            var intermediateDirectory = publishCommand.GetIntermediateDirectory(targetFramework: targetFramework, runtimeIdentifier: rid).FullName;
            var linkedDirectory = Path.Combine(intermediateDirectory, "linked");

            Directory.Exists(linkedDirectory).Should().BeTrue();

            var linkedDll = Path.Combine(linkedDirectory, $"{projectName}.dll");
            var publishedDll = Path.Combine(publishDirectory, $"{projectName}.dll");
            var unusedDll = Path.Combine(publishDirectory, $"{referenceProjectName}.dll");
            var unusedFrameworkDll = Path.Combine(publishDirectory, $"{unusedFrameworkAssembly}.dll");

            File.Exists(linkedDll).Should().BeTrue();
            File.Exists(publishedDll).Should().BeTrue();
            File.Exists(unusedDll).Should().BeTrue();
            File.Exists(unusedFrameworkDll).Should().BeFalse();

            var depsFile = Path.Combine(publishDirectory, $"{projectName}.deps.json");
            DoesDepsFileHaveAssembly(depsFile, projectName).Should().BeTrue();
            DoesDepsFileHaveAssembly(depsFile, referenceProjectName).Should().BeTrue();
            DoesDepsFileHaveAssembly(depsFile, unusedFrameworkAssembly).Should().BeFalse();
        }

        [RequiresMSBuildVersionTheory("17.0.0.32901")]
        [MemberData(nameof(SupportedTfms), MemberType = typeof(PublishTestUtils))]
        public void ILLink_does_not_include_leftover_artifacts_on_second_run(string targetFramework)
        {
            var projectName = "HelloWorld";
            var referenceProjectName = "ClassLibForILLink";
            var rid = EnvironmentInfo.GetCompatibleRid(targetFramework);

            var testProject = CreateTestProjectForILLinkTesting(targetFramework, projectName, referenceProjectName, referenceProjectIdentifier: targetFramework);
            var testAsset = _testAssetsManager.CreateTestProject(testProject, identifier: targetFramework)
                .WithProjectChanges(project => EnableNonFrameworkTrimming(project))
                .WithProjectChanges(project => AddRootDescriptor(project, $"{referenceProjectName}.xml"));

            var publishCommand = new PublishCommand(testAsset);

            var publishDirectory = publishCommand.GetOutputDirectory(targetFramework: targetFramework, runtimeIdentifier: rid).FullName;
            var intermediateDirectory = publishCommand.GetIntermediateDirectory(targetFramework: targetFramework, runtimeIdentifier: rid).FullName;
            var intermediateLinkDir = Path.Combine(intermediateDirectory, "linked");
            var linkedDirectory = Path.Combine(intermediateDirectory, "linked");

            var linkSemaphore = Path.Combine(intermediateLinkDir, "Link.semaphore");

            // Link, keeping classlib
            publishCommand.Execute($"/p:RuntimeIdentifier={rid}", "/p:PublishTrimmed=true").Should().Pass();
            DateTime semaphoreFirstModifiedTime = File.GetLastWriteTimeUtc(linkSemaphore);

            var publishedDllKeptFirstTimeOnly = Path.Combine(publishDirectory, $"{referenceProjectName}.dll");
            var linkedDllKeptFirstTimeOnly = Path.Combine(linkedDirectory, $"{referenceProjectName}.dll");
            File.Exists(linkedDllKeptFirstTimeOnly).Should().BeTrue();
            File.Exists(publishedDllKeptFirstTimeOnly).Should().BeTrue();

            // Delete kept dll from publish output (works around lack of incremental publish)
            File.Delete(publishedDllKeptFirstTimeOnly);

            // Remove root descriptor to change the linker behavior.
            WaitForUtcNowToAdvance();
            // File.SetLastWriteTimeUtc(Path.Combine(testAsset.TestRoot, testProject.Name, $"{projectName}.cs"), DateTime.UtcNow);
            testAsset = testAsset.WithProjectChanges(project => RemoveRootDescriptor(project));

            // Link, discarding classlib
            publishCommand.Execute($"/p:RuntimeIdentifier={rid}", "/p:PublishTrimmed=true").Should().Pass();
            DateTime semaphoreSecondModifiedTime = File.GetLastWriteTimeUtc(linkSemaphore);

            // Check that the linker actually ran again
            semaphoreFirstModifiedTime.Should().NotBe(semaphoreSecondModifiedTime);

            File.Exists(linkedDllKeptFirstTimeOnly).Should().BeFalse();
            File.Exists(publishedDllKeptFirstTimeOnly).Should().BeFalse();

            // "linked" intermediate directory does not pollute the publish output
            Directory.Exists(Path.Combine(publishDirectory, "linked")).Should().BeFalse();
        }

        [RequiresMSBuildVersionTheory("17.0.0.32901")]
        [MemberData(nameof(SupportedTfms), MemberType = typeof(PublishTestUtils))]
        public void ILLink_keeps_symbols_by_default(string targetFramework)
        {
            var projectName = "HelloWorld";
            var referenceProjectName = "ClassLibForILLink";
            var rid = EnvironmentInfo.GetCompatibleRid(targetFramework);

            var testProject = CreateTestProjectForILLinkTesting(targetFramework, projectName, referenceProjectName);
            var testAsset = _testAssetsManager.CreateTestProject(testProject, identifier: targetFramework)
                .WithProjectChanges(project => EnableNonFrameworkTrimming(project));

            var publishCommand = new PublishCommand(testAsset);
            publishCommand.Execute($"/p:RuntimeIdentifier={rid}", "/p:PublishTrimmed=true").Should().Pass();

            var publishDirectory = publishCommand.GetOutputDirectory(targetFramework: targetFramework, runtimeIdentifier: rid).FullName;
            var intermediateDirectory = publishCommand.GetIntermediateDirectory(targetFramework: targetFramework, runtimeIdentifier: rid).FullName;
            var linkedDirectory = Path.Combine(intermediateDirectory, "linked");

            var intermediatePdb = Path.Combine(intermediateDirectory, $"{projectName}.pdb");
            var linkedPdb = Path.Combine(linkedDirectory, $"{projectName}.pdb");
            var publishedPdb = Path.Combine(publishDirectory, $"{projectName}.pdb");

            File.Exists(linkedPdb).Should().BeTrue();

            var intermediatePdbSize = new FileInfo(intermediatePdb).Length;
            var linkedPdbSize = new FileInfo(linkedPdb).Length;
            var publishPdbSize = new FileInfo(publishedPdb).Length;

            linkedPdbSize.Should().BeLessThan(intermediatePdbSize);
            publishPdbSize.Should().Be(linkedPdbSize);
        }

        [RequiresMSBuildVersionTheory("17.0.0.32901")]
        [MemberData(nameof(SupportedTfms), MemberType = typeof(PublishTestUtils))]
        public void ILLink_removes_symbols_when_debugger_support_is_disabled(string targetFramework)
        {
            var projectName = "HelloWorld";
            var referenceProjectName = "ClassLibForILLink";
            var rid = EnvironmentInfo.GetCompatibleRid(targetFramework);

            var testProject = CreateTestProjectForILLinkTesting(targetFramework, projectName, referenceProjectName);
            var testAsset = _testAssetsManager.CreateTestProject(testProject, identifier: targetFramework)
                .WithProjectChanges(project => EnableNonFrameworkTrimming(project));

            var publishCommand = new PublishCommand(testAsset);
            publishCommand.Execute($"/p:RuntimeIdentifier={rid}", "/p:PublishTrimmed=true", "/p:DebuggerSupport=false").Should().Pass();

            var publishDirectory = publishCommand.GetOutputDirectory(targetFramework: targetFramework, runtimeIdentifier: rid).FullName;
            var intermediateDirectory = publishCommand.GetIntermediateDirectory(targetFramework: targetFramework, runtimeIdentifier: rid).FullName;
            var linkedDirectory = Path.Combine(intermediateDirectory, "linked");

            var intermediatePdb = Path.Combine(intermediateDirectory, $"{projectName}.pdb");
            var linkedPdb = Path.Combine(linkedDirectory, $"{projectName}.pdb");
            var publishedPdb = Path.Combine(publishDirectory, $"{projectName}.pdb");

            File.Exists(intermediatePdb).Should().BeTrue();
            File.Exists(linkedPdb).Should().BeFalse();
            File.Exists(publishedPdb).Should().BeFalse();
        }

        [RequiresMSBuildVersionTheory("17.0.0.32901")]
        [MemberData(nameof(SupportedTfms), MemberType = typeof(PublishTestUtils))]
        public void ILLink_accepts_option_to_remove_symbols(string targetFramework)
        {
            var projectName = "HelloWorld";
            var referenceProjectName = "ClassLibForILLink";
            var rid = EnvironmentInfo.GetCompatibleRid(targetFramework);

            var testProject = CreateTestProjectForILLinkTesting(targetFramework, projectName, referenceProjectName);
            var testAsset = _testAssetsManager.CreateTestProject(testProject, identifier: targetFramework)
                .WithProjectChanges(project => EnableNonFrameworkTrimming(project));

            var publishCommand = new PublishCommand(testAsset);
            publishCommand.Execute($"/p:RuntimeIdentifier={rid}", "/p:PublishTrimmed=true", "/p:TrimmerRemoveSymbols=true").Should().Pass();

            var publishDirectory = publishCommand.GetOutputDirectory(targetFramework: targetFramework, runtimeIdentifier: rid).FullName;
            var intermediateDirectory = publishCommand.GetIntermediateDirectory(targetFramework: targetFramework, runtimeIdentifier: rid).FullName;
            var linkedDirectory = Path.Combine(intermediateDirectory, "linked");

            var intermediatePdb = Path.Combine(intermediateDirectory, $"{projectName}.pdb");
            var linkedPdb = Path.Combine(linkedDirectory, $"{projectName}.pdb");
            var publishedPdb = Path.Combine(publishDirectory, $"{projectName}.pdb");

            File.Exists(intermediatePdb).Should().BeTrue();
            File.Exists(linkedPdb).Should().BeFalse();
            File.Exists(publishedPdb).Should().BeFalse();
        }

        [RequiresMSBuildVersionTheory("17.0.0.32901")]
        [MemberData(nameof(SupportedTfms), MemberType = typeof(PublishTestUtils))]
        public void ILLink_symbols_option_can_override_defaults_from_debugger_support(string targetFramework)
        {
            var projectName = "HelloWorld";
            var referenceProjectName = "ClassLibForILLink";
            var rid = EnvironmentInfo.GetCompatibleRid(targetFramework);

            var testProject = CreateTestProjectForILLinkTesting(targetFramework, projectName, referenceProjectName);
            var testAsset = _testAssetsManager.CreateTestProject(testProject, identifier: targetFramework)
                .WithProjectChanges(project => EnableNonFrameworkTrimming(project));

            var publishCommand = new PublishCommand(testAsset);
            publishCommand.Execute($"/p:RuntimeIdentifier={rid}", "/p:PublishTrimmed=true",
                                    "/p:DebuggerSupport=false", "/p:TrimmerRemoveSymbols=false").Should().Pass();

            var publishDirectory = publishCommand.GetOutputDirectory(targetFramework: targetFramework, runtimeIdentifier: rid).FullName;
            var intermediateDirectory = publishCommand.GetIntermediateDirectory(targetFramework: targetFramework, runtimeIdentifier: rid).FullName;
            var linkedDirectory = Path.Combine(intermediateDirectory, "linked");

            var intermediatePdb = Path.Combine(intermediateDirectory, $"{projectName}.pdb");
            var linkedPdb = Path.Combine(linkedDirectory, $"{projectName}.pdb");
            var publishedPdb = Path.Combine(publishDirectory, $"{projectName}.pdb");

            File.Exists(linkedPdb).Should().BeTrue();

            var intermediatePdbSize = new FileInfo(intermediatePdb).Length;
            var linkedPdbSize = new FileInfo(linkedPdb).Length;
            var publishPdbSize = new FileInfo(publishedPdb).Length;

            linkedPdbSize.Should().BeLessThan(intermediatePdbSize);
            publishPdbSize.Should().Be(linkedPdbSize);
        }

        [RequiresMSBuildVersionTheory("17.0.0.32901")]
        [MemberData(nameof(Net5Plus), MemberType = typeof(PublishTestUtils))]
        public void ILLink_can_treat_warnings_as_errors(string targetFramework)
        {
            var projectName = "AnalysisWarnings";
            var rid = EnvironmentInfo.GetCompatibleRid(targetFramework);

            var testProject = CreateTestProjectWithAnalysisWarnings(targetFramework, projectName);
            var testAsset = _testAssetsManager.CreateTestProject(testProject, identifier: targetFramework);

            var publishCommand = new PublishCommand(testAsset);
            publishCommand.Execute($"/p:RuntimeIdentifier={rid}", "/p:PublishTrimmed=true", "/p:SuppressTrimAnalysisWarnings=false",
                                    "/p:WarningsAsErrors=IL2075")
                .Should().Fail()
                .And.HaveStdOutContaining("error IL2075")
                .And.HaveStdOutContaining("warning IL2026");
        }

        [RequiresMSBuildVersionTheory("17.0.0.32901")]
        [MemberData(nameof(Net5Plus), MemberType = typeof(PublishTestUtils))]
        public void ILLink_can_treat_warnings_not_as_errors(string targetFramework)
        {
            var projectName = "AnalysisWarnings";
            var rid = EnvironmentInfo.GetCompatibleRid(targetFramework);

            var testProject = CreateTestProjectWithAnalysisWarnings(targetFramework, projectName);
            testProject.AdditionalProperties["WarningsNotAsErrors"] = "IL2075;IL2026;IL2046";
            var testAsset = _testAssetsManager.CreateTestProject(testProject, identifier: targetFramework);

            var publishCommand = new PublishCommand(testAsset);
            publishCommand.Execute($"/p:RuntimeIdentifier={rid}", "/p:PublishTrimmed=true", "/p:SuppressTrimAnalysisWarnings=false",
                                    "/p:TreatWarningsAsErrors=true")
                .Should().Fail()
                // This warning is produced by both the analyzer and the linker. Don't make it an error for the test.
                .And.HaveStdOutContaining("warning IL2026")
                // This warning is produced by both the analyzer and the linker. Don't make it an error for the test.
                .And.HaveStdOutContaining("warning IL2046")
                .And.HaveStdOutContaining("error IL2043")
                .And.HaveStdOutContaining("warning IL2075");
        }

        [RequiresMSBuildVersionTheory("17.0.0.32901")]
        [MemberData(nameof(Net5Plus), MemberType = typeof(PublishTestUtils))]
        public void ILLink_can_ignore_warnings(string targetFramework)
        {
            var projectName = "AnalysisWarnings";
            var rid = EnvironmentInfo.GetCompatibleRid(targetFramework);

            var testProject = CreateTestProjectWithAnalysisWarnings(targetFramework, projectName);
            var testAsset = _testAssetsManager.CreateTestProject(testProject, identifier: targetFramework);

            var publishCommand = new PublishCommand(testAsset);
            publishCommand.Execute($"/p:RuntimeIdentifier={rid}", "/p:PublishTrimmed=true", "/p:SuppressTrimAnalysisWarnings=false",
                                    "/p:NoWarn=IL2075", "/p:WarnAsError=IL2075")
                .Should().Pass()
                .And.NotHaveStdOutContaining("warning IL2075")
                .And.NotHaveStdOutContaining("error IL2075")
                .And.HaveStdOutContaining("warning IL2026");
        }

        [RequiresMSBuildVersionTheory("17.0.0.32901")]
        [MemberData(nameof(Net5Plus), MemberType = typeof(PublishTestUtils))]
        public void ILLink_respects_analysis_level(string targetFramework)
        {
            var projectName = "AnalysisWarnings";
            var rid = EnvironmentInfo.GetCompatibleRid(targetFramework);

            var testProject = CreateTestProjectWithAnalysisWarnings(targetFramework, projectName);
            var testAsset = _testAssetsManager.CreateTestProject(testProject, identifier: targetFramework);

            var publishCommand = new PublishCommand(testAsset);
            publishCommand.Execute($"/p:RuntimeIdentifier={rid}", "/p:PublishTrimmed=true", "/p:SuppressTrimAnalysisWarnings=false",
                                    "/p:AnalysisLevel=0.0")
                .Should().Pass().And.NotHaveStdOutMatching(@"warning IL\d\d\d\d");
        }

        [RequiresMSBuildVersionTheory("17.0.0.32901")]
        [MemberData(nameof(Net5Plus), MemberType = typeof(PublishTestUtils))]
        public void ILLink_respects_warning_level_independently(string targetFramework)
        {
            var projectName = "AnalysisWarnings";
            var rid = EnvironmentInfo.GetCompatibleRid(targetFramework);

            var testProject = CreateTestProjectWithAnalysisWarnings(targetFramework, projectName);
            var testAsset = _testAssetsManager.CreateTestProject(testProject, identifier: targetFramework);

            var publishCommand = new PublishCommand(testAsset);
            publishCommand.Execute($"/p:RuntimeIdentifier={rid}", "/p:PublishTrimmed=true", "/p:SuppressTrimAnalysisWarnings=false",
                                    "/p:ILLinkWarningLevel=0")
                .Should().Pass()
                .And.NotHaveStdOutContaining("warning IL2075");
        }

        [RequiresMSBuildVersionTheory("17.0.0.32901")]
        [MemberData(nameof(Net5Plus), MemberType = typeof(PublishTestUtils))]
        public void ILLink_can_treat_warnings_as_errors_independently(string targetFramework)
        {
            var projectName = "AnalysisWarnings";
            var rid = EnvironmentInfo.GetCompatibleRid(targetFramework);

            var testProject = CreateTestProjectWithAnalysisWarnings(targetFramework, projectName);
            var testAsset = _testAssetsManager.CreateTestProject(testProject, identifier: targetFramework);

            var publishCommand = new PublishCommand(testAsset);
            publishCommand.Execute($"/p:RuntimeIdentifier={rid}", "/p:PublishTrimmed=true", "/p:SuppressTrimAnalysisWarnings=false",
                                    "/p:TreatWarningsAsErrors=true", "/p:ILLinkTreatWarningsAsErrors=false", "/p:NoWarn=IL2026%3BIL2046")
                .Should().Pass()
                // This warning is produced by both the analyzer and the linker. Ignore it for this test.
                .And.NotHaveStdOutContaining("warning IL2026")
                .And.NotHaveStdOutContaining("error IL2026")
                // This warning is produced by both the analyzer and the linker. Ignore it for this test.
                .And.NotHaveStdOutContaining("warning IL2046")
                .And.NotHaveStdOutContaining("error IL2046")
                .And.HaveStdOutContaining("warning IL2075");
        }

        [RequiresMSBuildVersionTheory("17.0.0.32901")]
        [MemberData(nameof(SupportedTfms), MemberType = typeof(PublishTestUtils))]
        public void ILLink_error_on_portable_app(string targetFramework)
        {
            var projectName = "HelloWorld";
            var referenceProjectName = "ClassLibForILLink";

            var testProject = CreateTestProjectForILLinkTesting(targetFramework, projectName, referenceProjectName);
            var testAsset = _testAssetsManager.CreateTestProject(testProject, identifier: targetFramework);

            var publishCommand = new PublishCommand(testAsset);
            publishCommand.Execute("/p:PublishTrimmed=true")
                .Should().Fail()
                .And.HaveStdOutContaining(Strings.ILLinkNotSupportedError);
        }

        [RequiresMSBuildVersionTheory("17.0.0.32901")]
        [InlineData("net5.0")]
        [InlineData("netcoreapp3.1")]
        public void ILLink_displays_informational_warning_up_to_net5_by_default(string targetFramework)
        {
            var projectName = "HelloWorld";
            var referenceProjectName = "ClassLibForILLink";
            var rid = EnvironmentInfo.GetCompatibleRid(targetFramework);

            var testProject = CreateTestProjectForILLinkTesting(targetFramework, projectName, referenceProjectName);
            var testAsset = _testAssetsManager.CreateTestProject(testProject, identifier: targetFramework);

            var publishCommand = new PublishCommand(testAsset);

            publishCommand.Execute("/p:PublishTrimmed=true", $"/p:RuntimeIdentifier={rid}")
                .Should().Pass().And.HaveStdOutContainingIgnoreCase("https://aka.ms/dotnet-illink");
        }

<<<<<<< HEAD
        [RequiresMSBuildVersionTheory("17.0.0.32901")]
        [MemberData(nameof(Net6Plus), MemberType = typeof(PublishTestUtils))]
        public void ILLink_displays_informational_warning_when_trim_analysis_warnings_are_suppressed_on_net6plus(string targetFramework)
        {
            var projectName = "HelloWorld";
            var referenceProjectName = "ClassLibForILLink";
            var rid = EnvironmentInfo.GetCompatibleRid(targetFramework);

            var testProject = CreateTestProjectForILLinkTesting(targetFramework, projectName, referenceProjectName);
            var testAsset = _testAssetsManager.CreateTestProject(testProject, identifier: targetFramework);

            var publishCommand = new PublishCommand(testAsset);

            publishCommand.Execute("/p:PublishTrimmed=true", $"/p:RuntimeIdentifier={rid}", "/p:SuppressTrimAnalysisWarnings=true")
                .Should().Pass().And.HaveStdOutContainingIgnoreCase("https://aka.ms/dotnet-illink")
                .And.HaveStdOutContainingIgnoreCase("This process might take a while");
        }

        [RequiresMSBuildVersionTheory("17.0.0.32901")]
        [MemberData(nameof(Net6Plus), MemberType = typeof(PublishTestUtils))]
        public void ILLink_dont_display_informational_warning_by_default_on_net6plus(string targetFramework)
        {
            var projectName = "HelloWorld";
            var referenceProjectName = "ClassLibForILLink";
            var rid = EnvironmentInfo.GetCompatibleRid(targetFramework);

            var testProject = CreateTestProjectForILLinkTesting(targetFramework, projectName, referenceProjectName);
            var testAsset = _testAssetsManager.CreateTestProject(testProject, identifier: targetFramework);

            var publishCommand = new PublishCommand(testAsset);

            publishCommand.Execute("/p:PublishTrimmed=true", $"/p:RuntimeIdentifier={rid}")
                .Should().Pass().And.NotHaveStdErrContaining("https://aka.ms/dotnet-illink")
                .And.HaveStdOutContainingIgnoreCase("This process might take a while");
        }

        [RequiresMSBuildVersionTheory("17.0.0.32901")]
        [MemberData(nameof(SupportedTfms), MemberType = typeof(PublishTestUtils))]
        public void ILLink_dont_display_time_awareness_message_on_incremental_build(string targetFramework)
        {
            var projectName = "HelloWorld";
            var referenceProjectName = "ClassLibForILLink";
            var rid = EnvironmentInfo.GetCompatibleRid(targetFramework);

            var testProject = CreateTestProjectForILLinkTesting(targetFramework, projectName, referenceProjectName);
            var testAsset = _testAssetsManager.CreateTestProject(testProject, identifier: targetFramework);

            var publishCommand = new PublishCommand(testAsset);

            publishCommand.Execute("/p:PublishTrimmed=true", $"/p:RuntimeIdentifier={rid}")
                .Should().Pass().And.HaveStdOutContainingIgnoreCase("This process might take a while");

            publishCommand.Execute("/p:PublishTrimmed=true", $"/p:RuntimeIdentifier={rid}")
                .Should().Pass().And.NotHaveStdErrContaining("This process might take a while");
        }

        [Fact(Skip = "https://github.com/aspnet/AspNetCore/issues/12064")]
=======
        [Fact()]
>>>>>>> 5e36f9b5
        public void ILLink_and_crossgen_process_razor_assembly()
        {
            var targetFramework = "netcoreapp3.0";
            var rid = EnvironmentInfo.GetCompatibleRid(targetFramework);

            var testProject = new TestProject
            {
                Name = "TestWeb",
                IsExe = true,
                ProjectSdk = "Microsoft.NET.Sdk.Web",
                TargetFrameworks = targetFramework,
                SourceFiles =
                {
                    ["Program.cs"] = @"
                        class Program
                        {
                            static void Main() {}
                        }",
                    ["Test.cshtml"] = @"
                        @page
                        @{
                            System.IO.Compression.ZipFile.OpenRead(""test.zip"");
                        }
                    ",
                },
                AdditionalProperties =
                {
                    ["RuntimeIdentifier"] = rid,
                    ["PublishTrimmed"] = "true",
                    ["PublishReadyToRun"] = "true",
                }
            };

            var testAsset = _testAssetsManager.CreateTestProject(testProject);
            var publishCommand = new PublishCommand(testAsset);
            publishCommand.Execute().Should().Pass();

            var publishDir = publishCommand.GetOutputDirectory(targetFramework, runtimeIdentifier: rid);
            publishDir.Should().HaveFile("System.IO.Compression.ZipFile.dll");
            GivenThatWeWantToPublishReadyToRun.DoesImageHaveR2RInfo(publishDir.File("TestWeb.Views.dll").FullName);
        }

        [RequiresMSBuildVersionTheory("17.0.0.32901")]
        [InlineData("net6.0", true)]
        [InlineData("net6.0", false)]
        public void Build_respects_IsTrimmable_property(string targetFramework, bool isExe)
        {
            var projectName = "AnalysisWarnings";

            var testProject = CreateTestProjectWithAnalysisWarnings(targetFramework, projectName, isExe);
            testProject.AdditionalProperties["IsTrimmable"] = "true";
            var testAsset = _testAssetsManager.CreateTestProject(testProject, identifier: targetFramework + isExe);

            var buildCommand = new BuildCommand(testAsset);
            // IsTrimmable enables analysis warnings during build
            buildCommand.Execute()
                .Should().Pass()
                .And.HaveStdOutMatching("warning IL2026.*Program.IL_2026.*Testing analysis warning IL2026");

            var outputDirectory = buildCommand.GetOutputDirectory(targetFramework).FullName;
            var assemblyPath = Path.Combine(outputDirectory, $"{projectName}.dll");
            var runtimeConfigPath = Path.Combine(outputDirectory, $"{projectName}.runtimeconfig.json");

            // injects the IsTrimmable attribute
            AssemblyInfo.Get(assemblyPath)["AssemblyMetadataAttribute"].Should().Be("IsTrimmable:True");

            // just setting IsTrimmable doesn't enable feature settings
            // (these only affect apps, and wouldn't make sense for libraries either)
            if (isExe) {
                JObject runtimeConfig = JObject.Parse(File.ReadAllText(runtimeConfigPath));
                JToken configProperties = runtimeConfig["runtimeOptions"]["configProperties"];
                if (configProperties != null)
                    configProperties["System.StartupHookProvider.IsSupported"].Should().BeNull();
            }
        }

        [RequiresMSBuildVersionTheory("17.0.0.32901")]
        [InlineData(LatestTfm)]
        public void Build_respects_PublishTrimmed_property(string targetFramework)
        {
            var projectName = "AnalysisWarnings";

            var testProject = CreateTestProjectWithAnalysisWarnings(targetFramework, projectName);
            testProject.AdditionalProperties["PublishTrimmed"] = "true";
            var testAsset = _testAssetsManager.CreateTestProject(testProject, identifier: targetFramework);

            var buildCommand = new BuildCommand(testAsset);
            // PublishTrimmed enables analysis warnings during build
            buildCommand.Execute()
                .Should().Pass()
                .And.HaveStdOutMatching("warning IL2026.*Program.IL_2026.*Testing analysis warning IL2026");

            var outputDirectory = buildCommand.GetOutputDirectory(targetFramework).FullName;
            var assemblyPath = Path.Combine(outputDirectory, $"{projectName}.dll");
            var runtimeConfigPath = Path.Combine(outputDirectory, $"{projectName}.runtimeconfig.json");

            // runtimeconfig has trim settings
            JObject runtimeConfig = JObject.Parse(File.ReadAllText(runtimeConfigPath));
            JToken startupHookSupport = runtimeConfig["runtimeOptions"]["configProperties"]["System.StartupHookProvider.IsSupported"];
            startupHookSupport.Value<bool>().Should().BeFalse();

            // just setting PublishTrimmed doesn't inject the IsTrimmable attribute
            AssemblyInfo.Get(assemblyPath).ContainsKey("AssemblyMetadataAttribute").Should().BeFalse();
        }

        private static bool DoesImageHaveMethod(string path, string methodNameToCheck)
        {
            using (FileStream fs = new FileStream(path, FileMode.Open, FileAccess.Read))
            using (var peReader = new PEReader(fs))
            {
                var metadataReader = peReader.GetMetadataReader();
                foreach (var handle in metadataReader.MethodDefinitions)
                {
                    var methodDefinition = metadataReader.GetMethodDefinition(handle);
                    string methodName = metadataReader.GetString(methodDefinition.Name);
                    if (methodName == methodNameToCheck)
                        return true;
                }
            }
            return false;
        }

        private static bool DoesDepsFileHaveAssembly(string depsFilePath, string assemblyName)
        {
            DependencyContext dependencyContext;
            using (var fs = File.OpenRead(depsFilePath))
            {
                dependencyContext = new DependencyContextJsonReader().Read(fs);
            }

            return dependencyContext.RuntimeLibraries.Any(l =>
                l.RuntimeAssemblyGroups.Any(rag =>
                    rag.AssetPaths.Any(f =>
                        Path.GetFileName(f) == $"{assemblyName}.dll")));
        }

        static string unusedFrameworkAssembly = "System.IO";

        private TestAsset GetProjectReference(TestProject project, string callingMethod, string identifier)
        {
            var asset = _testAssetsManager.CreateTestProject(project, callingMethod: callingMethod, identifier: identifier);
            return asset;
        }

        private void AddRootDescriptor(XDocument project, string rootDescriptorFileName)
        {
            var ns = project.Root.Name.Namespace;

            var itemGroup = new XElement(ns + "ItemGroup");
            project.Root.Add(itemGroup);
            itemGroup.Add(new XElement(ns + "TrimmerRootDescriptor",
                                       new XAttribute("Include", rootDescriptorFileName)));
        }

        private void RemoveRootDescriptor(XDocument project)
        {
            var ns = project.Root.Name.Namespace;

            project.Root.Elements(ns + "ItemGroup")
                .Where(ig => ig.Elements(ns + "TrimmerRootDescriptor").Any())
                .First().Remove();
        }

        [Fact]
        public void It_warns_when_targetting_netcoreapp_2_x_illink()
        {
            var testProject = new TestProject()
            {
                Name = "ConsoleApp",
                TargetFrameworks = "netcoreapp2.2",
                IsExe = true,
            };

            var testAsset = _testAssetsManager.CreateTestProject(testProject, identifier: "GivenThatWeWantToRunILLink");

            var publishCommand = new PublishCommand(testAsset);

            publishCommand.Execute($"/p:PublishTrimmed=true")
                .Should()
                .Pass()
                .And
                .HaveStdOutContaining(Strings.PublishTrimmedRequiresVersion30);
        }

        private void SetMetadata(XDocument project, string assemblyName, string key, string value)
        {
            var ns = project.Root.Name.Namespace;
            var targetName = "SetTrimmerMetadata";
            var target = project.Root.Elements(ns + "Target")
                .Where(e => e.Attribute("Name")?.Value == targetName)
                .FirstOrDefault();

            if (target == null) {
                target = new XElement(ns + "Target",
                    new XAttribute("BeforeTargets", "PrepareForILLink"),
                    new XAttribute("Name", targetName));
                project.Root.Add(target);
            }

            target.Add(new XElement(ns + "ItemGroup",
                new XElement("ManagedAssemblyToLink",
                    new XAttribute("Condition", $"'%(FileName)' == '{assemblyName}'"),
                    new XAttribute(key, value))));
        }

        private void SetGlobalTrimMode(XDocument project, string trimMode)
        {
            var ns = project.Root.Name.Namespace;

            var properties = new XElement(ns + "PropertyGroup");
            project.Root.Add(properties);
            properties.Add(new XElement(ns + "TrimMode",
                                        trimMode));
        }

        private void SetTrimmerDefaultAction(XDocument project, string action)
        {
            var ns = project.Root.Name.Namespace;

            var properties = new XElement(ns + "PropertyGroup");
            project.Root.Add(properties);
            properties.Add(new XElement(ns + "TrimmerDefaultAction", action));
        }

        private void EnableNonFrameworkTrimming(XDocument project)
        {
            // Used to override the default linker options for testing
            // purposes. The default roots non-framework assemblies,
            // but we want to ensure that the linker is running
            // end-to-end by checking that it strips code from our
            // test projects.
            SetGlobalTrimMode(project, "link");
            var ns = project.Root.Name.Namespace;

            var target = new XElement(ns + "Target",
                                      new XAttribute("BeforeTargets", "PrepareForILLink"),
                                      new XAttribute("Name", "_EnableNonFrameworkTrimming"));
            project.Root.Add(target);
            var items = new XElement(ns + "ItemGroup");
            target.Add(items);
            items.Add(new XElement("ManagedAssemblyToLink",
                                   new XElement("Condition", "true"),
                                   new XElement("IsTrimmable", "true")));
            items.Add(new XElement(ns + "TrimmerRootAssembly",
                                   new XAttribute("Include", "@(IntermediateAssembly->'%(FullPath)')")));
        }

        static readonly string substitutionsFilename = "ILLink.Substitutions.xml";

        private void AddFeatureDefinition(TestProject testProject, string assemblyName)
        {
            // Add a feature definition that replaces the FeatureDisabled property when DisableFeature is true.
            testProject.EmbeddedResources[substitutionsFilename] = $@"
<linker>
  <assembly fullname=""{assemblyName}"" feature=""DisableFeature"" featurevalue=""true"">
    <type fullname=""ClassLib"">
      <method signature=""System.Boolean get_FeatureDisabled()"" body=""stub"" value=""true"" />
    </type>
  </assembly>
</linker>
";
            
            testProject.AddItem("EmbeddedResource", new Dictionary<string, string> {
                ["Include"] = substitutionsFilename,
                ["LogicalName"] = substitutionsFilename
            });
        }

        private void AddRuntimeConfigOption(XDocument project, bool trim)
        {
            var ns = project.Root.Name.Namespace;

            project.Root.Add(new XElement(ns + "ItemGroup",
                                new XElement("RuntimeHostConfigurationOption",
                                    new XAttribute("Include", "DisableFeature"),
                                    new XAttribute("Value", "true"),
                                    new XAttribute("Trim", trim.ToString()))));
        }

        private TestProject CreateTestProjectWithAnalysisWarnings(string targetFramework, string projectName, bool isExe = true)
        {
            var testProject = new TestProject()
            {
                Name = projectName,
                TargetFrameworks = targetFramework,
                IsExe = isExe
            };

            testProject.SourceFiles[$"{projectName}.cs"] = @"
using System;
using System.Reflection;
using System.Diagnostics.CodeAnalysis;
public class Program
{
    public static void Main()
    {
        IL_2075();
        IL_2026();
        _ = IL_2043;
        new Derived().IL_2046();
        new Derived().IL_2093();
    }

    [DynamicallyAccessedMembers(DynamicallyAccessedMemberTypes.PublicFields)]
    public static string typeName;

    public static void IL_2075()
    {
        _ = Type.GetType(typeName).GetMethod(""SomeMethod"");
    }

    [RequiresUnreferencedCode(""Testing analysis warning IL2026"")]
    public static void IL_2026()
    {
    }

    [DynamicallyAccessedMembers(DynamicallyAccessedMemberTypes.PublicFields)]
    public static string IL_2043 {
        [return: DynamicallyAccessedMembers(DynamicallyAccessedMemberTypes.PublicFields)]
        get => null;
    }

    public class Base
    {
        [RequiresUnreferencedCode(""Testing analysis warning IL2046"")]
        public virtual void IL_2046() {}

        public virtual string IL_2093() => null;
    }

    public class Derived : Base
    {
        public override void IL_2046() {}

        [return: DynamicallyAccessedMembers(DynamicallyAccessedMemberTypes.PublicMethods)]
        public override string IL_2093() => null;
    }
}
";

            return testProject;
        }

        private TestProject CreateTestProjectWithIsTrimmableAttributes (
            string targetFramework,
            string projectName)
        {
            var testProject = new TestProject()
            {
                Name = projectName,
                TargetFrameworks = targetFramework,
                IsExe = true
            };
            testProject.AdditionalProperties["PublishTrimmed"] = "true";

            testProject.SourceFiles[$"{projectName}.cs"] = @"
using System;
public class Program
{
    public static void Main()
    {
        TrimmableAssembly.UsedMethod();
        NonTrimmableAssembly.UsedMethod();
    }
}";

            var trimmableProject = new TestProject()
            {
                Name = "TrimmableAssembly",
                TargetFrameworks = targetFramework
            };

            trimmableProject.SourceFiles["TrimmableAssembly.cs"] = @"
using System.Reflection;

[assembly: AssemblyMetadata(""IsTrimmable"", ""True"")]

public static class TrimmableAssembly
{
    public static void UsedMethod()
    {
    }

    public static void UnusedMethod()
    {
    }
}";
            testProject.ReferencedProjects.Add (trimmableProject);

            var nonTrimmableProject = new TestProject()
            {
                Name = "NonTrimmableAssembly",
                TargetFrameworks = targetFramework
            };

            nonTrimmableProject.SourceFiles["NonTrimmableAssembly.cs"] = @"
public static class NonTrimmableAssembly
{
    public static void UsedMethod()
    {
    }

    public static void UnusedMethod()
    {
    }
}";
            testProject.ReferencedProjects.Add (nonTrimmableProject);

            var unusedTrimmableProject = new TestProject()
            {
                Name = "UnusedTrimmableAssembly",
                TargetFrameworks = targetFramework
            };

            unusedTrimmableProject.SourceFiles["UnusedTrimmableAssembly.cs"] = @"
using System.Reflection;

[assembly: AssemblyMetadata(""IsTrimmable"", ""True"")]

public static class UnusedTrimmableAssembly
{
    public static void UnusedMethod()
    {
    }
}
";
            testProject.ReferencedProjects.Add (unusedTrimmableProject);

            var unusedNonTrimmableProject = new TestProject()
            {
                Name = "UnusedNonTrimmableAssembly",
                TargetFrameworks = targetFramework
            };

            unusedNonTrimmableProject.SourceFiles["UnusedNonTrimmableAssembly.cs"] = @"
public static class UnusedNonTrimmableAssembly
{
    public static void UnusedMethod()
    {
    }
}
";
            testProject.ReferencedProjects.Add (unusedNonTrimmableProject);

            return testProject;
        }

        private TestProject CreateTestProjectForILLinkTesting(
            string targetFramework,
            string mainProjectName,
            string referenceProjectName = null,
            bool usePackageReference = true,
            [CallerMemberName] string callingMethod = "",
            string referenceProjectIdentifier = null,
            Action<TestProject> modifyReferencedProject = null,
            bool addAssemblyReference = false)
        {
            var testProject = new TestProject()
            {
                Name = mainProjectName,
                TargetFrameworks = targetFramework,
                IsExe = true
            };

            testProject.SourceFiles[$"{mainProjectName}.cs"] = @"
using System;
public class Program
{
    public static void Main()
    {
        Console.WriteLine(""Hello world"");
    }

    public static void UnusedMethod()
    {
    }
";

            if (addAssemblyReference)
            {
                testProject.SourceFiles[$"{mainProjectName}.cs"] += @"
    public static void UseClassLib()
    {
        ClassLib.UsedMethod();
    }
}";
            } else {
                testProject.SourceFiles[$"{mainProjectName}.cs"] += @"}";
            }

            if (referenceProjectName == null)
            {
                if (addAssemblyReference)
                    throw new ArgumentException("Adding an assembly reference requires a project to reference.");
                return testProject;
            }

            var referenceProject = new TestProject()
            {
                Name = referenceProjectName,
                // NOTE: If using a package reference for the reference project, it will be retrieved
                // from the nuget cache. Set the reference project TFM to the lowest common denominator
                // of these tests to prevent conflicts.
                TargetFrameworks = usePackageReference ? "netcoreapp3.0" : targetFramework,
            };
            referenceProject.SourceFiles[$"{referenceProjectName}.cs"] = @"
using System;

public class ClassLib
{
    public static void UsedMethod()
    {
    }

    public void UnusedMethod()
    {
    }

    public void UnusedMethodToRoot()
    {
    }

    public static bool FeatureDisabled { get; }

    public static void FeatureAPI()
    {
        if (FeatureDisabled)
            return;

        FeatureImplementation();
    }

    public static void FeatureImplementation()
    {
    }
}
";
            if (modifyReferencedProject != null)
                modifyReferencedProject(referenceProject);

            if (usePackageReference)
            {
                var referenceAsset = GetProjectReference(referenceProject, callingMethod, referenceProjectIdentifier ?? targetFramework);
                testProject.ReferencedProjects.Add(referenceAsset.TestProject);
            }
            else
            {
                testProject.ReferencedProjects.Add(referenceProject);
            }


            testProject.SourceFiles[$"{referenceProjectName}.xml"] = $@"
<linker>
  <assembly fullname=""{referenceProjectName}"">
    <type fullname=""ClassLib"">
      <method name=""UnusedMethodToRoot"" />
      <method name=""FeatureAPI"" />
    </type>
  </assembly>
</linker>
";

            return testProject;
        }
    }
}<|MERGE_RESOLUTION|>--- conflicted
+++ resolved
@@ -1228,7 +1228,6 @@
                 .Should().Pass().And.HaveStdOutContainingIgnoreCase("https://aka.ms/dotnet-illink");
         }
 
-<<<<<<< HEAD
         [RequiresMSBuildVersionTheory("17.0.0.32901")]
         [MemberData(nameof(Net6Plus), MemberType = typeof(PublishTestUtils))]
         public void ILLink_displays_informational_warning_when_trim_analysis_warnings_are_suppressed_on_net6plus(string targetFramework)
@@ -1285,10 +1284,7 @@
                 .Should().Pass().And.NotHaveStdErrContaining("This process might take a while");
         }
 
-        [Fact(Skip = "https://github.com/aspnet/AspNetCore/issues/12064")]
-=======
         [Fact()]
->>>>>>> 5e36f9b5
         public void ILLink_and_crossgen_process_razor_assembly()
         {
             var targetFramework = "netcoreapp3.0";

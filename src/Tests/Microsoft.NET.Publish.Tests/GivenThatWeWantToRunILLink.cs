--- conflicted
+++ resolved
@@ -291,12 +291,7 @@
         {
             var projectName = "AnalysisWarningsOnHelloWorldApp";
             var rid = EnvironmentInfo.GetCompatibleRid(targetFramework);
-<<<<<<< HEAD
             List<string> expectedOutput = new List<string> () {
-=======
-            List<string> expectedOutput = new List<string>() {
-                    "ILLink : Trim analysis warning IL2059: System.Reflection.RuntimeConstructorInfo.Invoke(Object,BindingFlags,Binder,Object[],CultureInfo",
->>>>>>> 5955a77e
                     "ILLink : Trim analysis warning IL2070: System.Reflection.RuntimeAssembly.AddPublicNestedTypes(Type,List<Type>,List<Exception>",
                     "ILLink : Trim analysis warning IL2026: System.Reflection.RuntimeModule.ResolveLiteralField(Int32,Type[],Type[]",
                     "ILLink : Trim analysis warning IL2075: System.Reflection.RuntimeModule.ResolveLiteralField(Int32,Type[],Type[]",

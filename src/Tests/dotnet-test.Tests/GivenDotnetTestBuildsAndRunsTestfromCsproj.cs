--- conflicted
+++ resolved
@@ -502,11 +502,7 @@
             result.ExitCode.Should().Be(1);
         }
 
-<<<<<<< HEAD
-        [PlatformSpecificFact(TestPlatforms.Windows)]
-=======
         [PlatformSpecificFact(TestPlatforms.Windows | TestPlatforms.OSX | TestPlatforms.Linux)]
->>>>>>> 8afb9046
         public void ItCreatesCoberturaFileProvidedByCommandInResultsDirectory()
         {
             var testProjectDirectory = this.CopyAndRestoreVSTestDotNetCoreTestApp("15");
@@ -622,11 +618,7 @@
             // Verify test results
             if (!TestContext.IsLocalized())
             {
-<<<<<<< HEAD
                 result.StdOut.Should().Contain("No code coverage data available. Code coverage is currently supported only on Windows, Linux x64 and macOS x64.");
-=======
-               result.StdOut.Should().Contain("No code coverage data available. Code coverage is currently supported only on Windows, Linux x64 and macOS x64.");
->>>>>>> 8afb9046
                 result.StdOut.Should().Contain("Total:     1");
                 result.StdOut.Should().Contain("Passed:     1");
                 result.StdOut.Should().NotContain("Failed!");

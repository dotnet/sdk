--- conflicted
+++ resolved
@@ -45,12 +45,7 @@
             IAssemblySymbolWriter csharpFileBuilder = new CSharpFileBuilder(compositeFilter, stringWriter, null, MetadataReferences);
 
             IAssemblySymbol assemblySymbol = SymbolFactory.GetAssemblyFromSyntax(original, enableNullable: true);
-<<<<<<< HEAD
-
-            _csharpFileBuilder.WriteAssembly(assemblySymbol);
-=======
             csharpFileBuilder.WriteAssembly(assemblySymbol);
->>>>>>> 5178e151
 
             StringBuilder stringBuilder = stringWriter.GetStringBuilder();
             var resultedString = stringBuilder.ToString();

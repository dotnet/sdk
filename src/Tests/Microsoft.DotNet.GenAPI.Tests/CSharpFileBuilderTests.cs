// Copyright (c) .NET Foundation and contributors. All rights reserved.
// Licensed under the MIT license. See LICENSE file in the project root for full license information.

using Xunit;
using Xunit.Abstractions;
using System;
using System.IO;
using System.Text;
using System.Collections.Generic;
using Microsoft.CodeAnalysis.CSharp;
using Microsoft.CodeAnalysis;
using Microsoft.DotNet.ApiSymbolExtensions.Filtering;
using Microsoft.DotNet.ApiSymbolExtensions.Tests;
using Microsoft.DotNet.GenAPI.Filtering;
using Microsoft.DotNet.ApiSymbolExtensions.Logging;

namespace Microsoft.DotNet.GenAPI.Tests
{
    public class CSharpFileBuilderTests
    {
        public CSharpFileBuilderTests(ITestOutputHelper output)
        {
            var converter = new Converter(output);
            Console.SetOut(converter);
        }

        private class Converter : TextWriter
        {
            ITestOutputHelper _output;
            public Converter(ITestOutputHelper output)
            {
                _output = output;
            }
            public override Encoding Encoding
            {
                get { return Encoding.Default; }
            }
            public override void WriteLine(string message)
            {
                _output.WriteLine(message);
            }
            public override void WriteLine(string format, params object[] args)
            {
                _output.WriteLine(format, args);
            }

            public override void Write(char value)
            {
                throw new NotSupportedException("This text writer only supports WriteLine(string) and WriteLine(string, params object[]).");
            }
        }

        class AllowAllFilter : ISymbolFilter
        {
            public bool Include(ISymbol symbol) => true;
        }

        private static IEnumerable<MetadataReference> MetadataReferences
        {
            get => new List<MetadataReference> {
                MetadataReference.CreateFromFile(typeof(Object).Assembly!.Location!) };
        }

        private static SyntaxTree GetSyntaxTree(string syntax) =>
            CSharpSyntaxTree.ParseText(syntax);

        private void RunTest(string original,
            string expected,
            bool includeInternalSymbols = true,
            bool includeEffectivelyPrivateSymbols = true,
            bool includeExplicitInterfaceImplementationSymbols = true,
            bool allowUnsafe = false)
        {
            StringWriter stringWriter = new();

            var compositeFilter = new CompositeSymbolFilter()
                .Add<ImplicitSymbolFilter>()
                .Add(new AccessibilitySymbolFilter(includeInternalSymbols,
                    includeEffectivelyPrivateSymbols, includeExplicitInterfaceImplementationSymbols));
            IAssemblySymbolWriter csharpFileBuilder = new CSharpFileBuilder(new ConsoleLog(MessageImportance.Low),
                compositeFilter, stringWriter, null, false, MetadataReferences);

            IAssemblySymbol assemblySymbol = SymbolFactory.GetAssemblyFromSyntax(original, enableNullable: true, allowUnsafe: allowUnsafe);
            csharpFileBuilder.WriteAssembly(assemblySymbol);

            StringBuilder stringBuilder = stringWriter.GetStringBuilder();
            var resultedString = stringBuilder.ToString();

            stringBuilder.Remove(0, stringBuilder.Length);

            SyntaxTree resultedSyntaxTree = GetSyntaxTree(resultedString);
            SyntaxTree expectedSyntaxTree = GetSyntaxTree(expected);

            // compare SyntaxTree and not string representation
            Assert.True(resultedSyntaxTree.IsEquivalentTo(expectedSyntaxTree),
                $"Expected:\n{expected}\nResulted:\n{resultedString}");
        }

        [Fact]
        public void TestNamespaceDeclaration()
        {
            RunTest(original: """
                namespace A
                {
                namespace B {}
                
                namespace C.D { public struct Bar {} }
                }
                """,
                expected: """
                namespace A.C.D { public partial struct Bar {} }
                """);
        }

        [Fact]
        public void TestClassDeclaration()
        {
            RunTest(original: """
                namespace Foo
                {
                    public class PublicClass { }

                    class InternalClass { }

                    public sealed class PublicSealedClass { }

                    public partial class ProtectedPartialClass { }
                }
                """,
                expected: """
                namespace Foo
                {
                    internal partial class InternalClass { }

                    /// `partial` keyword is not added!
                    public partial class ProtectedPartialClass { }

                    public partial class PublicClass { }

                    public sealed partial class PublicSealedClass { }
                }
                """);
        }

        [Fact]
        public void TestStructDeclaration()
        {
            RunTest(original: """
                namespace Foo
                {
                    public struct PublicStruct { }

                    struct InternalStruct { }

                    readonly struct ReadonlyStruct { }

                    public readonly struct PublicReadonlyStruct { }

                    record struct RecordStruct { }

                    readonly record struct ReadonlyRecordStruct { }

                    public ref struct PublicRefStruct { }

                    public readonly ref struct PublicReadonlyRefStruct { }
                }
                """,
                expected: """
                namespace Foo
                {
                    internal partial struct InternalStruct { }

                    public readonly partial struct PublicReadonlyRefStruct { }

                    public readonly partial struct PublicReadonlyStruct { }

                    public partial struct PublicRefStruct { }

                    public partial struct PublicStruct { }

                    internal readonly partial struct ReadonlyRecordStruct : System.IEquatable<ReadonlyRecordStruct> { }

                    internal readonly partial struct ReadonlyStruct { }

                    internal partial struct RecordStruct : System.IEquatable<RecordStruct> { }
                }
                """);
        }

        [Fact]
        public void TestInterfaceGeneration()
        {
            RunTest(original: """
                namespace Foo
                {
                    public interface IPoint
                    {
                        // Property signatures:
                        int X { get; set; }
                        int Y { get; set; }
                        
                        double CalculateDistance(IPoint p);
                    }
                }
                """,
                expected: """
                namespace Foo
                {
                    public partial interface IPoint
                    {
                        // Property signatures:
                        int X { get; set; }
                        int Y { get; set; }
                        
                        double CalculateDistance(IPoint p);
                    }
                }
                """);
        }

        [Fact]
        public void TestEnumGeneration()
        {
            RunTest(original: """
                namespace Foo
                {
                    public enum Color
                    {
                        White = 0,
                        Green = 100,
                        Blue = 200
                    }
                }
                """,
                expected: """
                namespace Foo
                {
                    public enum Color
                    {
                        White = 0,
                        Green = 100,
                        Blue = 200
                    }
                }
                """);
        }

        [Fact]
        public void TestPropertyGeneration()
        {
            RunTest(original: """
                namespace Foo
                {
                    public class Car
                    {
                        public int? Drivers { get; }
                        public int Wheels { get => 4; }
                        public bool IsRunning { get; set; }
                        public bool Is4x4 { get => false; set { } }
                    }
                }
                """,
                expected: """
                namespace Foo
                {
                    public partial class Car
                    {
                        public int? Drivers { get { throw null; } }
                        public bool Is4x4 { get { throw null; } set { } }
                        public bool IsRunning { get { throw null; } set { } }
                        public int Wheels { get { throw null; } }
                    }
                }
                """);
        }

        [Fact]
        public void TestAbstractPropertyGeneration()
        {
            RunTest(original: """
                namespace Foo
                {
                    abstract class Car
                    {
                        abstract protected int? Wheels { get; }
                        abstract public bool IsRunning { get; set; }
                    }
                }
                """,
                expected: """
                namespace Foo
                {
                    internal abstract partial class Car
                    {
                        public abstract bool IsRunning { get; set; }
                        protected abstract int? Wheels { get; }
                    }
                }
                """);
        }

        [Fact]
        public void TestExplicitInterfaceImplementation()
        {
            RunTest(original: """
                namespace Foo
                {
                    public interface IControl
                    {
                        void Paint();
                    }
                    public interface ISurface
                    {
                        void Paint();
                    }
                
                    public class SampleClass : IControl, ISurface
                    {
                        public void Paint()
                        {
                        }
                    }
                }
                """,
                expected: """
                namespace Foo
                {
                    public partial interface IControl
                    {
                        void Paint();
                    }
                    public partial interface ISurface
                    {
                        void Paint();
                    }
                
                    public partial class SampleClass : IControl, ISurface
                    {
                        public void Paint()
                        {
                        }
                    }
                }
                """);
        }

        [Fact]
        public void TestPartiallySpecifiedGenericClassGeneration()
        {
            RunTest(original: """
                namespace Foo
                {
                    public class BaseNodeMultiple<T, U> { }
                
                    public class Node4<T> : BaseNodeMultiple<T, int> { }
                
                    public class Node5<T, U> : BaseNodeMultiple<T, U> { }
                }
                """,
                expected: """
                namespace Foo
                {
                    public partial class BaseNodeMultiple <T, U> { }
                
                    public partial class Node4 <T> : BaseNodeMultiple<T, int> { }
                
                    public partial class Node5 <T, U> : BaseNodeMultiple<T, U> { }
                }
                """);
        }

        [Fact]
        public void TestGenericClassWitConstraintsParameterGeneration()
        {
            RunTest(original: """
                namespace Foo
                {
                    public class SuperKeyType<K, V, U>
                        where U : System.IComparable<U>
                        where V : new()
                    { }
                }
                """,
                expected: """
                namespace Foo
                {
                    public partial class SuperKeyType <K, V, U> where V : new()
                        where U : System.IComparable<U>
                    {
                    }
                }
                """);
        }

        [Fact]
        public void TestPublicMembersGeneration()
        {
            RunTest(original: """
                namespace Foo
                {
                    public enum Kind
                    {
                        None = 0,
                        Disable = 1
                    }
                
                    public readonly struct Options
                    {
                        public readonly bool BoolMember = true;
                        public readonly Kind KindMember = Kind.Disable;
                
                        public Options(Kind kindVal)
                            : this(kindVal, false)
                        {
                        }
                
                        public Options(Kind kindVal, bool boolVal)
                        {
                            BoolMember = boolVal;
                            KindMember = kindVal;
                        }
                    }
                }
                """,
                expected: """
                namespace Foo
                {
                    public enum Kind
                    {
                        None = 0,
                        Disable = 1
                    }

                    public readonly partial struct Options
                    {
                        public readonly bool BoolMember;
                        public readonly Kind KindMember;
                        public Options(Kind kindVal, bool boolVal) { }
                        public Options(Kind kindVal) { }
                    }
                }
                """);
        }

        [Fact]
        void TestDelegateGeneration()
        {
            RunTest(original: """
                namespace Foo
                {
                    public delegate bool SyntaxReceiverCreator(int a, bool b);
                }
                """,
                expected: """
                namespace Foo
                {
                    public delegate bool SyntaxReceiverCreator(int a, bool b);
                }
                """);
        }

        [Fact]
        void TestAbstractEventGeneration()
        {
            RunTest(original: """
                namespace Foo
                {
                    public abstract class AbstractEvents
                    {
                        public abstract event System.EventHandler<bool> TextChanged;
                    }

                    public class Events
                    {
                        public event System.EventHandler<string> OnNewMessage { add { } remove { } }
                    }
                }
                """,
                expected: """
                namespace Foo
                {
                    public abstract partial class AbstractEvents
                    {
                        public abstract event System.EventHandler<bool> TextChanged;
                    }

                    public partial class Events
                    {
                        public event System.EventHandler<string> OnNewMessage { add { } remove { } }
                    }
                }
                """);
        }

        [Fact]
        void TestCustomAttributeGeneration()
        {
            RunTest(original: """
                using System;
                using System.Diagnostics;

                namespace Foo
                {
                    public enum Animal
                    {
                        Dog = 1,
                        Cat,
                        Bird,
                    }

                    public class AnimalTypeAttribute : Attribute
                    {
                        protected Animal thePet;

                        public AnimalTypeAttribute(Animal pet)
                        {
                            thePet = pet;
                        }

                        public Animal Pet
                        {
                            get { return thePet; }
                            set { thePet = value; }
                        }
                    }

                    [AnimalType(Animal.Cat)]
                    public class Creature
                    {
                        [AnimalType(Animal.Cat)]
                        [Conditional("DEBUG"), Conditional("TEST1")]
                        public void SayHello() { }
                    }
                }
                """,
                expected: """
                namespace Foo
                {
                    public enum Animal
                    {
                        Dog = 1,
                        Cat = 2,
                        Bird = 3
                    }

                    public partial class AnimalTypeAttribute : System.Attribute
                    {
                        protected Animal thePet;
                        public AnimalTypeAttribute(Animal pet) { }
                        public Animal Pet { get { throw null; } set { } }
                    }

                    [AnimalType(Animal.Cat)]
                    public partial class Creature
                    {
                        [AnimalType(Animal.Cat)]
                        [System.Diagnostics.Conditional("DEBUG")]
                        [System.Diagnostics.Conditional("TEST1")]
                        public void SayHello() { }
                    }
                }
                """);
        }

        [Fact]
        void TestFullyQualifiedNamesForDefaultEnumParameters()
        {
            RunTest(original: """
                namespace Foo
                {
                    public enum Animal
                    {
                        Dog = 1,
                        Cat = 2,
                        Bird = 3
                    }

                    public class AnimalProperty {
                        public Animal _animal;

                        public AnimalProperty(Animal animal = Animal.Cat)
                        {
                            _animal = animal;
                        }

                        public int Execute(int p = 42) { return p; }
                    }
                }
                """,
                expected: """
                namespace Foo
                {
                    public enum Animal
                    {
                        Dog = 1,
                        Cat = 2,
                        Bird = 3
                    }
                
                    public partial class AnimalProperty {
                        public Animal _animal;

                        public AnimalProperty(Animal animal = Animal.Cat) { }

                        public int Execute(int p = 42) { throw null; }
                    }
                }
                """);
        }

        [Fact]
        void TestCustomComparisonOperatorGeneration()
        {
            RunTest(original: """
                namespace Foo
                {
                    public class Car : System.IEquatable<Car>
                    {
                        public bool Equals(Car? c) { return true; }
                        public override bool Equals(object? o) { return true; }
                        public override int GetHashCode() => 0;
                        public static bool operator ==(Car lhs, Car rhs) { return true; }
                        public static bool operator !=(Car lhs, Car rhs) { return false; }
                    }
                }
                """,
                expected: """
                namespace Foo
                {
                    public partial class Car : System.IEquatable<Car>
                    {
                        public bool Equals(Car? c) { throw null; }
                        public override bool Equals(object? o) { throw null; }
                        public override int GetHashCode() { throw null; }
                        public static bool operator ==(Car lhs, Car rhs) { throw null; }
                        public static bool operator !=(Car lhs, Car rhs) { throw null; }
                    }
                }
                """);
        }

        [Fact]
        void TestNestedClassGeneration()
        {
            RunTest(original: """
                namespace Foo
                {
                    public class Car
                    {
                        public class Engine
                        {
                            public class Cylinder
                            { }
                        }
                    }
                }
                """,
                expected: """
                namespace Foo
                {
                    public partial class Car
                    {
                        public partial class Engine
                        {
                            public partial class Cylinder
                            { }
                        }
                    }
                }
                """);
        }
        [Fact]
        void TestExplicitInterfaceImplementationMethodGeneration()
        {
            RunTest(original: """
                namespace Foo
                {
                    public abstract class MemoryManager : System.IDisposable
                    {
                        void System.IDisposable.Dispose() { }
                    }
                }
                """,
                expected: """
                namespace Foo
                {
                    public abstract partial class MemoryManager : System.IDisposable
                    {
                        void System.IDisposable.Dispose() { }
                    }
                }
                """);
        }

        [Fact]
        void TestNullabilityGeneration()
        {
            RunTest(original: """
                namespace Foo
                {
                    public class Bar
                    {
                        public int? AMember { get; set; }
                        public string? BMember { get; }

                        public string? Execute(string? a, int? b) { return null; }
                    }
                }
                """,
                expected: """
                namespace Foo
                {
                    public partial class Bar
                    {
                        public int? AMember { get { throw null; } set { } }
                        public string? BMember { get { throw null; } }
                
                        public string? Execute(string? a, int? b) { throw null; }
                    }
                }
                """);
        }

        [Fact]
        void TestExtensionMethodsGeneration()
        {
            RunTest(original: """
                namespace Foo
                {
                    public static class MyExtensions
                    {
                        public static int WordCount(this string str) { return 42; }
                    }
                }
                """,
                expected: """
                namespace Foo
                {
                    public static partial class MyExtensions
                    {
                        public static int WordCount(this string str) { throw null; }
                    }
                }
                """);
        }

        [Fact]
        void TestMethodsWithVariableNumberOfArgumentsGeneration()
        {
            RunTest(original: """
                namespace Foo
                {
                    public class Bar
                    {
                        public void Execute(params int[] list) { }
                    }
                }
                """,
                expected: """
                namespace Foo
                {
                    public partial class Bar
                    {
                        public void Execute(params int[] list) { }
                    }
                }
                """);
        }

        [Fact]
        void TestConversionOperatorGeneration()
        {
            RunTest(original: """
                namespace Foo
                {
                    public readonly struct Digit
                    {
                        private readonly byte digit;

                        public Digit(byte digit)
                        {
                            this.digit = digit;
                        }

                        public static implicit operator byte(Digit d) => d.digit;
                        public static explicit operator Digit(byte b) => new Digit(b);
                    }
                }
                """,
                expected: """
                namespace Foo
                {
                    public readonly partial struct Digit
                    {
                        private readonly int _dummyPrimitive;

                        public Digit(byte digit) { }
                        public static explicit operator Digit(byte b) { throw null; }

                        public static implicit operator byte(Digit d) { throw null; }
                    }
                }
                """);
        }

        [Fact]
        void TestDestructorGeneration()
        {
            RunTest(original: """
                namespace Foo
                {
                    public class Bar
                    {
                        ~Bar() {}
                    }
                }
                """,
                expected: """
                namespace Foo
                {
                    public partial class Bar
                    {
                        ~Bar() {}
                    }
                }
                """);
        }

        [Fact]
        void TestExplicitInterfaceImplementationPropertyGeneration()
        {
            RunTest(original: """
                    namespace Foo
                    {
                        public interface IFoo
                        {
                            int FooField { get; set; }
                            void FooMethod();
                        }

                        public class Bar : IFoo
                        {
                            int BarField { get; set; }
                            int IFoo.FooField { get; set; }

                            void IFoo.FooMethod() { }
                        }
                    }
                    """,
                expected: """
                    namespace Foo
                    {
                        public partial class Bar : IFoo
                        {
                            int IFoo.FooField { get { throw null; } set { } }
                            void IFoo.FooMethod() { }
                        }

                        public partial interface IFoo
                        {
                            int FooField { get; set; }
                            void FooMethod();
                        }
                    }
                    """);
        }

        [Fact]
        void TestAccessibilityGenerationForPropertyAccessors()
        {
            RunTest(original: """
                    namespace Foo
                    {
                        public class Bar
                        {
                            public int P { get; protected set; }
                        }
                    }
                    """,
                expected: """
                    namespace Foo
                    {
                        public partial class Bar
                        {
                            public int P { get { throw null; } protected set { } }
                        }
                    }
                    """);
        }

        [Fact]
        public void TestConstantFieldGeneration()
        {
            RunTest(original: """
                namespace Foo
                {
                    public class Bar
                    {
                        public const int CurrentEra = 0;
                    }
                }
                """,
                expected: """
                namespace Foo
                {
                    public partial class Bar
                    {
                        public const int CurrentEra = 0;
                    }
                }
                """
            );
        }

        [Fact]
        public void TestTypeParameterVarianceGeneration()
        {
            RunTest(original: """
                namespace Foo
                {
                    public delegate void Action<in T>(T obj);
                    public partial interface IAsyncEnumerable<out T>
                    {
                    }
                }
                """,
                expected: """
                namespace Foo
                {
                    public delegate void Action<in T>(T obj);
                    public partial interface IAsyncEnumerable<out T>
                    {
                    }
                }
                """
            );
        }

        [Fact]
        public void TestRefMembersGeneration()
        {
            RunTest(original: """
                namespace Foo
                {
                    public class Bar<T>
                    {
                    #pragma warning disable CS8597
                        public ref T GetPinnableReference() { throw null; }
                        public ref readonly T this[int index] { get { throw null; } }
                        public ref int P { get { throw null; } }
                    #pragma warning restore CS8597
                    }
                }
                """,
                expected: """
                namespace Foo
                {
                    public partial class Bar<T>
                    {
                    #pragma warning disable CS8597
                        public ref readonly T this[int index] { get { throw null; } }
                        public ref int P { get { throw null; } }
                        public ref T GetPinnableReference() { throw null; }
                    #pragma warning restore CS8597
                    }
                }
                """
            );
        }

        [Fact]
        public void TestDefaultConstraintOnOverrideGeneration()
        {
            RunTest(original: """
                namespace Foo
                {
                    public abstract partial class A
                    {
                        public abstract TResult? Accept<TResult>(int a);
                    }

                    public sealed partial class B : A
                    {
                    #pragma warning disable CS8597
                        public override TResult? Accept<TResult>(int a) where TResult : default { throw null; }
                    #pragma warning restore CS8597
                    } 
                }
                """,
                expected: """
                namespace Foo
                {
                    public abstract partial class A
                    {
                        public abstract TResult? Accept<TResult>(int a);
                    }

                    public sealed partial class B : A
                    {
                    #pragma warning disable CS8597
                        public override TResult? Accept<TResult>(int a) where TResult : default { throw null; }
                    #pragma warning restore CS8597
                    }
                }
                """
            );
        }

        [Fact]
        void TestSynthesizePrivateFieldsForValueTypes()
        {
            RunTest(original: """
                using System;

                namespace Foo
                {
                    public struct Bar
                    {
                        #pragma warning disable 0169
                        private IntPtr intPtr;
                    }
                }
                """,
                expected: """
                namespace Foo
                {
                    public partial struct Bar
                    {
                        private int _dummyPrimitive;
                    }
                }
                """);
        }

        [Fact]
        void TestSynthesizePrivateFieldsForReferenceTypes()
        {
            RunTest(original: """
                namespace Foo
                {
                    public struct Bar
                    {
                        #pragma warning disable 0169
                        private object field;
                    }
                }
                """,
                expected: """
                namespace Foo
                {
                    public partial struct Bar
                    {
                        private object _dummy;
                        private int _dummyPrimitive;
                    }
                }
                """);
        }

        [Fact]
        void TestSynthesizePrivateFieldsForGenericTypes()
        {
            RunTest(original: """
                namespace Foo
                {
                    public struct Bar<T>
                    {
                        #pragma warning disable 0169
                        private T _field;
                    }
                }
                """,
            expected: """
                namespace Foo
                {
                    public partial struct Bar<T>
                    {
                        private T _field;
                    }
                }
                """);
        }

        [Fact]
        void TestSynthesizePrivateFieldsForNestedGenericTypes()
        {
            RunTest(original: """
                using System.Collections.Generic;

                namespace Foo
                {
                    public struct Bar<T> where T : notnull
                    {
                        #pragma warning disable 0169
                        private Dictionary<int, List<T>> _field;
                    }
                }
                """,
            expected: """
                namespace Foo
                {
                    public partial struct Bar<T>
                    {
                        private System.Collections.Generic.Dictionary<int, System.Collections.Generic.List<T>> _field;
                        private object _dummy;
                        private int _dummyPrimitive;
                    }
                }
                """);
        }

        [Fact]
        void TestSynthesizePrivateFieldsAngleBrackets()
        {
            RunTest(original: """
                using System.Collections.Generic;

                namespace Foo
                {
                    public readonly struct Bar<T> where T : notnull
                    {
                        public List<Bar<T>> Baz { get; }
                    }
                }
                """,
            expected: """
                namespace Foo
                {
                    public readonly partial struct Bar<T>
                    {
                        private readonly System.Collections.Generic.List<Bar<T>> _Baz_k__BackingField;
                        private readonly object _dummy;
                        private readonly int _dummyPrimitive;
                        public System.Collections.Generic.List<Bar<T>> Baz { get { throw null; } }
                    }
                }
                """);
        }

        [Fact]
        void TestSynthesizePrivateFieldsForInaccessibleNestedGenericTypes()
        {
            RunTest(original: """
                namespace A
                {
                    internal class Bar<T> {}

                    public struct Foo<T>
                    {
                        #pragma warning disable 0169
                        // as the includeInternalSymbols field is set to false and the Bar<> class is internal -
                        //   we must skip generation of the `_field` private field.
                        private Bar<T> _field;
                    }
                }
                """,
            expected: """
                namespace A
                {
                    public partial struct Foo<T>
                    {
                        private object _dummy;
                        private int _dummyPrimitive;
                    }
                }
                """,
                includeInternalSymbols: false);
        }

        [Fact]
        public void TestBaseTypeWithoutExplicitDefaultConstructor()
        {
            RunTest(original: """
                    namespace A
                    {
                        public class B
                        {
                        }

                        public class C : B
                        {
                            public C() {}
                        }
                    }
                    """,
                expected: """
                    namespace A
                    {
                        public partial class B
                        {
                        }

                        public partial class C : B
                        {
                            public C() {}
                        }
                    }
                    """);
        }

        [Fact]
        public void TestBaseTypeWithExplicitDefaultConstructor()
        {
            RunTest(original: """
                    namespace A
                    {
                        public class B
                        {
                            public B() {}
                        }

                        public class C : B
                        {
                            public C() {}
                        }
                    }
                    """,
                expected: """
                    namespace A
                    {
                        public partial class B
                        {
                            public B() {}
                        }

                        public partial class C : B
                        {
                            public C() {}
                        }
                    }
                    """);
        }

        [Fact]
        public void TestBaseTypeWithoutDefaultConstructor()
        {
            RunTest(original: """
                    namespace Foo
                    {
                        public class A
                        {
                        }

                        public class B
                        {
                            public B(int p1, string p2, A p3) { }
                        }

                        public class C : B
                        {
                            public C() : base(1, "", new A()) {}
                        }
                    }
                    """,
                expected: """
                    namespace Foo
                    {
                        public partial class A
                        {
                        }

                        public partial class B
                        {
                            public B(int p1, string p2, A p3) { }
                        }

                        public partial class C : B
                        {
                            public C() : base(default, default!, default!) {}
                        }
                    }
                    """);
        }

        [Fact]
        public void TestBaseTypeWithMultipleNonDefaultConstructors()
        {
            RunTest(original: """
                    namespace Foo
                    {
                        public class A
                        {
                        }

                        public class B
                        {
                            public B(int p1, string p2, A p3) { }
                            public B(int p1, string p2) { }
                            public B(int p1) { }
                        }

                        public class C : B
                        {
                            public C() : base(1, "", new A()) {}
                        }
                    }
                    """,
                expected: """
                    namespace Foo
                    {
                        public partial class A
                        {
                        }

                        public partial class B
                        {
                            public B(int p1, string p2, A p3) { }
                            public B(int p1, string p2) { }
                            public B(int p1) { }
                        }

                        public partial class C : B
                        {
                            public C() : base(default) {}
                        }
                    }
                    """);
        }

        [Fact]
        public void TestBaseTypeConstructorWithObsoleteAttribute()
        {
            RunTest(original: """
                    namespace Foo
                    {
                        public class B
                        {
                            public B(int p1, string p2) { }
                            [System.Obsolete("Constructor is deprecated.", true)]
                            public B(int p1) { }
                        }

                        public class C : B
                        {
                            public C() : base(1, "") { }
                        }
                    }
                    """,
                expected: """
                    namespace Foo
                    {
                        public partial class B
                        {
                            public B(int p1, string p2) { }
                            [System.Obsolete("Constructor is deprecated.", true)]
                            public B(int p1) { }
                        }
                    
                        public partial class C : B
                        {
                            public C() : base(default, default!) { }
                        }
                    }
                    """);
        }

        [Fact]
        public void TestObsoleteBaseTypeConstructorWithoutErrorParameter()
        {
            RunTest(original: """
                    namespace Foo
                    {
                        public class B
                        {
                            public B(int p1, string p2) { }
                            [System.Obsolete("Constructor is deprecated.")]
                            public B(int p1) { }
                        }

                        public class C : B
                        {
                            public C() : base(1, "") { }
                        }
                    }
                    """,
                expected: """
                    namespace Foo
                    {
                        public partial class B
                        {
                            public B(int p1, string p2) { }
                            [System.Obsolete("Constructor is deprecated.")]
                            public B(int p1) { }
                        }
                    
                        public partial class C : B
                        {
                            public C() : base(default) { }
                        }
                    }
                    """);
        }

        [Fact]
        public void TestObsoleteBaseTypeConstructorWithoutMessageParameter()
        {
            RunTest(original: """
                    namespace Foo
                    {
                        public class B
                        {
                            public B(int p1, string p2) { }
                            [System.Obsolete(null)]
                            public B(int p1) { }
                        }

                        public class C : B
                        {
                            public C() : base(1, "") { }
                        }
                    }
                    """,
                expected: """
                    namespace Foo
                    {
                        public partial class B
                        {
                            public B(int p1, string p2) { }
                            [System.Obsolete(null)]
                            public B(int p1) { }
                        }
                    
                        public partial class C : B
                        {
                            public C() : base(default) { }
                        }
                    }
                    """);
        }

        [Fact]
        public void TestFilterOutInternalExplicitInterfaceImplementation()
        {
            RunTest(original: """
                    namespace A
                    {
                        internal interface Foo
                        {
                            void XYZ();
                            int ABC { get; set; }
                        }

                        public class Bar : Foo
                        {
                            int Foo.ABC { get => 1; set { } }
                            void Foo.XYZ() { }
                        }
                    }
                    """,
                expected: """
                    namespace A
                    {
                        public partial class Bar
                        {
                        }
                    }
                    """,
                includeInternalSymbols: false);
        }

        [Fact]
        public void TestMethodsWithReferenceParameterGeneration()
        {
            RunTest(original: """
                    namespace A
                    {
                        public class foo
                        {
                            public void Execute(out int i) { i = 1; }
                        }
                    }
                    """,
                expected: """
                    namespace A
                    {
                        public partial class foo
                        {
                            public void Execute(out int i) { throw null; }
                        }
                    }
                    """,
                includeInternalSymbols: false);
        }

<<<<<<< HEAD
        [Fact]
        public void TestMethodNewKeywordReturnType()
=======
        [Fact (Skip="https://github.com/dotnet/roslyn/issues/67019")]
        public void TestInterfaceWithOperatorGeneration()
        {
            RunTest(original: """
                    namespace A
                    {
                        public interface IntType
                        {
                            public static IntType operator +(IntType left, IntType right) => left + right;
                        }
                    }
                    """,
                expected: """
                    namespace A
                    {
                        public partial interface IntType
                        {
                            public static IntType operator +(IntType left, IntType right) => left + right;
                        }
                    }
                    """,
                 includeInternalSymbols: false);
        }

        [Fact(Skip = "https://github.com/dotnet/roslyn/issues/67019")]
        public void TestInterfaceWithCheckedOperatorGeneration()
        {
            RunTest(original: """
                    namespace A
                    {
                        public interface IAdditionOperators<TSelf, TOther, TResult>
                            where TSelf : IAdditionOperators<TSelf, TOther, TResult>?
                        {
                            static abstract TResult operator +(TSelf left, TOther right);
                            static virtual TResult operator checked +(TSelf left, TOther right) => left + right;
                        }
                    }
                    """,
                expected: """
                    namespace A
                    {
                        public interface IAdditionOperators<TSelf, TOther, TResult>
                            where TSelf : IAdditionOperators<TSelf, TOther, TResult>?
                        {
                            static abstract TResult operator +(TSelf left, TOther right);
                            static virtual TResult operator checked +(TSelf left, TOther right) { throw null; }
                        }
                    }
                    """,
                 includeInternalSymbols: false);
        }

        [Fact]
        public void TestUnsafeFieldGeneration()
        {
            RunTest(original: """
                    namespace A
                    {
                        public struct Node
                        {
                            public unsafe Node* Left;
                            public unsafe Node* Right;
                            public int Value;
                        }
                    }
                    """,
                expected: """
                    namespace A
                    {
                        public partial struct Node
                        {
                            public unsafe Node* Left;
                            public unsafe Node* Right;
                            public int Value;
                        }
                    }
                    """,
                includeInternalSymbols: false,
                allowUnsafe: true);
        }

        [Fact]
        public void TestUnsafeMethodGeneration()
        {
            RunTest(original: """
                    namespace A
                    {
                        public unsafe class A
                        {
                            public virtual void F(char* p) {}
                        }

                        public class B: A
                        {
                            public unsafe override void F(char* p) {}
                        }
                    }
                    """,
                expected: """
                    namespace A
                    {
                        public partial class A
                        {
                            public virtual unsafe void F(char* p) { }
                        }

                        public partial class B : A
                        {
                            public override unsafe void F(char* p) { }
                        }
                    }
                    """,
                includeInternalSymbols: false,
                allowUnsafe: true);
        }

        [Fact]
        public void TestInternalDefaultConstructorGeneration()
        {
            RunTest(original: """
                    namespace A
                    {
                        public class Bar
                        {
                            public Bar(int a) { }
                        }

                        public class Foo : Bar
                        {
                            internal Foo() : base(1) { }
                        }
                    }
                    namespace B
                    {
                        public class Bar
                        {
                            public Bar(int a) { }
                        }
                    
                        public class Foo : Bar
                        {
                            private Foo() : base(1) { }
                        }
                    }
                    """,
                expected: """
                    namespace A
                    {
                        public partial class Bar
                        {
                            public Bar(int a) { }
                        }

                        public partial class Foo : Bar
                        {
                            internal Foo() : base(default) { }
                        }
                    }
                    namespace B
                    {
                        public partial class Bar
                        {
                            public Bar(int a) { }
                        }
                    
                        public partial class Foo : Bar
                        {
                            internal Foo() : base(default) { }
                        }
                    }
                    """,
                includeInternalSymbols: false);
        }

        [Fact]
        public void TestPrivateDefaultConstructorGeneration()
        {
            RunTest(original: """
                    namespace A
                    {
                        public class Bar
                        {
                            public Bar(int a) { }
                        }

                        public class Foo : Bar
                        {
                            private Foo() : base(1) { }
                        }
                    }
                    """,
                expected: """
                    namespace A
                    {
                        public partial class Bar
                        {
                            public Bar(int a) { }
                        }

                        public partial class Foo : Bar
                        {
                            private Foo() : base(default) { }
                        }
                    }
                    """,
                includeInternalSymbols: true,
                includeEffectivelyPrivateSymbols: true);
        }

        [Fact]
        public void TestInternalDefaultConstructorGenerationForGenericType()
        {
            RunTest(original: """
                    namespace A
                    {
                        public class Bar
                        {
                            public Bar(int a) { }
                        }

                        public class Foo<T> : Bar
                        {
                            internal Foo() : base(1) { }
                        }
                    }
                    """,
                expected: """
                    namespace A
                    {
                        public partial class Bar
                        {
                            public Bar(int a) { }
                        }

                        public partial class Foo<T> : Bar
                        {
                            internal Foo() : base(default) { }
                        }
                    }
                    """,
                includeInternalSymbols: false);
        }

        [Fact]
        public void TestBaseClassWithExplicitDefaultConstructor()
        {
            RunTest(original: """
                    namespace A
                    {
                        public class Bar
                        {
                            public Bar() { }
                        }

                        public class Foo : Bar
                        {
                        }
                    }
                    """,
                expected: """
                    namespace A
                    {
                        public partial class Bar
                        {
                            public Bar() { }
                        }

                        public partial class Foo : Bar
                        {
                        }
                    }
                    """,
                includeInternalSymbols: false);
        }

        [Fact]
        public void TestGenericBaseInterfaceWithInaccessibleTypeArguments()
>>>>>>> 033003f9
        {
            RunTest(original: """
                    namespace A
                    {
<<<<<<< HEAD
                        using System;
                        public partial class C {
                            public int Foo;
                            public const int Bar = 29;
                            public int Baz { get; }
                            #pragma warning disable 8618
                            public event EventHandler MyEvent;
                            #pragma warning disable 8625
                            public void Do() => MyEvent(default(object), default(EventArgs));
                            public void Do(float f) {}
                            public static void DoStatic() {}
                            public class MyNestedClass {}
                            public struct MyNestedStruct {}
                            public class MyNestedGenericClass<T> {}
                            public struct MyNestedGenericStruct<T> {}
                            public C this[int i]
                            {
                              get => default(C)!;
                              set {}
                            }

                        }
                        public class D : C {
                            public new int Foo;
                            public new const int Bar = 30;
                            public new int Baz { get; set; }
                            public new event EventHandler MyEvent;
                            public new void Do() => MyEvent(default(object), default(EventArgs));
                            public void Do(int i) {}
                            public new static void DoStatic() {}
                            public new class MyNestedClass {}
                            public new struct MyNestedStruct {}
                            public new class MyNestedGenericClass<T> {}
                            public new struct MyNestedGenericStruct<T> {}
                            public new D this[int i]
                            {
                              get => default(D)!;
                              set {}
                            }
                        }
                        public class E : C {
                            public new int Bar;
                            public new const int Do = 30;
                            public new int Foo { get; set; }
                            public new event EventHandler MyNestedClass;
                            public new void Baz() => MyNestedClass(default(object), default(EventArgs));
                            public new void MyNestedStruct(double d) {} 
                        }
                    }
                    """,
                    expected: """
                    namespace A
                    {
                        public partial class C
                        {
                            public const int Bar = 29;
                            public int Foo;
                            public int Baz { get { throw null; } }
                            public C this[int i] { get { throw null; } set {} }
                            public event System.EventHandler MyEvent { add {} remove {} }
                            public void Do() {}
                            public void Do(float f) {}
                            public static void DoStatic() {}
                            public partial class MyNestedClass {}
                            public partial class MyNestedGenericClass<T> {}
                            public partial struct MyNestedGenericStruct<T> {}
                            public partial struct MyNestedStruct {}
                        }

                        public partial class D : C
                        {
                            public new const int Bar = 30;
                            public new int Foo;
                            public new int Baz { get { throw null; } set {} }
                            public new D this[int i] { get { throw null; } set {} }
                            public new event System.EventHandler MyEvent { add {} remove {} }
                            public new void Do() {}
                            public void Do(int i) {}
                            public new static void DoStatic() {}
                            public new partial class MyNestedClass {}
                            public new partial class MyNestedGenericClass<T> {}
                            public new partial struct MyNestedGenericStruct<T> {}
                            public new partial struct MyNestedStruct {}
                        }

                        public partial class E : C
                        {
                            public new int Bar;
                            public new const int Do = 30;
                            public new int Foo { get { throw null; } set {} }
                            public new event System.EventHandler MyNestedClass { add {} remove {} }
                            public new void Baz() {}
                            public new void MyNestedStruct(double d) {}
                        }
                    }
                    """);
=======
                        internal class IOption2
                        {
                        }

                        public interface IOption
                        {
                        }

                        public interface AreEqual<T>
                        {
                            bool Compare(T other);
                        }

                        public class PerLanguageOption : AreEqual<IOption2>, IOption
                        {
                            bool AreEqual<IOption2>.Compare(IOption2 other) => false;
                        }
                    }
                    """,
                expected: """
                    namespace A
                    {
                        public partial interface AreEqual<T>
                        {
                            bool Compare(T other);
                        }

                        public partial interface IOption
                        {
                        }
                    
                        public partial class PerLanguageOption : IOption
                        {
                        }
                    }
                    """,
                includeInternalSymbols: false);
>>>>>>> 033003f9
        }
    }
}
<|MERGE_RESOLUTION|>--- conflicted
+++ resolved
@@ -1482,11 +1482,7 @@
                 includeInternalSymbols: false);
         }
 
-<<<<<<< HEAD
-        [Fact]
-        public void TestMethodNewKeywordReturnType()
-=======
-        [Fact (Skip="https://github.com/dotnet/roslyn/issues/67019")]
+        [Fact(Skip = "https://github.com/dotnet/roslyn/issues/67019")]
         public void TestInterfaceWithOperatorGeneration()
         {
             RunTest(original: """
@@ -1763,12 +1759,55 @@
 
         [Fact]
         public void TestGenericBaseInterfaceWithInaccessibleTypeArguments()
->>>>>>> 033003f9
-        {
-            RunTest(original: """
-                    namespace A
-                    {
-<<<<<<< HEAD
+        {
+            RunTest(original: """
+                    namespace A
+                    {
+                        internal class IOption2
+                        {
+                        }
+
+                        public interface IOption
+                        {
+                        }
+
+                        public interface AreEqual<T>
+                        {
+                            bool Compare(T other);
+                        }
+
+                        public class PerLanguageOption : AreEqual<IOption2>, IOption
+                        {
+                            bool AreEqual<IOption2>.Compare(IOption2 other) => false;
+                        }
+                    }
+                    """,
+                expected: """
+                    namespace A
+                    {
+                        public partial interface AreEqual<T>
+                        {
+                            bool Compare(T other);
+                        }
+
+                        public partial interface IOption
+                        {
+                        }
+                    
+                        public partial class PerLanguageOption : IOption
+                        {
+                        }
+                    }
+                    """,
+                includeInternalSymbols: false);
+        }
+
+        [Fact]
+        public void TestMethodNewKeywordReturnType()
+        {
+            RunTest(original: """
+                    namespace A
+                    {
                         using System;
                         public partial class C {
                             public int Foo;
@@ -1789,7 +1828,6 @@
                               get => default(C)!;
                               set {}
                             }
-
                         }
                         public class D : C {
                             public new int Foo;
@@ -1837,7 +1875,6 @@
                             public partial struct MyNestedGenericStruct<T> {}
                             public partial struct MyNestedStruct {}
                         }
-
                         public partial class D : C
                         {
                             public new const int Bar = 30;
@@ -1853,7 +1890,6 @@
                             public new partial struct MyNestedGenericStruct<T> {}
                             public new partial struct MyNestedStruct {}
                         }
-
                         public partial class E : C
                         {
                             public new int Bar;
@@ -1865,45 +1901,6 @@
                         }
                     }
                     """);
-=======
-                        internal class IOption2
-                        {
-                        }
-
-                        public interface IOption
-                        {
-                        }
-
-                        public interface AreEqual<T>
-                        {
-                            bool Compare(T other);
-                        }
-
-                        public class PerLanguageOption : AreEqual<IOption2>, IOption
-                        {
-                            bool AreEqual<IOption2>.Compare(IOption2 other) => false;
-                        }
-                    }
-                    """,
-                expected: """
-                    namespace A
-                    {
-                        public partial interface AreEqual<T>
-                        {
-                            bool Compare(T other);
-                        }
-
-                        public partial interface IOption
-                        {
-                        }
-                    
-                        public partial class PerLanguageOption : IOption
-                        {
-                        }
-                    }
-                    """,
-                includeInternalSymbols: false);
->>>>>>> 033003f9
         }
     }
 }

--- conflicted
+++ resolved
@@ -1419,50 +1419,21 @@
                 includeInternalSymbols: false);
         }
 
-<<<<<<< HEAD
         [Fact (Skip="https://github.com/dotnet/roslyn/issues/67019")]
         public void TestInterfaceWithOperatorGeneration()
-=======
-        [Fact]
-        public void TestInternalDefaultConstructorGeneration()
->>>>>>> 4ac71cb9
-        {
-            RunTest(original: """
-                    namespace A
-                    {
-<<<<<<< HEAD
+        {
+            RunTest(original: """
+                    namespace A
+                    {
                         public interface IntType
                         {
                             public static IntType operator +(IntType left, IntType right) => left + right;
-=======
-                        public class Bar
-                        {
-                            public Bar(int a) { }
-                        }
-
-                        public class Foo : Bar
-                        {
-                            internal Foo() : base(1) { }
-                        }
-                    }
-                    namespace B
-                    {
-                        public class Bar
-                        {
-                            public Bar(int a) { }
-                        }
-                    
-                        public class Foo : Bar
-                        {
-                            private Foo() : base(1) { }
->>>>>>> 4ac71cb9
-                        }
-                    }
-                    """,
-                expected: """
-                    namespace A
-                    {
-<<<<<<< HEAD
+                        }
+                    }
+                    """,
+                expected: """
+                    namespace A
+                    {
                         public partial interface IntType
                         {
                             public static IntType operator +(IntType left, IntType right) => left + right;
@@ -1474,63 +1445,21 @@
 
         [Fact(Skip = "https://github.com/dotnet/roslyn/issues/67019")]
         public void TestInterfaceWithCheckedOperatorGeneration()
-=======
-                        public partial class Bar
-                        {
-                            public Bar(int a) { }
-                        }
-
-                        public partial class Foo : Bar
-                        {
-                            internal Foo() : base(default) { }
-                        }
-                    }
-                    namespace B
-                    {
-                        public partial class Bar
-                        {
-                            public Bar(int a) { }
-                        }
-                    
-                        public partial class Foo : Bar
-                        {
-                            internal Foo() : base(default) { }
-                        }
-                    }
-                    """,
-                includeInternalSymbols: false);
-        }
-
-        [Fact]
-        public void TestPrivateDefaultConstructorGeneration()
->>>>>>> 4ac71cb9
-        {
-            RunTest(original: """
-                    namespace A
-                    {
-<<<<<<< HEAD
+        {
+            RunTest(original: """
+                    namespace A
+                    {
                         public interface IAdditionOperators<TSelf, TOther, TResult>
                             where TSelf : IAdditionOperators<TSelf, TOther, TResult>?
                         {
                             static abstract TResult operator +(TSelf left, TOther right);
                             static virtual TResult operator checked +(TSelf left, TOther right) => left + right;
-=======
-                        public class Bar
-                        {
-                            public Bar(int a) { }
-                        }
-
-                        public class Foo : Bar
-                        {
-                            private Foo() : base(1) { }
->>>>>>> 4ac71cb9
-                        }
-                    }
-                    """,
-                expected: """
-                    namespace A
-                    {
-<<<<<<< HEAD
+                        }
+                    }
+                    """,
+                expected: """
+                    namespace A
+                    {
                         public interface IAdditionOperators<TSelf, TOther, TResult>
                             where TSelf : IAdditionOperators<TSelf, TOther, TResult>?
                         {
@@ -1544,52 +1473,21 @@
 
         [Fact]
         public void TestUnsafeFieldGeneration()
-=======
-                        public partial class Bar
-                        {
-                            public Bar(int a) { }
-                        }
-
-                        public partial class Foo : Bar
-                        {
-                            private Foo() : base(default) { }
-                        }
-                    }
-                    """,
-                includeInternalSymbols: true,
-                includeEffectivelyPrivateSymbols: true);
-        }
-
-        [Fact]
-        public void TestInternalDefaultConstructorGenerationForGenericType()
->>>>>>> 4ac71cb9
-        {
-            RunTest(original: """
-                    namespace A
-                    {
-<<<<<<< HEAD
+        {
+            RunTest(original: """
+                    namespace A
+                    {
                         public struct Node
                         {
                             public unsafe Node* Left;
                             public unsafe Node* Right;
                             public int Value;
-=======
-                        public class Bar
-                        {
-                            public Bar(int a) { }
-                        }
-
-                        public class Foo<T> : Bar
-                        {
-                            internal Foo() : base(1) { }
->>>>>>> 4ac71cb9
-                        }
-                    }
-                    """,
-                expected: """
-                    namespace A
-                    {
-<<<<<<< HEAD
+                        }
+                    }
+                    """,
+                expected: """
+                    namespace A
+                    {
                         public partial struct Node
                         {
                             public unsafe Node* Left;
@@ -1604,29 +1502,10 @@
 
         [Fact]
         public void TestUnsafeMethodGeneration()
-=======
-                        public partial class Bar
-                        {
-                            public Bar(int a) { }
-                        }
-
-                        public partial class Foo<T> : Bar
-                        {
-                            internal Foo() : base(default) { }
-                        }
-                    }
-                    """,
-                includeInternalSymbols: false);
-        }
-
-        [Fact]
-        public void TestBaseClassWithExplicitDefaultConstructor()
->>>>>>> 4ac71cb9
-        {
-            RunTest(original: """
-                    namespace A
-                    {
-<<<<<<< HEAD
+        {
+            RunTest(original: """
+                    namespace A
+                    {
                         public unsafe class A
                         {
                             public virtual void F(char* p) {}
@@ -1635,22 +1514,12 @@
                         public class B: A
                         {
                             public unsafe override void F(char* p) {}
-=======
-                        public class Bar
-                        {
-                            public Bar() { }
-                        }
-
-                        public class Foo : Bar
-                        {
->>>>>>> 4ac71cb9
-                        }
-                    }
-                    """,
-                expected: """
-                    namespace A
-                    {
-<<<<<<< HEAD
+                        }
+                    }
+                    """,
+                expected: """
+                    namespace A
+                    {
                         public partial class A
                         {
                             public virtual unsafe void F(char* p) { }
@@ -1664,20 +1533,158 @@
                     """,
                 includeInternalSymbols: false,
                 allowUnsafe: true);
-=======
+        }
+
+        [Fact]
+        public void TestInternalDefaultConstructorGeneration()
+        {
+            RunTest(original: """
+                    namespace A
+                    {
+                        public class Bar
+                        {
+                            public Bar(int a) { }
+                        }
+                        public class Foo : Bar
+                        {
+                            internal Foo() : base(1) { }
+                        }
+                    }
+                    namespace B
+                    {
+                        public class Bar
+                        {
+                            public Bar(int a) { }
+                        }
+                    
+                        public class Foo : Bar
+                        {
+                            private Foo() : base(1) { }
+                        }
+                    }
+                    """,
+                expected: """
+                    namespace A
+                    {
                         public partial class Bar
                         {
-                            public Bar() { }
+                            public Bar(int a) { }
+                        }
+                        public partial class Foo : Bar
+                        {
+                            internal Foo() : base(default) { }
+                        }
+                    }
+                    namespace B
+                    {
+                        public partial class Bar
+                        {
+                            public Bar(int a) { }
                         }
                     
                         public partial class Foo : Bar
                         {
+                            internal Foo() : base(default) { }
                         }
                     }
                     """,
                 includeInternalSymbols: false);
->>>>>>> 4ac71cb9
+        }
+
+        [Fact]
+        public void TestPrivateDefaultConstructorGeneration()
+        {
+            RunTest(original: """
+                    namespace A
+                    {
+                        public class Bar
+                        {
+                            public Bar(int a) { }
+                        }
+                        public class Foo : Bar
+                        {
+                            private Foo() : base(1) { }
+                        }
+                    }
+                    """,
+                expected: """
+                    namespace A
+                    {
+                        public partial class Bar
+                        {
+                            public Bar(int a) { }
+                        }
+                        public partial class Foo : Bar
+                        {
+                            private Foo() : base(default) { }
+                        }
+                    }
+                    """,
+                includeInternalSymbols: true,
+                includeEffectivelyPrivateSymbols: true);
+        }
+
+        [Fact]
+        public void TestInternalDefaultConstructorGenerationForGenericType()
+        {
+            RunTest(original: """
+                    namespace A
+                    {
+                        public class Bar
+                        {
+                            public Bar(int a) { }
+                        }
+                        public class Foo<T> : Bar
+                        {
+                            internal Foo() : base(1) { }
+                        }
+                    }
+                    """,
+                expected: """
+                    namespace A
+                    {
+                        public partial class Bar
+                        {
+                            public Bar(int a) { }
+                        }
+                        public partial class Foo<T> : Bar
+                        {
+                            internal Foo() : base(default) { }
+                        }
+                    }
+                    """,
+                includeInternalSymbols: false);
+        }
+
+        [Fact]
+        public void TestBaseClassWithExplicitDefaultConstructor()
+        {
+            RunTest(original: """
+                    namespace A
+                    {
+                        public class Bar
+                        {
+                            public Bar() { }
+                        }
+                        public class Foo : Bar
+                        {
+                        }
+                    }
+                    """,
+                expected: """
+                    namespace A
+                    {
+                        public partial class Bar
+                        {
+                            public Bar() { }
+                        }
+                    
+                        public partial class Foo : Bar
+                        {
+                        }
+                    }
+                    """,
+                includeInternalSymbols: false);
         }
     }
-
 }
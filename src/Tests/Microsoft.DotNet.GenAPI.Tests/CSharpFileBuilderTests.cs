// Copyright (c) .NET Foundation and contributors. All rights reserved.
// Licensed under the MIT license. See LICENSE file in the project root for full license information.

using Xunit;
using System;
using System.IO;
using System.Text;
using System.Collections.Generic;
using Microsoft.CodeAnalysis.CSharp;
using Microsoft.CodeAnalysis;
using Microsoft.DotNet.ApiSymbolExtensions;
using Microsoft.DotNet.ApiSymbolExtensions.Tests;

namespace Microsoft.DotNet.GenAPI.Tests
{
    public class CSharpFileBuilderTests
    {
        private readonly StringWriter _stringWriter = new();
        private readonly IAssemblySymbolWriter _csharpFileBuilder;

        class AllowAllFilter : ISymbolFilter
        {
            public bool Include(ISymbol symbol) => true;
        }

        public CSharpFileBuilderTests()
        {
            var compositeFilter = new CompositeFilter()
                .Add<ImplicitSymbolsFilter>()
                .Add(new SymbolAccessibilityBasedFilter(true, true, true));
            _csharpFileBuilder = new CSharpFileBuilder(compositeFilter, _stringWriter, null, MetadataReferences);
        }

        private static IEnumerable<MetadataReference> MetadataReferences
        {
            get => new List<MetadataReference> {
                MetadataReference.CreateFromFile(typeof(Object).Assembly!.Location!) };
        }

        private static SyntaxTree GetSyntaxTree(string syntax) =>
            CSharpSyntaxTree.ParseText(syntax);

        private void RunTest(string original, string expected)
        {
            IAssemblySymbol assemblySymbol = SymbolFactory.GetAssemblyFromSyntax(original, enableNullable: true);

            _csharpFileBuilder.WriteAssembly(assemblySymbol);

            StringBuilder stringBuilder = _stringWriter.GetStringBuilder();
            var resultedString = stringBuilder.ToString();

            stringBuilder.Remove(0, stringBuilder.Length);

            SyntaxTree resultedSyntaxTree = GetSyntaxTree(resultedString);
            SyntaxTree expectedSyntaxTree = GetSyntaxTree(expected);

            // compare SyntaxTree and not string representation
            Assert.True(resultedSyntaxTree.IsEquivalentTo(expectedSyntaxTree),
                $"Expected:\n{expected}\nResulted:\n{resultedString}");
        }

        [Fact]
        public void TestNamespaceDeclaration()
        {
            RunTest(original: """
                namespace A
                {
                namespace B {}
                
                namespace C.D { public struct Bar {} }
                }
                """,
                expected: """
                namespace A.C.D { public partial struct Bar {} }
                """);
        }

        [Fact]
        public void TestClassDeclaration()
        {
            RunTest(original: """
                namespace Foo
                {
                    public class PublicClass { }

                    class InternalClass { }

                    public sealed class PublicSealedClass { }

                    public partial class ProtectedPartialClass { }
                }
                """,
                expected: """
                namespace Foo
                {
                    internal partial class InternalClass { }

                    /// `partial` keyword is not added!
                    public partial class ProtectedPartialClass { }

                    public partial class PublicClass { }

                    public sealed partial class PublicSealedClass { }
                }
                """);
        }

        [Fact]
        public void TestStructDeclaration()
        {
            RunTest(original: """
                namespace Foo
                {
                    public struct PublicStruct { }

                    struct InternalStruct { }

                    readonly struct ReadonlyStruct { }

                    public readonly struct PublicReadonlyStruct { }

                    record struct RecordStruct { }

                    readonly record struct ReadonlyRecordStruct { }

                    public ref struct PublicRefStruct { }

                    public readonly ref struct PublicReadonlyRefStruct { }
                }
                """,
                expected: """
                namespace Foo
                {
                    internal partial struct InternalStruct { }

                    public readonly partial struct PublicReadonlyRefStruct { }

                    public readonly partial struct PublicReadonlyStruct { }

                    public partial struct PublicRefStruct { }

                    public partial struct PublicStruct { }

                    internal readonly partial struct ReadonlyRecordStruct : System.IEquatable<ReadonlyRecordStruct> { }

                    internal readonly partial struct ReadonlyStruct { }

                    internal partial struct RecordStruct : System.IEquatable<RecordStruct> { }
                }
                """);
        }

        [Fact]
        public void TestInterfaceGeneration()
        {
            RunTest(original: """
                namespace Foo
                {
                    public interface IPoint
                    {
                        // Property signatures:
                        int X { get; set; }
                        int Y { get; set; }
                        
                        double CalculateDistance(IPoint p);
                    }
                }
                """,
                expected: """
                namespace Foo
                {
                    public partial interface IPoint
                    {
                        // Property signatures:
                        int X { get; set; }
                        int Y { get; set; }
                        
                        double CalculateDistance(IPoint p);
                    }
                }
                """);
        }

        [Fact]
        public void TestEnumGeneration()
        {
            RunTest(original: """
                namespace Foo
                {
                    public enum Color
                    {
                        White = 0,
                        Green = 100,
                        Blue = 200
                    }
                }
                """,
                expected: """
                namespace Foo
                {
                    public enum Color
                    {
                        White = 0,
                        Green = 100,
                        Blue = 200
                    }
                }
                """);
        }

        [Fact]
        public void TestPropertyGeneration()
        {
            RunTest(original: """
                namespace Foo
                {
                    public class Car
                    {
                        public int? Drivers { get; }
                        public int Wheels { get => 4; }
                        public bool IsRunning { get; set; }
                        public bool Is4x4 { get => false; set { } }
                    }
                }
                """,
                expected: """
                namespace Foo
                {
                    public partial class Car
                    {
                        public int? Drivers { get { throw null; } }
                        public bool Is4x4 { get { throw null; } set { } }
                        public bool IsRunning { get { throw null; } set { } }
                        public int Wheels { get { throw null; } }
                    }
                }
                """);
        }

        [Fact]
        public void TestAbstractPropertyGeneration()
        {
            RunTest(original: """
                namespace Foo
                {
                    abstract class Car
                    {
                        abstract protected int? Wheels { get; }
                        abstract public bool IsRunning { get; set; }
                    }
                }
                """,
                expected: """
                namespace Foo
                {
                    internal abstract partial class Car
                    {
                        public abstract bool IsRunning { get; set; }
                        protected abstract int? Wheels { get; }
                    }
                }
                """);
        }

        [Fact]
        public void TestExplicitInterfaceImplementation()
        {
            RunTest(original: """
                namespace Foo
                {
                    public interface IControl
                    {
                        void Paint();
                    }
                    public interface ISurface
                    {
                        void Paint();
                    }
                
                    public class SampleClass : IControl, ISurface
                    {
                        public void Paint()
                        {
                        }
                    }
                }
                """,
                expected: """
                namespace Foo
                {
                    public partial interface IControl
                    {
                        void Paint();
                    }
                    public partial interface ISurface
                    {
                        void Paint();
                    }
                
                    public partial class SampleClass : IControl, ISurface
                    {
                        public void Paint()
                        {
                        }
                    }
                }
                """);
        }

        [Fact]
        public void TestPartiallySpecifiedGenericClassGeneration()
        {
            RunTest(original: """
                namespace Foo
                {
                    public class BaseNodeMultiple<T, U> { }
                
                    public class Node4<T> : BaseNodeMultiple<T, int> { }
                
                    public class Node5<T, U> : BaseNodeMultiple<T, U> { }
                }
                """,
                expected: """
                namespace Foo
                {
                    public partial class BaseNodeMultiple <T, U> { }
                
                    public partial class Node4 <T> : BaseNodeMultiple<T, int> { }
                
                    public partial class Node5 <T, U> : BaseNodeMultiple<T, U> { }
                }
                """);
        }

        [Fact]
        public void TestGenericClassWitConstraintsParameterGeneration()
        {
            RunTest(original: """
                namespace Foo
                {
                    public class SuperKeyType<K, V, U>
                        where U : System.IComparable<U>
                        where V : new()
                    { }
                }
                """,
                expected: """
                namespace Foo
                {
                    public partial class SuperKeyType <K, V, U> where V : new()
                        where U : System.IComparable<U>
                    {
                    }
                }
                """);
        }

        [Fact]
        public void TestPublicMembersGeneration()
        {
            RunTest(original: """
                namespace Foo
                {
                    public enum Kind
                    {
                        None = 0,
                        Disable = 1
                    }
                
                    public readonly struct Options
                    {
                        public readonly bool BoolMember = true;
                        public readonly Kind KindMember = Kind.Disable;
                
                        public Options(Kind kindVal)
                            : this(kindVal, false)
                        {
                        }
                
                        public Options(Kind kindVal, bool boolVal)
                        {
                            BoolMember = boolVal;
                            KindMember = kindVal;
                        }
                    }
                }
                """,
                expected: """
                namespace Foo
                {
                    public enum Kind
                    {
                        None = 0,
                        Disable = 1
                    }

                    public readonly partial struct Options
                    {
                        public readonly bool BoolMember;
                        public readonly Kind KindMember;
                        public Options(Kind kindVal, bool boolVal) { }
                        public Options(Kind kindVal) { }
                    }
                }
                """);
        }

        [Fact]
        void TestDelegateGeneration()
        {
            RunTest(original: """
                namespace Foo
                {
                    public delegate bool SyntaxReceiverCreator(int a, bool b);
                }
                """,
                expected: """
                namespace Foo
                {
                    public delegate bool SyntaxReceiverCreator(int a, bool b);
                }
                """);
        }

        [Fact]
        void TestAbstractEventGeneration()
        {
            RunTest(original: """
                namespace Foo
                {
                    public abstract class AbstractEvents
                    {
                        public abstract event System.EventHandler<bool> TextChanged;
                    }

                    public class Events
                    {
                        public event System.EventHandler<string> OnNewMessage { add { } remove {} }
                    }
                }
                """,
                expected: """
                namespace Foo
                {
                    public abstract partial class AbstractEvents
                    {
                        public event System.EventHandler<bool> TextChanged;
                    }

                    public partial class Events
                    {
                        /// add & remove accessors have a default implementation.
                        public event System.EventHandler<string> OnNewMessage;
                    }
                }
                """);
        }

        [Fact]
        void TestCustomAttributeGeneration()
        {
            RunTest(original: """
                using System;
                using System.Diagnostics;

                namespace Foo
                {
                    public enum Animal
                    {
                        Dog = 1,
                        Cat,
                        Bird,
                    }

                    public class AnimalTypeAttribute : Attribute
                    {
                        protected Animal thePet;

                        public AnimalTypeAttribute(Animal pet)
                        {
                            thePet = pet;
                        }

                        public Animal Pet
                        {
                            get { return thePet; }
                            set { thePet = value; }
                        }
                    }

                    [AnimalType(Animal.Cat)]
                    public class Creature
                    {
                        [AnimalType(Animal.Cat)]
                        [Conditional("DEBUG"), Conditional("TEST1")]
                        public void SayHello() { }
                    }
                }
                """,
                expected: """
                namespace Foo
                {
                    public enum Animal
                    {
                        Dog = 1,
                        Cat = 2,
                        Bird = 3
                    }

                    public partial class AnimalTypeAttribute : System.Attribute
                    {
                        protected Animal thePet;
                        public AnimalTypeAttribute(Animal pet) { }
                        public Animal Pet { get { throw null; } set { } }
                    }

                    [AnimalType(Animal.Cat)]
                    public partial class Creature
                    {
                        [AnimalType(Animal.Cat)]
                        [System.Diagnostics.Conditional("DEBUG")]
                        [System.Diagnostics.Conditional("TEST1")]
                        public void SayHello() { }
                    }
                }
                """);
        }

        [Fact]
        void TestFullyQualifiedNamesForDefaultEnumParameters()
        {
            RunTest(original: """
                namespace Foo
                {
                    public enum Animal
                    {
                        Dog = 1,
                        Cat = 2,
                        Bird = 3
                    }

                    public class AnimalProperty {
                        public Animal _animal;

                        public AnimalProperty(Animal animal = Animal.Cat)
                        {
                            _animal = animal;
                        }

                        public int Execute(int p = 42) { return p; }
                    }
                }
                """,
                expected: """
                namespace Foo
                {
                    public enum Animal
                    {
                        Dog = 1,
                        Cat = 2,
                        Bird = 3
                    }
                
                    public partial class AnimalProperty {
                        public Animal _animal;

                        public AnimalProperty(Animal animal = Animal.Cat) { }

                        public int Execute(int p = 42) { throw null; }
                    }
                }
                """);
        }

        [Fact]
        void TestCustomComparisonOperatorGeneration()
        {
            RunTest(original: """
                namespace Foo
                {
                    public class Car : System.IEquatable<Car>
                    {
                        public bool Equals(Car? c) { return true; }
                        public override bool Equals(object? o) { return true; }
                        public override int GetHashCode() => 0;
                        public static bool operator ==(Car lhs, Car rhs) { return true; }
                        public static bool operator !=(Car lhs, Car rhs) { return false; }
                    }
                }
                """,
                expected: """
                namespace Foo
                {
                    public partial class Car : System.IEquatable<Car>
                    {
                        public bool Equals(Car? c) { throw null; }
                        public override bool Equals(object? o) { throw null; }
                        public override int GetHashCode() { throw null; }
                        public static bool operator ==(Car lhs, Car rhs) { throw null; }
                        public static bool operator !=(Car lhs, Car rhs) { throw null; }
                    }
                }
                """);
        }

        [Fact]
        void TestNestedClassGeneration()
        {
            RunTest(original: """
                namespace Foo
                {
                    public class Car
                    {
                        public class Engine
                        {
                            public class Cylinder
                            { }
                        }
                    }
                }
                """,
                expected: """
                namespace Foo
                {
                    public partial class Car
                    {
                        public partial class Engine
                        {
                            public partial class Cylinder
                            { }
                        }
                    }
                }
                """);
        }
        [Fact]
        void TestExplicitInterfaceImplementationMethodGeneration()
        {
            RunTest(original: """
                namespace Foo
                {
                    public abstract class MemoryManager : System.IDisposable
                    {
                        void System.IDisposable.Dispose() { }
                    }
                }
                """,
                expected: """
                namespace Foo
                {
                    public abstract partial class MemoryManager : System.IDisposable
                    {
                        void System.IDisposable.Dispose() { }
                    }
                }
                """);
        }

        [Fact]
        void TestNullabilityGeneration()
        {
            RunTest(original: """
                namespace Foo
                {
                    public class Bar
                    {
                        public int? AMember { get; set; }
                        public string? BMember { get; }

                        public string? Execute(string? a, int? b) { return null; }
                    }
                }
                """,
                expected: """
                namespace Foo
                {
                    public partial class Bar
                    {
                        public int? AMember { get { throw null; } set { } }
                        public string? BMember { get { throw null; } }
                
                        public string? Execute(string? a, int? b) { throw null; }
                    }
                }
                """);
        }

        [Fact]
        void TestExtensionMethodsGeneration()
        {
            RunTest(original: """
                namespace Foo
                {
                    public static class MyExtensions
                    {
                        public static int WordCount(this string str) { return 42; }
                    }
                }
                """,
                expected: """
                namespace Foo
                {
                    public static partial class MyExtensions
                    {
                        public static int WordCount(this string str) { throw null; }
                    }
                }
                """);
        }

        [Fact]
        void TestMethodsWithVariableNumberOfArgumentsGeneration()
        {
            RunTest(original: """
                namespace Foo
                {
                    public class Bar
                    {
                        public void Execute(params int[] list) { }
                    }
                }
                """,
                expected: """
                namespace Foo
                {
                    public partial class Bar
                    {
                        public void Execute(params int[] list) { }
                    }
                }
                """);
        }

        [Fact]
        void TestConversionOperatorGeneration()
        {
            RunTest(original: """
                namespace Foo
                {
                    public readonly struct Digit
                    {
                        private readonly byte digit;

                        public Digit(byte digit)
                        {
                            this.digit = digit;
                        }

                        public static implicit operator byte(Digit d) => d.digit;
                        public static explicit operator Digit(byte b) => new Digit(b);
                    }
                }
                """,
                expected: """
                namespace Foo
                {
                    public readonly partial struct Digit
                    {
                        public Digit(byte digit) { }
                        public static explicit operator Digit(byte b) { throw null; }

                        public static implicit operator byte(Digit d) { throw null; }
                    }
                }
                """);
        }

        [Fact]
<<<<<<< HEAD
        void TestSynthesizePrivateFieldsForValueTypes()
        {
            RunTest(original: """
                using System;

                namespace Foo
                {
                    public struct Bar
                    {
                        #pragma warning disable 0169
                        private IntPtr intPtr;
=======
        void TestDestructorGeneration()
        {
            RunTest(original: """
                namespace Foo
                {
                    public class Bar
                    {
                        ~Bar() {}
>>>>>>> 583a56fa
                    }
                }
                """,
                expected: """
                namespace Foo
                {
<<<<<<< HEAD
                    public partial struct Bar
                    {
                        private int _dummyPrimitive;
=======
                    public partial class Bar
                    {
                        ~Bar() {}
>>>>>>> 583a56fa
                    }
                }
                """);
        }

        [Fact]
<<<<<<< HEAD
        void TestSynthesizePrivateFieldsForReferenceTypes()
=======
        void TestExplicitInterfaceImplementationPropertyGeneration()
        {
            RunTest(original: """
                    namespace Foo
                    {
                        public interface IFoo
                        {
                            int FooField { get; set; }
                            void FooMethod();
                        }

                        public class Bar : IFoo
                        {
                            int BarField { get; set; }
                            int IFoo.FooField { get; set; }

                            void IFoo.FooMethod() { }
                        }
                    }
                    """,
                expected: """
                    namespace Foo
                    {
                        public partial class Bar : IFoo
                        {
                            int IFoo.FooField { get { throw null; } set { } }
                            void IFoo.FooMethod() { }
                        }

                        public partial interface IFoo
                        {
                            int FooField { get; set; }
                            void FooMethod();
                        }
                    }
                    """);
        }

        [Fact]
        void TestAccessibilityGenerationForPropertyAccessors()
        {
            RunTest(original: """
                    namespace Foo
                    {
                        public class Bar
                        {
                            public int P { get; protected set; }
                        }
                    }
                    """,
                expected: """
                    namespace Foo
                    {
                        public partial class Bar
                        {
                            public int P { get { throw null; } protected set { } }
                        }
                    }
                    """);
        }

        [Fact]
        public void TestConstantFieldGeneration()
>>>>>>> 583a56fa
        {
            RunTest(original: """
                namespace Foo
                {
<<<<<<< HEAD
                    public struct Bar
                    {
                        #pragma warning disable 0169
                        private object field;
=======
                    public class Bar
                    {
                        public const int CurrentEra = 0;
>>>>>>> 583a56fa
                    }
                }
                """,
                expected: """
                namespace Foo
                {
<<<<<<< HEAD
                    public partial struct Bar
                    {
                        private object _dummy;
                        private int _dummyPrimitive;
                    }
                }
                """);
        }

        [Fact]
        void TestSynthesizePrivateFieldsForGenericTypes()
=======
                    public partial class Bar
                    {
                        public const int CurrentEra = 0;
                    }
                }
                """
            );
        }

        [Fact]
        public void TestTypeParameterVarianceGeneration()
>>>>>>> 583a56fa
        {
            RunTest(original: """
                namespace Foo
                {
<<<<<<< HEAD
                    public struct Bar<T>
                    {
                        #pragma warning disable 0169
                        private T _field;
                    }
                }
                """,
            expected: """
                namespace Foo
                {
                    public partial struct Bar<T>
                    {
                        private T _field;
                    }
                }
                """);
=======
                    public delegate void Action<in T>(T obj);
                    public partial interface IAsyncEnumerable<out T>
                    {
                    }
                }
                """,
                expected: """
                namespace Foo
                {
                    public delegate void Action<in T>(T obj);
                    public partial interface IAsyncEnumerable<out T>
                    {
                    }
                }
                """
            );
        }

        [Fact]
        public void TestRefMembersGeneration()
        {
            RunTest(original: """
                namespace Foo
                {
                    public class Bar<T>
                    {
                    #pragma warning disable CS8597
                        public ref T GetPinnableReference() { throw null; }
                        public ref readonly T this[int index] { get { throw null; } }
                        public ref int P { get { throw null; } }
                    #pragma warning restore CS8597
                    }
                }
                """,
                expected: """
                namespace Foo
                {
                    public partial class Bar<T>
                    {
                    #pragma warning disable CS8597
                        public ref readonly T this[int index] { get { throw null; } }
                        public ref int P { get { throw null; } }
                        public ref T GetPinnableReference() { throw null; }
                    #pragma warning restore CS8597
                    }
                }
                """
            );
        }

        [Fact]
        public void TestDefaultConstraintOnOverrideGeneration()
        {
            RunTest(original: """
                namespace Foo
                {
                    public abstract partial class A
                    {
                        public abstract TResult? Accept<TResult>(int a);
                    }

                    public sealed partial class B : A
                    {
                    #pragma warning disable CS8597
                        public override TResult? Accept<TResult>(int a) where TResult : default { throw null; }
                    #pragma warning restore CS8597
                    } 
                }
                """,
                expected: """
                namespace Foo
                {
                    public abstract partial class A
                    {
                        public abstract TResult? Accept<TResult>(int a);
                    }

                    public sealed partial class B : A
                    {
                    #pragma warning disable CS8597
                        public override TResult? Accept<TResult>(int a) where TResult : default { throw null; }
                    #pragma warning restore CS8597
                    }
                }
                """
            );
>>>>>>> 583a56fa
        }
    }
}<|MERGE_RESOLUTION|>--- conflicted
+++ resolved
@@ -766,19 +766,6 @@
         }
 
         [Fact]
-<<<<<<< HEAD
-        void TestSynthesizePrivateFieldsForValueTypes()
-        {
-            RunTest(original: """
-                using System;
-
-                namespace Foo
-                {
-                    public struct Bar
-                    {
-                        #pragma warning disable 0169
-                        private IntPtr intPtr;
-=======
         void TestDestructorGeneration()
         {
             RunTest(original: """
@@ -787,31 +774,21 @@
                     public class Bar
                     {
                         ~Bar() {}
->>>>>>> 583a56fa
-                    }
-                }
-                """,
-                expected: """
-                namespace Foo
-                {
-<<<<<<< HEAD
-                    public partial struct Bar
-                    {
-                        private int _dummyPrimitive;
-=======
+                    }
+                }
+                """,
+                expected: """
+                namespace Foo
+                {
                     public partial class Bar
                     {
                         ~Bar() {}
->>>>>>> 583a56fa
-                    }
-                }
-                """);
-        }
-
-        [Fact]
-<<<<<<< HEAD
-        void TestSynthesizePrivateFieldsForReferenceTypes()
-=======
+                    }
+                }
+                """);
+        }
+
+        [Fact]
         void TestExplicitInterfaceImplementationPropertyGeneration()
         {
             RunTest(original: """
@@ -875,40 +852,19 @@
 
         [Fact]
         public void TestConstantFieldGeneration()
->>>>>>> 583a56fa
-        {
-            RunTest(original: """
-                namespace Foo
-                {
-<<<<<<< HEAD
-                    public struct Bar
-                    {
-                        #pragma warning disable 0169
-                        private object field;
-=======
+        {
+            RunTest(original: """
+                namespace Foo
+                {
                     public class Bar
                     {
                         public const int CurrentEra = 0;
->>>>>>> 583a56fa
-                    }
-                }
-                """,
-                expected: """
-                namespace Foo
-                {
-<<<<<<< HEAD
-                    public partial struct Bar
-                    {
-                        private object _dummy;
-                        private int _dummyPrimitive;
-                    }
-                }
-                """);
-        }
-
-        [Fact]
-        void TestSynthesizePrivateFieldsForGenericTypes()
-=======
+                    }
+                }
+                """,
+                expected: """
+                namespace Foo
+                {
                     public partial class Bar
                     {
                         public const int CurrentEra = 0;
@@ -920,29 +876,10 @@
 
         [Fact]
         public void TestTypeParameterVarianceGeneration()
->>>>>>> 583a56fa
-        {
-            RunTest(original: """
-                namespace Foo
-                {
-<<<<<<< HEAD
-                    public struct Bar<T>
-                    {
-                        #pragma warning disable 0169
-                        private T _field;
-                    }
-                }
-                """,
-            expected: """
-                namespace Foo
-                {
-                    public partial struct Bar<T>
-                    {
-                        private T _field;
-                    }
-                }
-                """);
-=======
+        {
+            RunTest(original: """
+                namespace Foo
+                {
                     public delegate void Action<in T>(T obj);
                     public partial interface IAsyncEnumerable<out T>
                     {
@@ -1029,7 +966,81 @@
                 }
                 """
             );
->>>>>>> 583a56fa
+        }
+
+        [Fact]
+        void TestSynthesizePrivateFieldsForValueTypes()
+        {
+            RunTest(original: """
+                using System;
+
+                namespace Foo
+                {
+                    public struct Bar
+                    {
+                        #pragma warning disable 0169
+                        private IntPtr intPtr;
+                    }
+                }
+                """,
+                expected: """
+                namespace Foo
+                {
+                    public partial struct Bar
+                    {
+                        private int _dummyPrimitive;
+                    }
+                }
+                """);
+        }
+
+        [Fact]
+        void TestSynthesizePrivateFieldsForReferenceTypes()
+        {
+            RunTest(original: """
+                namespace Foo
+                {
+                    public struct Bar
+                    {
+                        #pragma warning disable 0169
+                        private object field;
+                    }
+                }
+                """,
+                expected: """
+                namespace Foo
+                {
+                    public partial struct Bar
+                    {
+                        private object _dummy;
+                        private int _dummyPrimitive;
+                    }
+                }
+                """);
+        }
+
+        [Fact]
+        void TestSynthesizePrivateFieldsForGenericTypes()
+        {
+            RunTest(original: """
+                namespace Foo
+                {
+                    public struct Bar<T>
+                    {
+                        #pragma warning disable 0169
+                        private T _field;
+                    }
+                }
+                """,
+            expected: """
+                namespace Foo
+                {
+                    public partial struct Bar<T>
+                    {
+                        private T _field;
+                    }
+                }
+                """);
         }
     }
 }
--- conflicted
+++ resolved
@@ -389,11 +389,7 @@
 
     <!-- If building in product source build mode, there is no need to attempt the external URIs. These are not desired,
             and won't work anyway because the source build file URI doesn't use the same structure as the storage accounts.
-<<<<<<< HEAD
-            For example, the dotnetbuilds uri for 'file:///vmr/dotnet2/artifacts/obj/x64/Release/blob-feed/assets//aspnetcore_base_runtime.version'
-=======
             For example, the ci.dot.net uri for 'file:///vmr/dotnet2/artifacts/obj/x64/Release/blob-feed/assets//aspnetcore_base_runtime.version'
->>>>>>> 32c6d1d3
             would end up 'https://ci.dot.net/public//dotnet-runtime-8.0.0-rc.1.23381.3-centos.8-x64.tar.gz'. This is
             missing the runtime version number directory. -->
     <ItemGroup Condition="'$(DotNetBuildOrchestrator)' != 'true'">

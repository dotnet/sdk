<Project>

  <Target Name="GenerateBundledVersions"
          Condition="'$(PgoInstrument)' != 'true'"
          DependsOnTargets="GenerateBundledVersionsProps;GenerateBundledCliToolsProps;GenerateBundledMSBuildProps" >
    <WriteLinesToFile
      File="$(ArtifactsShippingPackagesDir)productVersion.txt"
      Lines="$(PackageVersion)"
      Overwrite="true"
      Encoding="ASCII" />

    <WriteLinesToFile
      File="$(ArtifactsShippingPackagesDir)sdk-productVersion.txt"
      Lines="$(PackageVersion)"
      Overwrite="true"
      Encoding="ASCII" />

    <GetDependencyInfo
      VersionDetailsXmlFile="$(RepoRoot)eng/Version.Details.xml"
      DependencyName="Microsoft.NETCore.App.Ref">
       <Output TaskParameter="DependencyVersion" PropertyName="DepRuntimeVersion" />
       <Output TaskParameter="DependencyCommit" PropertyName="DepRuntimeCommit" />
    </GetDependencyInfo>

    <GetDependencyInfo
      VersionDetailsXmlFile="$(RepoRoot)eng/Version.Details.xml"
      DependencyName="Microsoft.AspNetCore.App.Ref">
       <Output TaskParameter="DependencyVersion" PropertyName="DepAspNetCoreVersion" />
       <Output TaskParameter="DependencyCommit" PropertyName="DepAspNetCoreCommit" />
    </GetDependencyInfo>

    <GetDependencyInfo
      VersionDetailsXmlFile="$(RepoRoot)eng/Version.Details.xml"
      DependencyName="Microsoft.WindowsDesktop.App.Ref">
       <Output TaskParameter="DependencyVersion" PropertyName="DepWindowsDesktopVersion" />
       <Output TaskParameter="DependencyCommit" PropertyName="DepWindowsDesktopCommit" />
    </GetDependencyInfo>

    <ItemGroup Label="Version info">
      <Line Include="runtime" Version="$(DepRuntimeVersion)" Commit="$(DepRuntimeCommit)" />
      <Line Include="aspnetcore" Version="$(DepAspNetCoreVersion)" Commit="$(DepAspNetCoreCommit)" />
      <Line Include="windowsdesktop" Version="$(DepWindowsDesktopVersion)" Commit="$(DepWindowsDesktopCommit)" />
      <Line Include="sdk" Version="$(PackageVersion)" Commit="$(BUILD_SOURCEVERSION)" />
    </ItemGroup>

    <!-- Format for productCommits-%rid%.txt:
       runtime_commit="%commit%" runtime_version="%version%"
       aspnetcore_commit="%commit%" aspnetcore_version="%version%"
       windowsdesktop_commit="%commit%" windowsdesktop_version="%version%"
       sdk_commit="%commit%" sdk_version="%version%"
    -->
    <WriteLinesToFile
      File="$(ArtifactsShippingPackagesDir)productCommit-$(Rid).txt"
      Lines="@(Line->'%(Identity)_commit=&quot;%(Commit)&quot; %(Identity)_version=&quot;%(Version)&quot;', '%0A')"
      Overwrite="true"
      Encoding="ASCII" />

    <!-- Format for productCommits-%rid%.json:
      {
        "runtime": { "commit": "%commit%", "version": "%version%" },
        "aspnetcore": { "commit": "%commit%", "version": "%version%" },
        "windowsdesktop": { "commit": "%commit%", "version": "%version%" },
        "sdk": { "commit": "%commit%", "version": "%version%" }
      }
    -->
    <PropertyGroup>
      <JsonContents>{%0A@(Line->'  &quot;%(Identity)&quot;: { &quot;commit&quot;: &quot;%(Commit)&quot;, &quot;version&quot;: &quot;%(Version)&quot; }', ',%0A')%0A}</JsonContents>
    </PropertyGroup>

    <WriteLinesToFile
      File="$(ArtifactsShippingPackagesDir)productCommit-$(Rid).json"
      Lines="$(JsonContents)"
      Overwrite="true"
      Encoding="ASCII" />

  </Target>

  <Target Name="GenerateBundledVersionsProps" DependsOnTargets="SetupBundledComponents">
    <PropertyGroup>
      <BundledVersionsPropsFileName>Microsoft.NETCoreSdk.BundledVersions.props</BundledVersionsPropsFileName>
    </PropertyGroup>

    <PropertyGroup>
      <_NETCoreAppPackageVersion>$(MicrosoftNETCoreAppRuntimePackageVersion)</_NETCoreAppPackageVersion>
      <_NETStandardLibraryPackageVersion>$(NETStandardLibraryRefPackageVersion)</_NETStandardLibraryPackageVersion>
      <_NETCorePlatformsPackageVersion>$(MicrosoftNETCorePlatformsPackageVersion)</_NETCorePlatformsPackageVersion>

<<<<<<< HEAD
      <!-- TODO: Once .NET 9.0.X has released, update these version numbers to 9.0.$(VersionFeature80) -->
=======
      <!-- TODO: Once .NET 9.0.X has released, update these version numbers to 9.0.$(VersionFeature90) -->
>>>>>>> ded76b9f
      <_NET90RuntimePackVersion>9.0.0-rc.2.24473.5</_NET90RuntimePackVersion>
      <_NET90TargetingPackVersion>9.0.0-rc.2.24473.5</_NET90TargetingPackVersion>
      <_WindowsDesktop90RuntimePackVersion>9.0.0-rc.2.24474.4</_WindowsDesktop90RuntimePackVersion>
      <_WindowsDesktop90TargetingPackVersion>9.0.0-rc.2.24474.4</_WindowsDesktop90TargetingPackVersion>
      <_AspNet90RuntimePackVersion>9.0.0-rc.2.24474.3</_AspNet90RuntimePackVersion>
      <_AspNet90TargetingPackVersion>9.0.0-rc.2.24474.3</_AspNet90TargetingPackVersion>

      <_NET80RuntimePackVersion>8.0.$(VersionFeature80)</_NET80RuntimePackVersion>
      <_NET80TargetingPackVersion>8.0.$(VersionFeature80)</_NET80TargetingPackVersion>
      <_WindowsDesktop80RuntimePackVersion>8.0.$(VersionFeature80)</_WindowsDesktop80RuntimePackVersion>
      <_WindowsDesktop80TargetingPackVersion>8.0.$(VersionFeature80)</_WindowsDesktop80TargetingPackVersion>
      <_AspNet80RuntimePackVersion>8.0.$(VersionFeature80)</_AspNet80RuntimePackVersion>
      <_AspNet80TargetingPackVersion>8.0.$(VersionFeature80)</_AspNet80TargetingPackVersion>

      <_NET70RuntimePackVersion>7.0.$(VersionFeature70)</_NET70RuntimePackVersion>
      <_NET70TargetingPackVersion>7.0.$(VersionFeature70)</_NET70TargetingPackVersion>
      <_WindowsDesktop70RuntimePackVersion>7.0.$(VersionFeature70)</_WindowsDesktop70RuntimePackVersion>
      <_WindowsDesktop70TargetingPackVersion>7.0.$(VersionFeature70)</_WindowsDesktop70TargetingPackVersion>
      <_AspNet70RuntimePackVersion>7.0.$(VersionFeature70)</_AspNet70RuntimePackVersion>
      <_AspNet70TargetingPackVersion>7.0.$(VersionFeature70)</_AspNet70TargetingPackVersion>

      <_NET60RuntimePackVersion>6.0.$(VersionFeature60)</_NET60RuntimePackVersion>
      <_NET60TargetingPackVersion>6.0.$(VersionFeature60)</_NET60TargetingPackVersion>
      <_WindowsDesktop60RuntimePackVersion>6.0.$(VersionFeature60)</_WindowsDesktop60RuntimePackVersion>
      <_WindowsDesktop60TargetingPackVersion>6.0.$(VersionFeature60)</_WindowsDesktop60TargetingPackVersion>
      <_AspNet60RuntimePackVersion>6.0.$(VersionFeature60)</_AspNet60RuntimePackVersion>
      <_AspNet60TargetingPackVersion>6.0.$(VersionFeature60)</_AspNet60TargetingPackVersion>

      <_NET50RuntimePackVersion>5.0.$(VersionFeature50)</_NET50RuntimePackVersion>
      <_NET50TargetingPackVersion>5.0.0</_NET50TargetingPackVersion>
      <_WindowsDesktop50RuntimePackVersion>5.0.$(VersionFeature50)</_WindowsDesktop50RuntimePackVersion>
      <_WindowsDesktop50TargetingPackVersion>5.0.0</_WindowsDesktop50TargetingPackVersion>
      <_AspNet50RuntimePackVersion>5.0.$(VersionFeature50)</_AspNet50RuntimePackVersion>
      <_AspNet50TargetingPackVersion>5.0.0</_AspNet50TargetingPackVersion>

      <_NETCoreApp30RuntimePackVersion>3.0.3</_NETCoreApp30RuntimePackVersion>
      <_NETCoreApp30TargetingPackVersion>3.0.0</_NETCoreApp30TargetingPackVersion>

      <_NETCoreApp31RuntimePackVersion>3.1.$(VersionFeature31)</_NETCoreApp31RuntimePackVersion>
      <_NETCoreApp31TargetingPackVersion>3.1.0</_NETCoreApp31TargetingPackVersion>

      <_WindowsDesktop30RuntimePackVersion>3.0.3</_WindowsDesktop30RuntimePackVersion>
      <_WindowsDesktop30TargetingPackVersion>3.0.0</_WindowsDesktop30TargetingPackVersion>

      <_WindowsDesktop31RuntimePackVersion>3.1.$(VersionFeature31)</_WindowsDesktop31RuntimePackVersion>
      <_WindowsDesktop31TargetingPackVersion>3.1.0</_WindowsDesktop31TargetingPackVersion>

      <_AspNet30RuntimePackVersion>3.0.3</_AspNet30RuntimePackVersion>
      <_AspNet30TargetingPackVersion>3.0.1</_AspNet30TargetingPackVersion>

      <_AspNet31RuntimePackVersion>3.1.$(VersionFeature31)</_AspNet31RuntimePackVersion>
      <_AspNet31TargetingPackVersion>3.1.10</_AspNet31TargetingPackVersion>

      <!-- Use only major and minor in target framework version -->
      <_NETCoreAppTargetFrameworkVersion>$(_NETCoreAppPackageVersion.Split('.')[0]).$(_NETCoreAppPackageVersion.Split('.')[1])</_NETCoreAppTargetFrameworkVersion>
      <_NETStandardTargetFrameworkVersion>$(_NETStandardLibraryPackageVersion.Split('.')[0]).$(_NETStandardLibraryPackageVersion.Split('.')[1])</_NETStandardTargetFrameworkVersion>

      <_NETCoreSdkBeingBuiltIsPreview Condition=" '$(DotNetFinalVersionKind)' != 'release' ">true</_NETCoreSdkBeingBuiltIsPreview>
      <_NETCoreSdkBeingBuiltIsPreview Condition=" '$(DotNetFinalVersionKind)' == 'release' ">false</_NETCoreSdkBeingBuiltIsPreview>
    </PropertyGroup>

    <ItemGroup>
      <NetCore30RuntimePackRids Include="
        linux-arm;
        linux-arm64;
        linux-musl-arm64;
        linux-musl-x64;
        linux-x64;
        osx-x64;
        rhel.6-x64;
        tizen.4.0.0-armel;
        tizen.5.0.0-armel;
        win-arm;
        win-arm64;
        win-x64;
        win-x86;
        " />

      <NetCore31RuntimePackRids Include="@(NetCore30RuntimePackRids)" />

      <Net50AppHostRids Include="
        @(NetCore31RuntimePackRids);
        linux-musl-arm;
        " />

      <Net50RuntimePackRids Include="
        @(Net50AppHostRids);
        browser-wasm;
        " />

      <Net60AppHostRids Include="
        @(Net50AppHostRids);
        osx-arm64;
        linux-s390x;
        linux-loongarch64;
        " />

      <Net60RuntimePackRids Include="
        @(Net50RuntimePackRids);
        osx-arm64;
        linux-s390x;
        linux-loongarch64;
        " />

      <!-- In .NET 6 the browser-wasm runtime pack started using the Mono naming pattern -->
      <Net60RuntimePackRids Remove="browser-wasm" />

      <Net70AppHostRids Include="
        @(Net60AppHostRids);
        linux-bionic-arm;
        linux-bionic-arm64;
        linux-bionic-x64;
        linux-bionic-x86;
        linux-ppc64le;
        " />

      <Net70RuntimePackRids Include="
        @(Net60RuntimePackRids);
        linux-bionic-arm;
        linux-bionic-arm64;
        linux-bionic-x64;
        linux-bionic-x86;
        linux-ppc64le;
        " />

      <Net80AppHostRids Include="
        @(Net70AppHostRids);
        freebsd-x64;
        freebsd-arm64;
        " />

      <Net80AppHostRids Remove="win-arm" />

      <Net80RuntimePackRids Include="
        @(Net70RuntimePackRids);
        freebsd-x64;
        freebsd-arm64;
        " />

      <Net80RuntimePackRids Remove="win-arm" />

      <Net90AppHostRids Include="
        @(Net80AppHostRids);
        linux-riscv64;
        linux-musl-riscv64;
        linux-musl-loongarch64;
        " />

      <Net90RuntimePackRids Include="
        @(Net80RuntimePackRids);
        linux-riscv64;
        linux-musl-riscv64;
        linux-musl-loongarch64;
        " />

      <NetCoreAppHostRids Include="@(Net90AppHostRids)" />

      <NetCoreRuntimePackRids Include="@(Net90RuntimePackRids)" />

      <!--
        In source-only builds, we build the current RID from source, which may be
        non-portable and/or not an official RID.
        These packs for the non-portable RID are distributed with the SDK:
        - NETCore.App.Host
        - NETCore.App.Runtime    (when BundleRuntimePacks)
        - AspNetCore.App.Runtime (when BundleRuntimePacks)
      -->
      <NetCoreAppHostRids
        Condition="'$(DotNetBuildSourceOnly)' == 'true'"
        Include="$(ProductMonikerRid)" />

      <NetCoreRuntimePackRids
        Condition="'$(BundleRuntimePacks)' == 'true'"
        Include="$(ProductMonikerRid)" />

      <AspNetCoreRuntimePackRids
        Condition="'$(BundleRuntimePacks)' == 'true'"
        Include="$(ProductMonikerRid)" />

      <ILCompilerSupportedRids
        Condition="'$(BundleNativeAotCompiler)' == 'true'"
        Include="$(ProductMonikerRid)" />

      <Net60MonoRuntimePackRids Include="
        @(Net60RuntimePackRids);
        browser-wasm;
        ios-arm64;
        ios-arm;
        iossimulator-arm64;
        iossimulator-x64;
        iossimulator-x86;
        tvos-arm64;
        tvossimulator-arm64;
        tvossimulator-x64;
        maccatalyst-x64;
        maccatalyst-arm64;
        android-arm64;
        android-arm;
        android-x64;
        android-x86;
        " />

      <!-- Mono doesn't support these RIDs -->
      <Net60MonoRuntimePackRids Remove="tizen.4.0.0-armel;tizen.5.0.0-armel" />

      <Net70MonoRuntimePackRids Include="
        @(Net60MonoRuntimePackRids);
        " />

      <Net80MonoRuntimePackRids Include="
        @(Net70MonoRuntimePackRids);
        freebsd-x64;
        freebsd-arm64;
        " />

      <Net80MonoRuntimePackRids Remove="win-arm" />

      <Net90MonoRuntimePackRids Include="
        @(Net80MonoRuntimePackRids);
        linux-riscv64;
        linux-musl-riscv64;
        linux-loongarch64;
        linux-musl-loongarch64;
        " />

      <MonoRuntimePackRids Include="@(Net90MonoRuntimePackRids)" />

      <AspNetCore30RuntimePackRids Include="
        win-x64;
        win-x86;
        win-arm;
        osx-x64;
        linux-musl-x64;
        linux-musl-arm64;
        linux-x64;
        linux-arm;
        linux-arm64;
        " />

      <Net50Crossgen2SupportedRids Include="linux-musl-x64;linux-x64;win-x64" />

      <Net60Crossgen2SupportedRids Include="
        @(Net50Crossgen2SupportedRids);
        linux-arm;
        linux-arm64;
        linux-musl-arm;
        linux-musl-arm64;
        osx-arm64;
        osx-x64;
        win-arm;
        win-arm64;
        win-x86;
        " />

      <Net70Crossgen2SupportedRids Include="@(Net60Crossgen2SupportedRids)" />

      <Net80Crossgen2SupportedRids Include="
        @(Net70Crossgen2SupportedRids);
        freebsd-x64;
        freebsd-arm64;
        " />

      <Net80Crossgen2SupportedRids Remove="win-arm" />

      <Net90Crossgen2SupportedRids Include="
        @(Net80Crossgen2SupportedRids);
        linux-riscv64;
        linux-musl-riscv64;
        linux-loongarch64;
        linux-musl-loongarch64;
        " />

      <Crossgen2SupportedRids Include="@(Net90Crossgen2SupportedRids);" />

      <Net70ILCompilerSupportedRids Include="
        linux-arm64;
        linux-musl-arm64;
        linux-musl-x64;
        linux-x64;
        win-arm64;
        win-x64;
        " />

      <Net80ILCompilerSupportedRids Include="
        @(Net70ILCompilerSupportedRids);
        osx-x64;
        osx-arm64;
        freebsd-x64;
        freebsd-arm64;
        " />

      <Net90ILCompilerSupportedRids Include="
        @(Net80ILCompilerSupportedRids);
        linux-arm;
        linux-musl-arm;
        linux-loongarch64;
        linux-musl-loongarch64;
        win-x86;
        " />

      <!-- The subset of ILCompiler target RIDs that are officially supported. Should be a subset of
           https://github.com/dotnet/runtime/blob/main/src/installer/pkg/projects/Microsoft.DotNet.ILCompiler/ILCompilerRIDs.props -->
      <ILCompilerSupportedRids Include="@(Net90ILCompilerSupportedRids)" />

      <Net80NativeAOTRuntimePackRids Include="
        ios-arm64;
        iossimulator-arm64;
        iossimulator-x64;
        tvos-arm64;
        tvossimulator-arm64;
        tvossimulator-x64;
        maccatalyst-arm64;
        maccatalyst-x64;
        linux-bionic-arm64;
        linux-bionic-x64;
        osx-arm64;
        osx-x64;
        freebsd-arm64;
        freebsd-x64;
        " />

      <Net90NativeAOTRuntimePackRids Include="
        @(Net80NativeAOTRuntimePackRids);
        linux-x64;
        linux-arm;
        linux-arm64;
        linux-bionic-arm;
        linux-musl-x64;
        linux-musl-arm;
        linux-musl-arm64;
        win-x64;
        win-x86;
        win-arm64;
        browser-wasm;
        wasi-wasm;
        " />

      <NativeAOTRuntimePackRids Include="@(Net90NativeAOTRuntimePackRids)" />

      <AspNetCore31RuntimePackRids Include="@(AspNetCore30RuntimePackRids)" />
      <AspNetCore50RuntimePackRids Include="@(AspNetCore31RuntimePackRids);linux-musl-arm;win-arm64" />
      <AspNetCore60RuntimePackRids Include="@(AspNetCore50RuntimePackRids);osx-arm64;linux-s390x;linux-loongarch64" />
      <AspNetCore70RuntimePackRids Include="@(AspNetCore60RuntimePackRids);linux-ppc64le" />
      <AspNetCore80RuntimePackRids Include="@(AspNetCore70RuntimePackRids);freebsd-x64;freebsd-arm64" />
      <AspNetCore80RuntimePackRids Remove="win-arm" />
      <AspNetCore90RuntimePackRids Include="@(AspNetCore80RuntimePackRids);linux-riscv64;linux-musl-riscv64;linux-loongarch64;linux-musl-loongarch64;" />
      <AspNetCoreRuntimePackRids Include="@(AspNetCore90RuntimePackRids)" />

      <WindowsDesktop30RuntimePackRids Include="win-x64;win-x86" />
      <WindowsDesktop31RuntimePackRids Include="@(WindowsDesktop30RuntimePackRids)" />
      <WindowsDesktop50RuntimePackRids Include="@(WindowsDesktop31RuntimePackRids);win-arm64" />
      <WindowsDesktopRuntimePackRids Include="@(WindowsDesktop50RuntimePackRids)" />

      <_KnownRuntimeIdentiferPlatforms Include="any;aot;freebsd;illumos;solaris;unix" />
      <_ExcludedKnownRuntimeIdentiferPlatforms Include="rhel.6;tizen.4.0.0;tizen.5.0.0" Condition="'$(DotNetBuildSourceOnly)' != 'true'" />
      <_ExcludedKnownRuntimeIdentiferPlatforms Include="rhel.6" Condition="'$(DotNetBuildSourceOnly)' == 'true' and !$(ProductMonikerRid.StartsWith('rhel.6-'))" />
      <_ExcludedKnownRuntimeIdentiferPlatforms Include="tizen.4.0.0" Condition="'$(DotNetBuildSourceOnly)' == 'true' and !$(ProductMonikerRid.StartsWith('tizen.4.0.0-'))" />
      <_ExcludedKnownRuntimeIdentiferPlatforms Include="tizen.5.0.0" Condition="'$(DotNetBuildSourceOnly)' == 'true' and !$(ProductMonikerRid.StartsWith('tizen.5.0.0-'))" />
    </ItemGroup>

    <!--
        Generate default runtime framework versions
      -->
    <GenerateDefaultRuntimeFrameworkVersion RuntimePackVersion="$(MicrosoftNETCoreAppRuntimePackageVersion)">
      <Output TaskParameter="DefaultRuntimeFrameworkVersion" PropertyName="MicrosoftNETCoreAppDefaultRuntimeFrameworkVersion" />
    </GenerateDefaultRuntimeFrameworkVersion>
    <GenerateDefaultRuntimeFrameworkVersion RuntimePackVersion="$(MicrosoftWindowsDesktopAppRuntimePackageVersion)">
      <Output TaskParameter="DefaultRuntimeFrameworkVersion" PropertyName="MicrosoftWindowsDesktopAppDefaultRuntimeFrameworkVersion" />
    </GenerateDefaultRuntimeFrameworkVersion>
    <GenerateDefaultRuntimeFrameworkVersion RuntimePackVersion="$(MicrosoftAspNetCoreAppRuntimePackageVersion)">
      <Output TaskParameter="DefaultRuntimeFrameworkVersion" PropertyName="MicrosoftAspNetCoreAppDefaultRuntimeFrameworkVersion" />
    </GenerateDefaultRuntimeFrameworkVersion>

    <ItemGroup>
      <ImplicitPackageVariable Include="Microsoft.NETCore.App"
                               TargetFrameworkVersion="1.0"
                               DefaultVersion="1.0.5"
                               LatestVersion="1.0.16" />
      <ImplicitPackageVariable Include="Microsoft.NETCore.App"
                               TargetFrameworkVersion="1.1"
                               DefaultVersion="1.1.2"
                               LatestVersion="1.1.13" />
      <ImplicitPackageVariable Include="Microsoft.NETCore.App"
                               TargetFrameworkVersion="2.0"
                               DefaultVersion="2.0.0"
                               LatestVersion="2.0.9" />
      <ImplicitPackageVariable Include="Microsoft.NETCore.App"
                               TargetFrameworkVersion="2.1"
                               DefaultVersion="2.1.0"
                               LatestVersion="2.1.$(VersionFeature21)" />
      <ImplicitPackageVariable Include="Microsoft.NETCore.App"
                               TargetFrameworkVersion="2.2"
                               DefaultVersion="2.2.0"
                               LatestVersion="2.2.8" />
      <ImplicitPackageVariable Include="Microsoft.AspNetCore.App"
                               TargetFrameworkVersion="2.1"
                               DefaultVersion="2.1.1"
                               LatestVersion="2.1.$(VersionFeature21)" />
      <ImplicitPackageVariable Include="Microsoft.AspNetCore.All"
                               TargetFrameworkVersion="2.1"
                               DefaultVersion="2.1.1"
                               LatestVersion="2.1.$(VersionFeature21)" />
      <ImplicitPackageVariable Include="Microsoft.AspNetCore.App"
                               TargetFrameworkVersion="2.2"
                               DefaultVersion="2.2.0"
                               LatestVersion="2.2.8" />
      <ImplicitPackageVariable Include="Microsoft.AspNetCore.All"
                               TargetFrameworkVersion="2.2"
                               DefaultVersion="2.2.0"
                               LatestVersion="2.2.8" />
    </ItemGroup>

    <PropertyGroup>
      <PortableProductMonikerRid Condition="'$(PortableProductMonikerRid)' == ''">$(ProductMonikerRid)</PortableProductMonikerRid>
    </PropertyGroup>

    <PropertyGroup>
      <BundledVersionsPropsContent>
<![CDATA[
<!--
***********************************************************************************************
$(BundledVersionsPropsFileName)

WARNING:  DO NOT MODIFY this file unless you are knowledgeable about MSBuild and have
          created a backup copy.  Incorrect changes to this file will make it
          impossible to load or build your projects from the command-line or the IDE.

Copyright (c) .NET Foundation. All rights reserved.
***********************************************************************************************
-->
<Project>

  <PropertyGroup>
    <NetCoreRoot Condition="'%24(NetCoreRoot)' == ''">%24([MSBuild]::NormalizePath('%24(MSBuildThisFileDirectory)..\..\'))</NetCoreRoot>
    <NetCoreTargetingPackRoot Condition="'%24(NetCoreTargetingPackRoot)' == ''">%24([MSBuild]::EnsureTrailingSlash('%24(NetCoreRoot)'))packs</NetCoreTargetingPackRoot>

    <_NetFrameworkHostedCompilersVersion>$(MicrosoftNetCompilersToolsetFrameworkPackageVersion)</_NetFrameworkHostedCompilersVersion>
    <NETCoreAppMaximumVersion>$(_NETCoreAppTargetFrameworkVersion)</NETCoreAppMaximumVersion>
    <BundledNETCoreAppTargetFrameworkVersion>$(_NETCoreAppTargetFrameworkVersion)</BundledNETCoreAppTargetFrameworkVersion>
    <BundledNETCoreAppPackageVersion>$(_NETCoreAppPackageVersion)</BundledNETCoreAppPackageVersion>
    <BundledNETStandardTargetFrameworkVersion>$(_NETStandardTargetFrameworkVersion)</BundledNETStandardTargetFrameworkVersion>
    <BundledNETStandardPackageVersion>$(_NETStandardLibraryPackageVersion)</BundledNETStandardPackageVersion>
    <BundledNETCorePlatformsPackageVersion>$(_NETCorePlatformsPackageVersion)</BundledNETCorePlatformsPackageVersion>
    <BundledRuntimeIdentifierGraphFile>%24(MSBuildThisFileDirectory)RuntimeIdentifierGraph.json</BundledRuntimeIdentifierGraphFile>
    <NETCoreSdkVersion>$(Version)</NETCoreSdkVersion>
    <SdkAnalysisLevel>$(SdkFeatureBand)</SdkAnalysisLevel>
    <NETCoreSdkRuntimeIdentifier>$(ProductMonikerRid)</NETCoreSdkRuntimeIdentifier>
    <NETCoreSdkPortableRuntimeIdentifier>$(PortableProductMonikerRid)</NETCoreSdkPortableRuntimeIdentifier>
    <_NETCoreSdkIsPreview>$(_NETCoreSdkBeingBuiltIsPreview)</_NETCoreSdkIsPreview>
  </PropertyGroup>
  <ItemGroup>
    @(ImplicitPackageVariable->'<ImplicitPackageReferenceVersion Include="%(Identity)" TargetFrameworkVersion="%(TargetFrameworkVersion)" DefaultVersion="%(DefaultVersion)" LatestVersion="%(LatestVersion)" />', '
    ')

    <!-- .NET 10.0 -->
    <KnownFrameworkReference Include="Microsoft.NETCore.App"
                              TargetFramework="net10.0"
                              RuntimeFrameworkName="Microsoft.NETCore.App"
                              DefaultRuntimeFrameworkVersion="$(MicrosoftNETCoreAppDefaultRuntimeFrameworkVersion)"
                              LatestRuntimeFrameworkVersion="$(MicrosoftNETCoreAppRuntimePackageVersion)"
                              TargetingPackName="Microsoft.NETCore.App.Ref"
                              TargetingPackVersion="$(MicrosoftNETCoreAppRefPackageVersion)"
                              RuntimePackNamePatterns="Microsoft.NETCore.App.Runtime.**RID**"
                              RuntimePackRuntimeIdentifiers="@(NetCoreRuntimePackRids, '%3B')"
                              />

    <KnownAppHostPack Include="Microsoft.NETCore.App"
                      TargetFramework="net10.0"
                      AppHostPackNamePattern="Microsoft.NETCore.App.Host.**RID**"
                      AppHostPackVersion="$(_NETCoreAppPackageVersion)"
                      AppHostRuntimeIdentifiers="@(NetCoreAppHostRids, '%3B')"
                      ExcludedRuntimeIdentifiers="android"
                      />

    <KnownCrossgen2Pack Include="Microsoft.NETCore.App.Crossgen2"
                        TargetFramework="net10.0"
                        Crossgen2PackNamePattern="Microsoft.NETCore.App.Crossgen2.**RID**"
                        Crossgen2PackVersion="$(MicrosoftNETCoreAppRuntimePackageVersion)"
                        Crossgen2RuntimeIdentifiers="@(Crossgen2SupportedRids, '%3B')"
                        />

    <KnownILCompilerPack Include="Microsoft.DotNet.ILCompiler"
                         TargetFramework="net10.0"
                         ILCompilerPackNamePattern="runtime.**RID**.Microsoft.DotNet.ILCompiler"
                         ILCompilerPackVersion="$(MicrosoftNETCoreAppRuntimePackageVersion)"
                         ILCompilerRuntimeIdentifiers="@(ILCompilerSupportedRids, '%3B')"
                         />

    <KnownRuntimePack Include="Microsoft.NETCore.App"
                      TargetFramework="net10.0"
                      RuntimeFrameworkName="Microsoft.NETCore.App"
                      LatestRuntimeFrameworkVersion="$(MicrosoftNETCoreAppRuntimePackageVersion)"
                      RuntimePackNamePatterns="Microsoft.NETCore.App.Runtime.NativeAOT.**RID**"
                      RuntimePackRuntimeIdentifiers="@(NativeAOTRuntimePackRids, '%3B')"
                      RuntimePackLabels="NativeAOT"
                      />

    <KnownILLinkPack Include="Microsoft.NET.ILLink.Tasks"
                     TargetFramework="net10.0"
                     ILLinkPackVersion="$(MicrosoftNETCoreAppRuntimePackageVersion)" />

    <KnownWebAssemblySdkPack Include="Microsoft.NET.Sdk.WebAssembly.Pack"
                             TargetFramework="net10.0"
                             WebAssemblySdkPackVersion="$(MicrosoftNETCoreAppRuntimePackageVersion)" />

    <KnownRuntimePack Include="Microsoft.NETCore.App"
                      TargetFramework="net10.0"
                      RuntimeFrameworkName="Microsoft.NETCore.App"
                      LatestRuntimeFrameworkVersion="$(MicrosoftNETCoreAppRuntimePackageVersion)"
                      RuntimePackNamePatterns="Microsoft.NETCore.App.Runtime.Mono.**RID**"
                      RuntimePackRuntimeIdentifiers="@(MonoRuntimePackRids, '%3B')"
                      RuntimePackLabels="Mono"
                      />

    <KnownFrameworkReference Include="Microsoft.WindowsDesktop.App"
                              TargetFramework="net10.0"
                              RuntimeFrameworkName="Microsoft.WindowsDesktop.App"
                              DefaultRuntimeFrameworkVersion="$(MicrosoftWindowsDesktopAppDefaultRuntimeFrameworkVersion)"
                              LatestRuntimeFrameworkVersion="$(MicrosoftWindowsDesktopAppRuntimePackageVersion)"
                              TargetingPackName="Microsoft.WindowsDesktop.App.Ref"
                              TargetingPackVersion="$(MicrosoftWindowsDesktopAppRefPackageVersion)"
                              RuntimePackNamePatterns="Microsoft.WindowsDesktop.App.Runtime.**RID**"
                              RuntimePackRuntimeIdentifiers="@(WindowsDesktopRuntimePackRids, '%3B')"
                              IsWindowsOnly="true"
                              />

    <KnownFrameworkReference Include="Microsoft.WindowsDesktop.App.WPF"
                              TargetFramework="net10.0"
                              RuntimeFrameworkName="Microsoft.WindowsDesktop.App"
                              DefaultRuntimeFrameworkVersion="$(MicrosoftWindowsDesktopAppDefaultRuntimeFrameworkVersion)"
                              LatestRuntimeFrameworkVersion="$(MicrosoftWindowsDesktopAppRuntimePackageVersion)"
                              TargetingPackName="Microsoft.WindowsDesktop.App.Ref"
                              TargetingPackVersion="$(MicrosoftWindowsDesktopAppRefPackageVersion)"
                              RuntimePackNamePatterns="Microsoft.WindowsDesktop.App.Runtime.**RID**"
                              RuntimePackRuntimeIdentifiers="@(WindowsDesktopRuntimePackRids, '%3B')"
                              IsWindowsOnly="true"
                              Profile="WPF"
                              />

    <KnownFrameworkReference Include="Microsoft.WindowsDesktop.App.WindowsForms"
                              TargetFramework="net10.0"
                              RuntimeFrameworkName="Microsoft.WindowsDesktop.App"
                              DefaultRuntimeFrameworkVersion="$(MicrosoftWindowsDesktopAppDefaultRuntimeFrameworkVersion)"
                              LatestRuntimeFrameworkVersion="$(MicrosoftWindowsDesktopAppRuntimePackageVersion)"
                              TargetingPackName="Microsoft.WindowsDesktop.App.Ref"
                              TargetingPackVersion="$(MicrosoftWindowsDesktopAppRefPackageVersion)"
                              RuntimePackNamePatterns="Microsoft.WindowsDesktop.App.Runtime.**RID**"
                              RuntimePackRuntimeIdentifiers="@(WindowsDesktopRuntimePackRids, '%3B')"
                              IsWindowsOnly="true"
                              Profile="WindowsForms"
                              />

    <KnownFrameworkReference Include="Microsoft.AspNetCore.App"
                              TargetFramework="net10.0"
                              RuntimeFrameworkName="Microsoft.AspNetCore.App"
                              DefaultRuntimeFrameworkVersion="$(MicrosoftAspNetCoreAppDefaultRuntimeFrameworkVersion)"
                              LatestRuntimeFrameworkVersion="$(MicrosoftAspNetCoreAppRuntimePackageVersion)"
                              TargetingPackName="Microsoft.AspNetCore.App.Ref"
                              TargetingPackVersion="$(MicrosoftAspNetCoreAppRefPackageVersion)"
                              RuntimePackNamePatterns="Microsoft.AspNetCore.App.Runtime.**RID**"
                              RuntimePackRuntimeIdentifiers="@(AspNetCoreRuntimePackRids, '%3B')"
                              RuntimePackExcludedRuntimeIdentifiers="android%3Blinux-bionic"
                              />

    <!-- .NET 9.0 -->
    <KnownFrameworkReference Include="Microsoft.NETCore.App"
                              TargetFramework="net9.0"
                              RuntimeFrameworkName="Microsoft.NETCore.App"
                              DefaultRuntimeFrameworkVersion="$(_NET90RuntimePackVersion)"
                              LatestRuntimeFrameworkVersion="$(_NET90RuntimePackVersion)"
                              TargetingPackName="Microsoft.NETCore.App.Ref"
                              TargetingPackVersion="$(_NET90TargetingPackVersion)"
                              RuntimePackNamePatterns="Microsoft.NETCore.App.Runtime.**RID**"
                              RuntimePackRuntimeIdentifiers="@(Net90RuntimePackRids, '%3B')"
                              />

    <KnownAppHostPack Include="Microsoft.NETCore.App"
                      TargetFramework="net9.0"
                      AppHostPackNamePattern="Microsoft.NETCore.App.Host.**RID**"
                      AppHostPackVersion="$(_NET90RuntimePackVersion)"
                      AppHostRuntimeIdentifiers="@(Net90AppHostRids, '%3B')"
                      ExcludedRuntimeIdentifiers="android"
                      />

    <KnownCrossgen2Pack Include="Microsoft.NETCore.App.Crossgen2"
                        TargetFramework="net9.0"
                        Crossgen2PackNamePattern="Microsoft.NETCore.App.Crossgen2.**RID**"
                        Crossgen2PackVersion="$(_NET90RuntimePackVersion)"
                        Crossgen2RuntimeIdentifiers="@(Net90Crossgen2SupportedRids, '%3B')"
                        />

    <KnownILCompilerPack Include="Microsoft.DotNet.ILCompiler"
                         TargetFramework="net9.0"
                         ILCompilerPackNamePattern="runtime.**RID**.Microsoft.DotNet.ILCompiler"
                         ILCompilerPackVersion="$(_NET90RuntimePackVersion)"
                         ILCompilerRuntimeIdentifiers="@(Net90ILCompilerSupportedRids, '%3B')"
                         />

    <KnownRuntimePack Include="Microsoft.NETCore.App"
                      TargetFramework="net9.0"
                      RuntimeFrameworkName="Microsoft.NETCore.App"
                      LatestRuntimeFrameworkVersion="$(_NET90RuntimePackVersion)"
                      RuntimePackNamePatterns="Microsoft.NETCore.App.Runtime.NativeAOT.**RID**"
                      RuntimePackRuntimeIdentifiers="@(Net90NativeAOTRuntimePackRids, '%3B')"
                      RuntimePackLabels="NativeAOT"
                      />

    <KnownILLinkPack Include="Microsoft.NET.ILLink.Tasks"
                     TargetFramework="net9.0"
                     ILLinkPackVersion="$(_NET90RuntimePackVersion)" />

    <KnownWebAssemblySdkPack Include="Microsoft.NET.Sdk.WebAssembly.Pack"
                             TargetFramework="net9.0"
                             WebAssemblySdkPackVersion="$(MicrosoftNETCoreAppRuntimePackageVersion)" />

    <KnownRuntimePack Include="Microsoft.NETCore.App"
                      TargetFramework="net9.0"
                      RuntimeFrameworkName="Microsoft.NETCore.App"
                      LatestRuntimeFrameworkVersion="$(_NET90RuntimePackVersion)"
                      RuntimePackNamePatterns="Microsoft.NETCore.App.Runtime.Mono.**RID**"
                      RuntimePackRuntimeIdentifiers="@(Net90MonoRuntimePackRids, '%3B')"
                      RuntimePackLabels="Mono"
                      />

    <KnownFrameworkReference Include="Microsoft.WindowsDesktop.App"
                              TargetFramework="net9.0"
                              RuntimeFrameworkName="Microsoft.WindowsDesktop.App"
                              DefaultRuntimeFrameworkVersion="$(_WindowsDesktop90RuntimePackVersion)"
                              LatestRuntimeFrameworkVersion="$(_WindowsDesktop90RuntimePackVersion)"
                              TargetingPackName="Microsoft.WindowsDesktop.App.Ref"
                              TargetingPackVersion="$(_WindowsDesktop90TargetingPackVersion)"
                              RuntimePackNamePatterns="Microsoft.WindowsDesktop.App.Runtime.**RID**"
                              RuntimePackRuntimeIdentifiers="@(WindowsDesktopRuntimePackRids, '%3B')"
                              IsWindowsOnly="true"
                              />

    <KnownFrameworkReference Include="Microsoft.WindowsDesktop.App.WPF"
                              TargetFramework="net9.0"
                              RuntimeFrameworkName="Microsoft.WindowsDesktop.App"
                              DefaultRuntimeFrameworkVersion="$(_WindowsDesktop90RuntimePackVersion)"
                              LatestRuntimeFrameworkVersion="$(_WindowsDesktop90RuntimePackVersion)"
                              TargetingPackName="Microsoft.WindowsDesktop.App.Ref"
                              TargetingPackVersion="$(_WindowsDesktop90TargetingPackVersion)"
                              RuntimePackNamePatterns="Microsoft.WindowsDesktop.App.Runtime.**RID**"
                              RuntimePackRuntimeIdentifiers="@(WindowsDesktopRuntimePackRids, '%3B')"
                              IsWindowsOnly="true"
                              Profile="WPF"
                              />

    <KnownFrameworkReference Include="Microsoft.WindowsDesktop.App.WindowsForms"
                              TargetFramework="net9.0"
                              RuntimeFrameworkName="Microsoft.WindowsDesktop.App"
                              DefaultRuntimeFrameworkVersion="$(_WindowsDesktop90RuntimePackVersion)"
                              LatestRuntimeFrameworkVersion="$(_WindowsDesktop90RuntimePackVersion)"
                              TargetingPackName="Microsoft.WindowsDesktop.App.Ref"
                              TargetingPackVersion="$(_WindowsDesktop90TargetingPackVersion)"
                              RuntimePackNamePatterns="Microsoft.WindowsDesktop.App.Runtime.**RID**"
                              RuntimePackRuntimeIdentifiers="@(WindowsDesktopRuntimePackRids, '%3B')"
                              IsWindowsOnly="true"
                              Profile="WindowsForms"
                              />

    <KnownFrameworkReference Include="Microsoft.AspNetCore.App"
                              TargetFramework="net9.0"
                              RuntimeFrameworkName="Microsoft.AspNetCore.App"
                              DefaultRuntimeFrameworkVersion="$(_AspNet90RuntimePackVersion)"
                              LatestRuntimeFrameworkVersion="$(_AspNet90RuntimePackVersion)"
                              TargetingPackName="Microsoft.AspNetCore.App.Ref"
                              TargetingPackVersion="$(_AspNet90TargetingPackVersion)"
                              RuntimePackNamePatterns="Microsoft.AspNetCore.App.Runtime.**RID**"
                              RuntimePackRuntimeIdentifiers="@(AspNetCore90RuntimePackRids, '%3B')"
                              RuntimePackExcludedRuntimeIdentifiers="android%3Blinux-bionic"
                              />

    <!-- .NET 8.0 -->
    <KnownFrameworkReference Include="Microsoft.NETCore.App"
                              TargetFramework="net8.0"
                              RuntimeFrameworkName="Microsoft.NETCore.App"
                              DefaultRuntimeFrameworkVersion="8.0.0"
                              LatestRuntimeFrameworkVersion="$(_NET80RuntimePackVersion)"
                              TargetingPackName="Microsoft.NETCore.App.Ref"
                              TargetingPackVersion="$(_NET80TargetingPackVersion)"
                              RuntimePackNamePatterns="Microsoft.NETCore.App.Runtime.**RID**"
                              RuntimePackRuntimeIdentifiers="@(Net80RuntimePackRids, '%3B')"
                              />

    <KnownAppHostPack Include="Microsoft.NETCore.App"
                      TargetFramework="net8.0"
                      AppHostPackNamePattern="Microsoft.NETCore.App.Host.**RID**"
                      AppHostPackVersion="$(_NET80RuntimePackVersion)"
                      AppHostRuntimeIdentifiers="@(Net80AppHostRids, '%3B')"
                      ExcludedRuntimeIdentifiers="android"
                      />

    <KnownCrossgen2Pack Include="Microsoft.NETCore.App.Crossgen2"
                        TargetFramework="net8.0"
                        Crossgen2PackNamePattern="Microsoft.NETCore.App.Crossgen2.**RID**"
                        Crossgen2PackVersion="$(_NET80RuntimePackVersion)"
                        Crossgen2RuntimeIdentifiers="@(Net80Crossgen2SupportedRids, '%3B')"
                        />

    <KnownILCompilerPack Include="Microsoft.DotNet.ILCompiler"
                         TargetFramework="net8.0"
                         ILCompilerPackNamePattern="runtime.**RID**.Microsoft.DotNet.ILCompiler"
                         ILCompilerPackVersion="$(_NET80RuntimePackVersion)"
                         ILCompilerRuntimeIdentifiers="@(Net80ILCompilerSupportedRids, '%3B')"
                         />

    <KnownRuntimePack Include="Microsoft.NETCore.App"
                      TargetFramework="net8.0"
                      RuntimeFrameworkName="Microsoft.NETCore.App"
                      LatestRuntimeFrameworkVersion="$(_NET80RuntimePackVersion)"
                      RuntimePackNamePatterns="Microsoft.NETCore.App.Runtime.NativeAOT.**RID**"
                      RuntimePackRuntimeIdentifiers="@(Net80NativeAOTRuntimePackRids, '%3B')"
                      RuntimePackLabels="NativeAOT"
                      />

    <KnownILLinkPack Include="Microsoft.NET.ILLink.Tasks"
                     TargetFramework="net8.0"
                     ILLinkPackVersion="$(_NET80RuntimePackVersion)" />

    <KnownWebAssemblySdkPack Include="Microsoft.NET.Sdk.WebAssembly.Pack"
                             TargetFramework="net8.0"
                             WebAssemblySdkPackVersion="$(MicrosoftNETCoreAppRuntimePackageVersion)" />

    <KnownRuntimePack Include="Microsoft.NETCore.App"
                      TargetFramework="net8.0"
                      RuntimeFrameworkName="Microsoft.NETCore.App"
                      LatestRuntimeFrameworkVersion="$(_NET80RuntimePackVersion)"
                      RuntimePackNamePatterns="Microsoft.NETCore.App.Runtime.Mono.**RID**"
                      RuntimePackRuntimeIdentifiers="@(Net80MonoRuntimePackRids, '%3B')"
                      RuntimePackLabels="Mono"
                      />

    <KnownFrameworkReference Include="Microsoft.WindowsDesktop.App"
                              TargetFramework="net8.0"
                              RuntimeFrameworkName="Microsoft.WindowsDesktop.App"
                              DefaultRuntimeFrameworkVersion="8.0.0"
                              LatestRuntimeFrameworkVersion="$(_WindowsDesktop80RuntimePackVersion)"
                              TargetingPackName="Microsoft.WindowsDesktop.App.Ref"
                              TargetingPackVersion="$(_WindowsDesktop80TargetingPackVersion)"
                              RuntimePackNamePatterns="Microsoft.WindowsDesktop.App.Runtime.**RID**"
                              RuntimePackRuntimeIdentifiers="@(WindowsDesktopRuntimePackRids, '%3B')"
                              IsWindowsOnly="true"
                              />

    <KnownFrameworkReference Include="Microsoft.WindowsDesktop.App.WPF"
                              TargetFramework="net8.0"
                              RuntimeFrameworkName="Microsoft.WindowsDesktop.App"
                              DefaultRuntimeFrameworkVersion="8.0.0"
                              LatestRuntimeFrameworkVersion="$(_WindowsDesktop80RuntimePackVersion)"
                              TargetingPackName="Microsoft.WindowsDesktop.App.Ref"
                              TargetingPackVersion="$(_WindowsDesktop80TargetingPackVersion)"
                              RuntimePackNamePatterns="Microsoft.WindowsDesktop.App.Runtime.**RID**"
                              RuntimePackRuntimeIdentifiers="@(WindowsDesktopRuntimePackRids, '%3B')"
                              IsWindowsOnly="true"
                              Profile="WPF"
                              />

    <KnownFrameworkReference Include="Microsoft.WindowsDesktop.App.WindowsForms"
                              TargetFramework="net8.0"
                              RuntimeFrameworkName="Microsoft.WindowsDesktop.App"
                              DefaultRuntimeFrameworkVersion="8.0.0"
                              LatestRuntimeFrameworkVersion="$(_WindowsDesktop80RuntimePackVersion)"
                              TargetingPackName="Microsoft.WindowsDesktop.App.Ref"
                              TargetingPackVersion="$(_WindowsDesktop80TargetingPackVersion)"
                              RuntimePackNamePatterns="Microsoft.WindowsDesktop.App.Runtime.**RID**"
                              RuntimePackRuntimeIdentifiers="@(WindowsDesktopRuntimePackRids, '%3B')"
                              IsWindowsOnly="true"
                              Profile="WindowsForms"
                              />

    <KnownFrameworkReference Include="Microsoft.AspNetCore.App"
                              TargetFramework="net8.0"
                              RuntimeFrameworkName="Microsoft.AspNetCore.App"
                              DefaultRuntimeFrameworkVersion="8.0.0"
                              LatestRuntimeFrameworkVersion="$(_AspNet80RuntimePackVersion)"
                              TargetingPackName="Microsoft.AspNetCore.App.Ref"
                              TargetingPackVersion="$(_AspNet80TargetingPackVersion)"
                              RuntimePackNamePatterns="Microsoft.AspNetCore.App.Runtime.**RID**"
                              RuntimePackRuntimeIdentifiers="@(AspNetCore80RuntimePackRids, '%3B')"
                              RuntimePackExcludedRuntimeIdentifiers="android%3Blinux-bionic"
                              />

    <!-- .NET 7.0 -->
    <KnownFrameworkReference Include="Microsoft.NETCore.App"
                              TargetFramework="net7.0"
                              RuntimeFrameworkName="Microsoft.NETCore.App"
                              DefaultRuntimeFrameworkVersion="7.0.0"
                              LatestRuntimeFrameworkVersion="$(_NET70RuntimePackVersion)"
                              TargetingPackName="Microsoft.NETCore.App.Ref"
                              TargetingPackVersion="$(_NET70TargetingPackVersion)"
                              RuntimePackNamePatterns="Microsoft.NETCore.App.Runtime.**RID**"
                              RuntimePackRuntimeIdentifiers="@(Net70RuntimePackRids, '%3B')"
                              />

    <KnownAppHostPack Include="Microsoft.NETCore.App"
                      TargetFramework="net7.0"
                      AppHostPackNamePattern="Microsoft.NETCore.App.Host.**RID**"
                      AppHostPackVersion="$(_NET70RuntimePackVersion)"
                      AppHostRuntimeIdentifiers="@(Net70AppHostRids, '%3B')"
                      ExcludedRuntimeIdentifiers="android"
                      />

    <KnownCrossgen2Pack Include="Microsoft.NETCore.App.Crossgen2"
                        TargetFramework="net7.0"
                        Crossgen2PackNamePattern="Microsoft.NETCore.App.Crossgen2.**RID**"
                        Crossgen2PackVersion="$(_NET70RuntimePackVersion)"
                        Crossgen2RuntimeIdentifiers="@(Net70Crossgen2SupportedRids, '%3B')"
                        />

    <KnownILCompilerPack Include="Microsoft.DotNet.ILCompiler"
                         TargetFramework="net7.0"
                         ILCompilerPackNamePattern="runtime.**RID**.Microsoft.DotNet.ILCompiler"
                         ILCompilerPackVersion="$(_NET70RuntimePackVersion)"
                         ILCompilerRuntimeIdentifiers="@(Net70ILCompilerSupportedRids, '%3B')"
                         />

    <KnownILLinkPack Include="Microsoft.NET.ILLink.Tasks"
                     TargetFramework="net7.0"
                     ILLinkPackVersion="$(_NET70ILLinkPackVersion)" />

    <KnownWebAssemblySdkPack Include="Microsoft.NET.Sdk.WebAssembly.Pack"
                             TargetFramework="net7.0"
                             WebAssemblySdkPackVersion="$(MicrosoftNETCoreAppRuntimePackageVersion)" />

    <KnownRuntimePack Include="Microsoft.NETCore.App"
                      TargetFramework="net7.0"
                      RuntimeFrameworkName="Microsoft.NETCore.App"
                      LatestRuntimeFrameworkVersion="$(_NET70RuntimePackVersion)"
                      RuntimePackNamePatterns="Microsoft.NETCore.App.Runtime.Mono.**RID**"
                      RuntimePackRuntimeIdentifiers="@(Net70MonoRuntimePackRids, '%3B')"
                      RuntimePackLabels="Mono"
                      />

    <KnownFrameworkReference Include="Microsoft.WindowsDesktop.App"
                              TargetFramework="net7.0"
                              RuntimeFrameworkName="Microsoft.WindowsDesktop.App"
                              DefaultRuntimeFrameworkVersion="7.0.0"
                              LatestRuntimeFrameworkVersion="$(_WindowsDesktop70RuntimePackVersion)"
                              TargetingPackName="Microsoft.WindowsDesktop.App.Ref"
                              TargetingPackVersion="$(_WindowsDesktop70TargetingPackVersion)"
                              RuntimePackNamePatterns="Microsoft.WindowsDesktop.App.Runtime.**RID**"
                              RuntimePackRuntimeIdentifiers="@(WindowsDesktopRuntimePackRids, '%3B')"
                              IsWindowsOnly="true"
                              />

    <KnownFrameworkReference Include="Microsoft.WindowsDesktop.App.WPF"
                              TargetFramework="net7.0"
                              RuntimeFrameworkName="Microsoft.WindowsDesktop.App"
                              DefaultRuntimeFrameworkVersion="7.0.0"
                              LatestRuntimeFrameworkVersion="$(_WindowsDesktop70RuntimePackVersion)"
                              TargetingPackName="Microsoft.WindowsDesktop.App.Ref"
                              TargetingPackVersion="$(_WindowsDesktop70TargetingPackVersion)"
                              RuntimePackNamePatterns="Microsoft.WindowsDesktop.App.Runtime.**RID**"
                              RuntimePackRuntimeIdentifiers="@(WindowsDesktopRuntimePackRids, '%3B')"
                              IsWindowsOnly="true"
                              Profile="WPF"
                              />

    <KnownFrameworkReference Include="Microsoft.WindowsDesktop.App.WindowsForms"
                              TargetFramework="net7.0"
                              RuntimeFrameworkName="Microsoft.WindowsDesktop.App"
                              DefaultRuntimeFrameworkVersion="7.0.0"
                              LatestRuntimeFrameworkVersion="$(_WindowsDesktop70RuntimePackVersion)"
                              TargetingPackName="Microsoft.WindowsDesktop.App.Ref"
                              TargetingPackVersion="$(_WindowsDesktop70TargetingPackVersion)"
                              RuntimePackNamePatterns="Microsoft.WindowsDesktop.App.Runtime.**RID**"
                              RuntimePackRuntimeIdentifiers="@(WindowsDesktopRuntimePackRids, '%3B')"
                              IsWindowsOnly="true"
                              Profile="WindowsForms"
                              />

    <KnownFrameworkReference Include="Microsoft.AspNetCore.App"
                              TargetFramework="net7.0"
                              RuntimeFrameworkName="Microsoft.AspNetCore.App"
                              DefaultRuntimeFrameworkVersion="7.0.0"
                              LatestRuntimeFrameworkVersion="$(_AspNet70RuntimePackVersion)"
                              TargetingPackName="Microsoft.AspNetCore.App.Ref"
                              TargetingPackVersion="$(_AspNet70TargetingPackVersion)"
                              RuntimePackNamePatterns="Microsoft.AspNetCore.App.Runtime.**RID**"
                              RuntimePackRuntimeIdentifiers="@(AspNetCore70RuntimePackRids, '%3B')"
                              RuntimePackExcludedRuntimeIdentifiers="android"
                              />

    <!-- .NET 6.0 -->
    <KnownFrameworkReference Include="Microsoft.NETCore.App"
                              TargetFramework="net6.0"
                              RuntimeFrameworkName="Microsoft.NETCore.App"
                              DefaultRuntimeFrameworkVersion="6.0.0"
                              LatestRuntimeFrameworkVersion="$(_NET60RuntimePackVersion)"
                              TargetingPackName="Microsoft.NETCore.App.Ref"
                              TargetingPackVersion="$(_NET60TargetingPackVersion)"
                              RuntimePackNamePatterns="Microsoft.NETCore.App.Runtime.**RID**"
                              RuntimePackRuntimeIdentifiers="@(Net60RuntimePackRids, '%3B')"
                              />

    <KnownAppHostPack Include="Microsoft.NETCore.App"
                      TargetFramework="net6.0"
                      AppHostPackNamePattern="Microsoft.NETCore.App.Host.**RID**"
                      AppHostPackVersion="$(_NET60RuntimePackVersion)"
                      AppHostRuntimeIdentifiers="@(Net60AppHostRids, '%3B')"
                      ExcludedRuntimeIdentifiers="android"
                      />

    <KnownCrossgen2Pack Include="Microsoft.NETCore.App.Crossgen2"
                        TargetFramework="net6.0"
                        Crossgen2PackNamePattern="Microsoft.NETCore.App.Crossgen2.**RID**"
                        Crossgen2PackVersion="$(_NET60RuntimePackVersion)"
                        Crossgen2RuntimeIdentifiers="@(Net60Crossgen2SupportedRids, '%3B')"
                        />

    <KnownILLinkPack Include="Microsoft.NET.ILLink.Tasks"
                     TargetFramework="net6.0"
                     ILLinkPackVersion="$(_NET70ILLinkPackVersion)" />

    <KnownWebAssemblySdkPack Include="Microsoft.NET.Sdk.WebAssembly.Pack"
                             TargetFramework="net6.0"
                             WebAssemblySdkPackVersion="$(MicrosoftNETCoreAppRuntimePackageVersion)" />

    <KnownRuntimePack Include="Microsoft.NETCore.App"
                      TargetFramework="net6.0"
                      RuntimeFrameworkName="Microsoft.NETCore.App"
                      LatestRuntimeFrameworkVersion="$(_NET60RuntimePackVersion)"
                      RuntimePackNamePatterns="Microsoft.NETCore.App.Runtime.Mono.**RID**"
                      RuntimePackRuntimeIdentifiers="@(Net60MonoRuntimePackRids, '%3B')"
                      RuntimePackLabels="Mono"
                      />

    <KnownFrameworkReference Include="Microsoft.WindowsDesktop.App"
                              TargetFramework="net6.0"
                              RuntimeFrameworkName="Microsoft.WindowsDesktop.App"
                              DefaultRuntimeFrameworkVersion="6.0.0"
                              LatestRuntimeFrameworkVersion="$(_WindowsDesktop60RuntimePackVersion)"
                              TargetingPackName="Microsoft.WindowsDesktop.App.Ref"
                              TargetingPackVersion="$(_WindowsDesktop60TargetingPackVersion)"
                              RuntimePackNamePatterns="Microsoft.WindowsDesktop.App.Runtime.**RID**"
                              RuntimePackRuntimeIdentifiers="@(WindowsDesktopRuntimePackRids, '%3B')"
                              IsWindowsOnly="true"
                              />

    <KnownFrameworkReference Include="Microsoft.WindowsDesktop.App.WPF"
                              TargetFramework="net6.0"
                              RuntimeFrameworkName="Microsoft.WindowsDesktop.App"
                              DefaultRuntimeFrameworkVersion="6.0.0"
                              LatestRuntimeFrameworkVersion="$(_WindowsDesktop60RuntimePackVersion)"
                              TargetingPackName="Microsoft.WindowsDesktop.App.Ref"
                              TargetingPackVersion="$(_WindowsDesktop60TargetingPackVersion)"
                              RuntimePackNamePatterns="Microsoft.WindowsDesktop.App.Runtime.**RID**"
                              RuntimePackRuntimeIdentifiers="@(WindowsDesktopRuntimePackRids, '%3B')"
                              IsWindowsOnly="true"
                              Profile="WPF"
                              />

    <KnownFrameworkReference Include="Microsoft.WindowsDesktop.App.WindowsForms"
                              TargetFramework="net6.0"
                              RuntimeFrameworkName="Microsoft.WindowsDesktop.App"
                              DefaultRuntimeFrameworkVersion="6.0.0"
                              LatestRuntimeFrameworkVersion="$(_WindowsDesktop60RuntimePackVersion)"
                              TargetingPackName="Microsoft.WindowsDesktop.App.Ref"
                              TargetingPackVersion="$(_WindowsDesktop60TargetingPackVersion)"
                              RuntimePackNamePatterns="Microsoft.WindowsDesktop.App.Runtime.**RID**"
                              RuntimePackRuntimeIdentifiers="@(WindowsDesktopRuntimePackRids, '%3B')"
                              IsWindowsOnly="true"
                              Profile="WindowsForms"
                              />

    <KnownFrameworkReference Include="Microsoft.AspNetCore.App"
                              TargetFramework="net6.0"
                              RuntimeFrameworkName="Microsoft.AspNetCore.App"
                              DefaultRuntimeFrameworkVersion="6.0.0"
                              LatestRuntimeFrameworkVersion="$(_AspNet60RuntimePackVersion)"
                              TargetingPackName="Microsoft.AspNetCore.App.Ref"
                              TargetingPackVersion="$(_AspNet60TargetingPackVersion)"
                              RuntimePackNamePatterns="Microsoft.AspNetCore.App.Runtime.**RID**"
                              RuntimePackRuntimeIdentifiers="@(AspNetCore60RuntimePackRids, '%3B')"
                              />

    <!-- .NET 5.0 -->
    <KnownFrameworkReference Include="Microsoft.NETCore.App"
                              TargetFramework="net5.0"
                              RuntimeFrameworkName="Microsoft.NETCore.App"
                              DefaultRuntimeFrameworkVersion="5.0.0"
                              LatestRuntimeFrameworkVersion="$(_NET50RuntimePackVersion)"
                              TargetingPackName="Microsoft.NETCore.App.Ref"
                              TargetingPackVersion="$(_NET50TargetingPackVersion)"
                              RuntimePackNamePatterns="Microsoft.NETCore.App.Runtime.**RID**"
                              RuntimePackRuntimeIdentifiers="@(Net50RuntimePackRids, '%3B')"
                              IsTrimmable="true"
                              />

    <KnownAppHostPack Include="Microsoft.NETCore.App"
                      TargetFramework="net5.0"
                      AppHostPackNamePattern="Microsoft.NETCore.App.Host.**RID**"
                      AppHostPackVersion="$(_NET50RuntimePackVersion)"
                      AppHostRuntimeIdentifiers="@(Net50AppHostRids, '%3B')"
                      />

    <KnownCrossgen2Pack Include="Microsoft.NETCore.App.Crossgen2"
                        TargetFramework="net5.0"
                        Crossgen2PackNamePattern="Microsoft.NETCore.App.Crossgen2.**RID**"
                        Crossgen2PackVersion="$(_NET50RuntimePackVersion)"
                        Crossgen2RuntimeIdentifiers="@(Net50Crossgen2SupportedRids, '%3B')"
                        />

    <KnownILLinkPack Include="Microsoft.NET.ILLink.Tasks"
                     TargetFramework="net5.0"
                     ILLinkPackVersion="$(_NET70ILLinkPackVersion)" />

    <KnownFrameworkReference Include="Microsoft.WindowsDesktop.App"
                              TargetFramework="net5.0"
                              RuntimeFrameworkName="Microsoft.WindowsDesktop.App"
                              DefaultRuntimeFrameworkVersion="5.0.0"
                              LatestRuntimeFrameworkVersion="$(_WindowsDesktop50RuntimePackVersion)"
                              TargetingPackName="Microsoft.WindowsDesktop.App.Ref"
                              TargetingPackVersion="$(_WindowsDesktop50TargetingPackVersion)"
                              RuntimePackNamePatterns="Microsoft.WindowsDesktop.App.Runtime.**RID**"
                              RuntimePackRuntimeIdentifiers="@(WindowsDesktop50RuntimePackRids, '%3B')"
                              IsWindowsOnly="true"
                              />

    <KnownFrameworkReference Include="Microsoft.WindowsDesktop.App.WPF"
                              TargetFramework="net5.0"
                              RuntimeFrameworkName="Microsoft.WindowsDesktop.App"
                              DefaultRuntimeFrameworkVersion="5.0.0"
                              LatestRuntimeFrameworkVersion="$(_WindowsDesktop50RuntimePackVersion)"
                              TargetingPackName="Microsoft.WindowsDesktop.App.Ref"
                              TargetingPackVersion="$(_WindowsDesktop50TargetingPackVersion)"
                              RuntimePackNamePatterns="Microsoft.WindowsDesktop.App.Runtime.**RID**"
                              RuntimePackRuntimeIdentifiers="@(WindowsDesktop50RuntimePackRids, '%3B')"
                              IsWindowsOnly="true"
                              Profile="WPF"
                              />

    <KnownFrameworkReference Include="Microsoft.WindowsDesktop.App.WindowsForms"
                              TargetFramework="net5.0"
                              RuntimeFrameworkName="Microsoft.WindowsDesktop.App"
                              DefaultRuntimeFrameworkVersion="5.0.0"
                              LatestRuntimeFrameworkVersion="$(_WindowsDesktop50RuntimePackVersion)"
                              TargetingPackName="Microsoft.WindowsDesktop.App.Ref"
                              TargetingPackVersion="$(_WindowsDesktop50TargetingPackVersion)"
                              RuntimePackNamePatterns="Microsoft.WindowsDesktop.App.Runtime.**RID**"
                              RuntimePackRuntimeIdentifiers="@(WindowsDesktop50RuntimePackRids, '%3B')"
                              IsWindowsOnly="true"
                              Profile="WindowsForms"
                              />

    <KnownFrameworkReference Include="Microsoft.AspNetCore.App"
                              TargetFramework="net5.0"
                              RuntimeFrameworkName="Microsoft.AspNetCore.App"
                              DefaultRuntimeFrameworkVersion="5.0.0"
                              LatestRuntimeFrameworkVersion="$(_AspNet50RuntimePackVersion)"
                              TargetingPackName="Microsoft.AspNetCore.App.Ref"
                              TargetingPackVersion="$(_AspNet50TargetingPackVersion)"
                              RuntimePackNamePatterns="Microsoft.AspNetCore.App.Runtime.**RID**"
                              RuntimePackRuntimeIdentifiers="@(AspNetCore50RuntimePackRids, '%3B')"
                              />

    <!-- .NET Core 3.1  -->
    <KnownFrameworkReference Include="Microsoft.NETCore.App"
                              TargetFramework="netcoreapp3.1"
                              RuntimeFrameworkName="Microsoft.NETCore.App"
                              DefaultRuntimeFrameworkVersion="3.1.0"
                              LatestRuntimeFrameworkVersion="$(_NETCoreApp31RuntimePackVersion)"
                              TargetingPackName="Microsoft.NETCore.App.Ref"
                              TargetingPackVersion="$(_NETCoreApp31TargetingPackVersion)"
                              RuntimePackNamePatterns="Microsoft.NETCore.App.Runtime.**RID**"
                              RuntimePackRuntimeIdentifiers="@(NetCore31RuntimePackRids, '%3B')"
                              IsTrimmable="true"
                              />

    <KnownAppHostPack Include="Microsoft.NETCore.App"
                      TargetFramework="netcoreapp3.1"
                      AppHostPackNamePattern="Microsoft.NETCore.App.Host.**RID**"
                      AppHostPackVersion="$(_NETCoreApp31RuntimePackVersion)"
                      AppHostRuntimeIdentifiers="@(NetCore31RuntimePackRids, '%3B')"
                      />

    <KnownILLinkPack Include="Microsoft.NET.ILLink.Tasks"
                     TargetFramework="netcoreapp3.1"
                     ILLinkPackVersion="$(_NET70ILLinkPackVersion)" />

    <KnownFrameworkReference Include="Microsoft.WindowsDesktop.App"
                              TargetFramework="netcoreapp3.1"
                              RuntimeFrameworkName="Microsoft.WindowsDesktop.App"
                              DefaultRuntimeFrameworkVersion="3.1.0"
                              LatestRuntimeFrameworkVersion="$(_WindowsDesktop31RuntimePackVersion)"
                              TargetingPackName="Microsoft.WindowsDesktop.App.Ref"
                              TargetingPackVersion="$(_WindowsDesktop31TargetingPackVersion)"
                              RuntimePackNamePatterns="Microsoft.WindowsDesktop.App.Runtime.**RID**"
                              RuntimePackRuntimeIdentifiers="@(WindowsDesktop31RuntimePackRids, '%3B')"
                              IsWindowsOnly="true"
                              />

    <KnownFrameworkReference Include="Microsoft.WindowsDesktop.App.WPF"
                              TargetFramework="netcoreapp3.1"
                              RuntimeFrameworkName="Microsoft.WindowsDesktop.App"
                              DefaultRuntimeFrameworkVersion="3.1.0"
                              LatestRuntimeFrameworkVersion="$(_WindowsDesktop31RuntimePackVersion)"
                              TargetingPackName="Microsoft.WindowsDesktop.App.Ref"
                              TargetingPackVersion="$(_WindowsDesktop31TargetingPackVersion)"
                              RuntimePackNamePatterns="Microsoft.WindowsDesktop.App.Runtime.**RID**"
                              RuntimePackRuntimeIdentifiers="@(WindowsDesktop31RuntimePackRids, '%3B')"
                              IsWindowsOnly="true"
                              Profile="WPF"
                              />

    <KnownFrameworkReference Include="Microsoft.WindowsDesktop.App.WindowsForms"
                              TargetFramework="netcoreapp3.1"
                              RuntimeFrameworkName="Microsoft.WindowsDesktop.App"
                              DefaultRuntimeFrameworkVersion="3.1.0"
                              LatestRuntimeFrameworkVersion="$(_WindowsDesktop31RuntimePackVersion)"
                              TargetingPackName="Microsoft.WindowsDesktop.App.Ref"
                              TargetingPackVersion="$(_WindowsDesktop31TargetingPackVersion)"
                              RuntimePackNamePatterns="Microsoft.WindowsDesktop.App.Runtime.**RID**"
                              RuntimePackRuntimeIdentifiers="@(WindowsDesktop31RuntimePackRids, '%3B')"
                              IsWindowsOnly="true"
                              Profile="WindowsForms"
                              />

    <KnownFrameworkReference Include="Microsoft.AspNetCore.App"
                              TargetFramework="netcoreapp3.1"
                              RuntimeFrameworkName="Microsoft.AspNetCore.App"
                              DefaultRuntimeFrameworkVersion="3.1.0"
                              LatestRuntimeFrameworkVersion="$(_AspNet31RuntimePackVersion)"
                              TargetingPackName="Microsoft.AspNetCore.App.Ref"
                              TargetingPackVersion="$(_AspNet31TargetingPackVersion)"
                              RuntimePackNamePatterns="Microsoft.AspNetCore.App.Runtime.**RID**"
                              RuntimePackRuntimeIdentifiers="@(AspNetCore31RuntimePackRids, '%3B')"
                              />

    <!-- .NET Core 3.0 -->
    <KnownFrameworkReference Include="Microsoft.NETCore.App"
                              TargetFramework="netcoreapp3.0"
                              RuntimeFrameworkName="Microsoft.NETCore.App"
                              DefaultRuntimeFrameworkVersion="3.0.0"
                              LatestRuntimeFrameworkVersion="$(_NETCoreApp30RuntimePackVersion)"
                              TargetingPackName="Microsoft.NETCore.App.Ref"
                              TargetingPackVersion="$(_NETCoreApp30TargetingPackVersion)"
                              RuntimePackNamePatterns="Microsoft.NETCore.App.Runtime.**RID**"
                              RuntimePackRuntimeIdentifiers="@(NetCore30RuntimePackRids, '%3B')"
                              IsTrimmable="true"
                              />

    <KnownAppHostPack Include="Microsoft.NETCore.App"
                      TargetFramework="netcoreapp3.0"
                      AppHostPackNamePattern="Microsoft.NETCore.App.Host.**RID**"
                      AppHostPackVersion="$(_NETCoreApp30RuntimePackVersion)"
                      AppHostRuntimeIdentifiers="@(NetCore30RuntimePackRids, '%3B')"
                      />

    <KnownILLinkPack Include="Microsoft.NET.ILLink.Tasks"
                     TargetFramework="netcoreapp3.0"
                     ILLinkPackVersion="$(_NET70ILLinkPackVersion)" />

    <KnownFrameworkReference Include="Microsoft.WindowsDesktop.App"
                              TargetFramework="netcoreapp3.0"
                              RuntimeFrameworkName="Microsoft.WindowsDesktop.App"
                              DefaultRuntimeFrameworkVersion="3.0.0"
                              LatestRuntimeFrameworkVersion="$(_WindowsDesktop30RuntimePackVersion)"
                              TargetingPackName="Microsoft.WindowsDesktop.App.Ref"
                              TargetingPackVersion="$(_WindowsDesktop30TargetingPackVersion)"
                              RuntimePackNamePatterns="Microsoft.WindowsDesktop.App.Runtime.**RID**"
                              RuntimePackRuntimeIdentifiers="@(WindowsDesktop30RuntimePackRids, '%3B')"
                              IsWindowsOnly="true"
                              />

    <KnownFrameworkReference Include="Microsoft.WindowsDesktop.App.WPF"
                              TargetFramework="netcoreapp3.0"
                              RuntimeFrameworkName="Microsoft.WindowsDesktop.App"
                              DefaultRuntimeFrameworkVersion="3.0.0"
                              LatestRuntimeFrameworkVersion="$(_WindowsDesktop30RuntimePackVersion)"
                              TargetingPackName="Microsoft.WindowsDesktop.App.Ref"
                              TargetingPackVersion="$(_WindowsDesktop30TargetingPackVersion)"
                              RuntimePackNamePatterns="Microsoft.WindowsDesktop.App.Runtime.**RID**"
                              RuntimePackRuntimeIdentifiers="@(WindowsDesktop30RuntimePackRids, '%3B')"
                              IsWindowsOnly="true"
                              Profile="WPF"
                              />

    <KnownFrameworkReference Include="Microsoft.WindowsDesktop.App.WindowsForms"
                              TargetFramework="netcoreapp3.0"
                              RuntimeFrameworkName="Microsoft.WindowsDesktop.App"
                              DefaultRuntimeFrameworkVersion="3.0.0"
                              LatestRuntimeFrameworkVersion="$(_WindowsDesktop30RuntimePackVersion)"
                              TargetingPackName="Microsoft.WindowsDesktop.App.Ref"
                              TargetingPackVersion="$(_WindowsDesktop30TargetingPackVersion)"
                              RuntimePackNamePatterns="Microsoft.WindowsDesktop.App.Runtime.**RID**"
                              RuntimePackRuntimeIdentifiers="@(WindowsDesktop30RuntimePackRids, '%3B')"
                              IsWindowsOnly="true"
                              Profile="WindowsForms"
                              />

    <KnownFrameworkReference Include="Microsoft.AspNetCore.App"
                              TargetFramework="netcoreapp3.0"
                              RuntimeFrameworkName="Microsoft.AspNetCore.App"
                              DefaultRuntimeFrameworkVersion="3.0.0"
                              LatestRuntimeFrameworkVersion="$(_AspNet30RuntimePackVersion)"
                              TargetingPackName="Microsoft.AspNetCore.App.Ref"
                              TargetingPackVersion="$(_AspNet30TargetingPackVersion)"
                              RuntimePackNamePatterns="Microsoft.AspNetCore.App.Runtime.**RID**"
                              RuntimePackRuntimeIdentifiers="@(AspNetCore30RuntimePackRids, '%3B')"
                              />

    <KnownFrameworkReference Include="NETStandard.Library"
                              TargetFramework="netstandard2.1"
                              TargetingPackName="NETStandard.Library.Ref"
                              TargetingPackVersion="$(NETStandardLibraryRefPackageVersion)"
                              />

    <!-- Supported Windows versions -->
    <WindowsSdkSupportedTargetPlatformVersion Include="10.0.26100.0" WindowsSdkPackageVersion="$(MicrosoftWindowsSDKNETRef10_0_26100PackageVersion)" MinimumNETVersion="8.0" />
    <WindowsSdkSupportedTargetPlatformVersion Include="10.0.22621.0" WindowsSdkPackageVersion="$(MicrosoftWindowsSDKNETRef10_0_22621PackageVersion)" MinimumNETVersion="8.0" />
    <WindowsSdkSupportedTargetPlatformVersion Include="10.0.22000.0" WindowsSdkPackageVersion="$(MicrosoftWindowsSDKNETRef10_0_22000PackageVersion)" MinimumNETVersion="8.0" />
    <WindowsSdkSupportedTargetPlatformVersion Include="10.0.20348.0" WindowsSdkPackageVersion="$(MicrosoftWindowsSDKNETRef10_0_20348PackageVersion)" MinimumNETVersion="8.0" />
    <WindowsSdkSupportedTargetPlatformVersion Include="10.0.19041.0" WindowsSdkPackageVersion="$(MicrosoftWindowsSDKNETRef10_0_19041PackageVersion)" MinimumNETVersion="8.0" />
    <WindowsSdkSupportedTargetPlatformVersion Include="10.0.18362.0" WindowsSdkPackageVersion="$(MicrosoftWindowsSDKNETRef10_0_18362PackageVersion)" MinimumNETVersion="8.0" />
    <WindowsSdkSupportedTargetPlatformVersion Include="10.0.17763.0" WindowsSdkPackageVersion="$(MicrosoftWindowsSDKNETRef10_0_17763PackageVersion)" MinimumNETVersion="8.0" />

    <WindowsSdkSupportedTargetPlatformVersion Include="10.0.26100.0" WindowsSdkPackageVersion="$(MicrosoftWindowsSDKNETRef10_0_26100PackageVersionNet6)" MinimumNETVersion="6.0" />
    <WindowsSdkSupportedTargetPlatformVersion Include="10.0.22621.0" WindowsSdkPackageVersion="$(MicrosoftWindowsSDKNETRef10_0_22621PackageVersionNet6)" MinimumNETVersion="6.0" />
    <WindowsSdkSupportedTargetPlatformVersion Include="10.0.22000.0" WindowsSdkPackageVersion="$(MicrosoftWindowsSDKNETRef10_0_22000PackageVersionNet6)" MinimumNETVersion="6.0" />
    <WindowsSdkSupportedTargetPlatformVersion Include="10.0.20348.0" WindowsSdkPackageVersion="$(MicrosoftWindowsSDKNETRef10_0_20348PackageVersionNet6)" MinimumNETVersion="6.0" />
    <WindowsSdkSupportedTargetPlatformVersion Include="10.0.19041.0" WindowsSdkPackageVersion="$(MicrosoftWindowsSDKNETRef10_0_19041PackageVersionNet6)" MinimumNETVersion="6.0" />
    <WindowsSdkSupportedTargetPlatformVersion Include="10.0.18362.0" WindowsSdkPackageVersion="$(MicrosoftWindowsSDKNETRef10_0_18362PackageVersionNet6)" MinimumNETVersion="6.0" />
    <WindowsSdkSupportedTargetPlatformVersion Include="10.0.17763.0" WindowsSdkPackageVersion="$(MicrosoftWindowsSDKNETRef10_0_17763PackageVersionNet6)" MinimumNETVersion="6.0" />

    <WindowsSdkSupportedTargetPlatformVersion Include="10.0.22000.0" WindowsSdkPackageVersion="10.0.22000.26" MinimumNETVersion="5.0" />
    <WindowsSdkSupportedTargetPlatformVersion Include="10.0.20348.0" WindowsSdkPackageVersion="10.0.20348.26" MinimumNETVersion="5.0" />
    <WindowsSdkSupportedTargetPlatformVersion Include="10.0.19041.0" WindowsSdkPackageVersion="10.0.19041.26" MinimumNETVersion="5.0" />
    <WindowsSdkSupportedTargetPlatformVersion Include="10.0.18362.0" WindowsSdkPackageVersion="10.0.18362.26" MinimumNETVersion="5.0" />
    <WindowsSdkSupportedTargetPlatformVersion Include="10.0.17763.0" WindowsSdkPackageVersion="10.0.17763.26" MinimumNETVersion="5.0" />

    <WindowsSdkSupportedTargetPlatformVersion Include="8.0" />
    <WindowsSdkSupportedTargetPlatformVersion Include="7.0" />

    <_KnownRuntimeIdentiferPlatforms Include="@(_KnownRuntimeIdentiferPlatforms, '%3B')" />
    <_ExcludedKnownRuntimeIdentiferPlatforms Include="@(_ExcludedKnownRuntimeIdentiferPlatforms, '%3B')" />
  </ItemGroup>

</Project>
]]>
    </BundledVersionsPropsContent>
  </PropertyGroup>

    <WriteLinesToFile File="$(SdkOutputDirectory)$(BundledVersionsPropsFileName)"
                      Lines="$(BundledVersionsPropsContent)"
                      Overwrite="true" />
  </Target>

  <Target Name="GenerateBundledCliToolsProps" DependsOnTargets="SetupBundledComponents">
    <PropertyGroup>
      <BundledBundledCliToolsPropsFileName>Microsoft.NETCoreSdk.BundledCliTools.props</BundledBundledCliToolsPropsFileName>
    </PropertyGroup>

    <PropertyGroup>
      <BundledBundledCliToolsPropsContent>
<![CDATA[
<!--
***********************************************************************************************
$(BundledBundledCliToolsPropsFileName)

WARNING:  DO NOT MODIFY this file unless you are knowledgeable about MSBuild and have
          created a backup copy.  Incorrect changes to this file will make it
          impossible to load or build your projects from the command-line or the IDE.

Copyright (c) .NET Foundation. All rights reserved.
***********************************************************************************************
-->
<Project>

  <ItemGroup>
@(BundledDotnetTools->HasMetadata('ObsoletesCliTool')->'    %3CBundledDotNetCliToolReference Include="%(ObsoletesCliTool)" /%3E','%0A')
  </ItemGroup>

</Project>
]]>
    </BundledBundledCliToolsPropsContent>
  </PropertyGroup>

    <WriteLinesToFile File="$(SdkOutputDirectory)$(BundledBundledCliToolsPropsFileName)"
                      Lines="$(BundledBundledCliToolsPropsContent)"
                      Overwrite="true" />
  </Target>

  <Target Name="GenerateBundledMSBuildProps" DependsOnTargets="SetupBundledComponents">
    <PropertyGroup>
      <MinimumMSBuildVersionFile>$(RedistLayoutPath)sdk/$(Version)/minimumMSBuildVersion</MinimumMSBuildVersionFile>
      <BundledMSBuildPropsFileName>Microsoft.NETCoreSdk.BundledMSBuildInformation.props</BundledMSBuildPropsFileName>
      <_ShippingMSBuildVersion>$(MicrosoftBuildVersion)</_ShippingMSBuildVersion>
      <_ShippingMSBuildVersion Condition="$(_ShippingMSBuildVersion.Contains('-'))">$(MicrosoftBuildVersion.Split('-')[0])</_ShippingMSBuildVersion>
      <BundledMSBuildVersion>$(_ShippingMSBuildVersion)</BundledMSBuildVersion>
    </PropertyGroup>

    <Error Text="No MSBuild version file found under '$(RedistLayoutPath)sdk/$(Version)'" Condition="!Exists('$(MinimumMSBuildVersionFile)')" />

    <ReadLinesFromFile File="$(MinimumMSBuildVersionFile)">
      <Output TaskParameter="Lines" PropertyName="MinimumMSBuildVersion"/>
    </ReadLinesFromFile>

    <PropertyGroup>
      <_BundledMSBuildVersionMajorMinor>$([System.Version]::Parse('$(BundledMSBuildVersion)').ToString(2))</_BundledMSBuildVersionMajorMinor>
    </PropertyGroup>

    <PropertyGroup>
      <BundledMSBuildPropsFileContent>
<![CDATA[
<!--
***********************************************************************************************
$(BundledMSBuildPropsFileName)
WARNING:  DO NOT MODIFY this file unless you are knowledgeable about MSBuild and have
          created a backup copy.  Incorrect changes to this file will make it
          impossible to load or build your projects from the command-line or the IDE.
Copyright (c) .NET Foundation. All rights reserved.
***********************************************************************************************
-->
<Project>
  <PropertyGroup>
    <MinimumMSBuildVersion>$(MinimumMSBuildVersion)</MinimumMSBuildVersion>
    <BundledMSBuildVersion>$(BundledMSBuildVersion)</BundledMSBuildVersion>
    <_MSBuildVersionMajorMinor>%24([System.Version]::Parse('%24(MSBuildVersion)').ToString(2))</_MSBuildVersionMajorMinor>
    <_IsDisjointMSBuildVersion>%24([MSBuild]::VersionLessThan('%24(_MSBuildVersionMajorMinor)', '$(_BundledMSBuildVersionMajorMinor)'))</_IsDisjointMSBuildVersion>
  </PropertyGroup>
</Project>
]]>
      </BundledMSBuildPropsFileContent>
    </PropertyGroup>

  <WriteLinesToFile File="$(SdkOutputDirectory)$(BundledMSBuildPropsFileName)"
    Lines="$(BundledMSBuildPropsFileContent)"
    Overwrite="true" />
  </Target>

  <ItemGroup>
    <PackageDownload Include="Microsoft.NETCore.Platforms" Version="[$(MicrosoftNETCorePlatformsPackageVersion)]" />
  </ItemGroup>

  <Target Name="LayoutRuntimeGraph"
          DependsOnTargets="GenerateBundledVersionsProps">

    <GenerateSdkRuntimeIdentifierChain
          RuntimeIdentifier="$(PortableProductMonikerRid)"
          RuntimeIdentifierGraphPath="$(SdkOutputDirectory)PortableRuntimeIdentifierGraph.json"
          RuntimeIdentifierChainOutputPath="$(SdkOutputDirectory)NETCoreSdkRuntimeIdentifierChain.txt" />

  </Target>

</Project><|MERGE_RESOLUTION|>--- conflicted
+++ resolved
@@ -85,11 +85,7 @@
       <_NETStandardLibraryPackageVersion>$(NETStandardLibraryRefPackageVersion)</_NETStandardLibraryPackageVersion>
       <_NETCorePlatformsPackageVersion>$(MicrosoftNETCorePlatformsPackageVersion)</_NETCorePlatformsPackageVersion>
 
-<<<<<<< HEAD
-      <!-- TODO: Once .NET 9.0.X has released, update these version numbers to 9.0.$(VersionFeature80) -->
-=======
       <!-- TODO: Once .NET 9.0.X has released, update these version numbers to 9.0.$(VersionFeature90) -->
->>>>>>> ded76b9f
       <_NET90RuntimePackVersion>9.0.0-rc.2.24473.5</_NET90RuntimePackVersion>
       <_NET90TargetingPackVersion>9.0.0-rc.2.24473.5</_NET90TargetingPackVersion>
       <_WindowsDesktop90RuntimePackVersion>9.0.0-rc.2.24474.4</_WindowsDesktop90RuntimePackVersion>

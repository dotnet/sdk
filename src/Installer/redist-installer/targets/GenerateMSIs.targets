--- conflicted
+++ resolved
@@ -27,23 +27,10 @@
       <SdkPlaceholderInstallerNuspecFile>$(SdkPkgSourcesRootDirectory)/VS.Redist.Common.NetCore.SdkPlaceholder.nuspec</SdkPlaceholderInstallerNuspecFile>
       <SdkPlaceholderInstallerNupkgFile>$(ArtifactsNonShippingPackagesDir)VS.Redist.Common.NetCore.SdkPlaceholder.$(Architecture).$(FullNugetVersion).nupkg</SdkPlaceholderInstallerNupkgFile>
 
-<<<<<<< HEAD
-      <SdkResolverLayoutPath>$(ArtifactsDir)bin/SdkResolver/$(Configuration)</SdkResolverLayoutPath>
-
-      <SdkMSBuildExtensionsNuspecFile>$(SdkPkgSourcesRootDirectory)/VS.Redist.Common.Net.Core.SDK.MSBuildExtensions.nuspec</SdkMSBuildExtensionsNuspecFile>
-      <SdkMSBuildExtensionsNupkgFile>$(ArtifactsNonShippingPackagesDir)VS.Redist.Common.Net.Core.SDK.MSBuildExtensions.$(FullNugetVersion).nupkg</SdkMSBuildExtensionsNupkgFile>
-      <SdkMSBuildExtensionsSwrFile>$(ArtifactsNonShippingPackagesDir)VS.Redist.Common.Net.Core.SDK.MSBuildExtensions.swr</SdkMSBuildExtensionsSwrFile>
-
       <SdkRuntimeAnalyzersNuspecFile>$(SdkPkgSourcesRootDirectory)/VS.Redist.Common.Net.Core.SDK.RuntimeAnalyzers.nuspec</SdkRuntimeAnalyzersNuspecFile>
       <SdkRuntimeAnalyzersNupkgFile>$(ArtifactsNonShippingPackagesDir)VS.Redist.Common.Net.Core.SDK.RuntimeAnalyzers.$(FullNugetVersion).nupkg</SdkRuntimeAnalyzersNupkgFile>
       <SdkRuntimeAnalyzersSwrFile>$(ArtifactsNonShippingPackagesDir)VS.Redist.Common.Net.Core.SDK.RuntimeAnalyzers.swr</SdkRuntimeAnalyzersSwrFile>
 
-      <VSTemplateLocatorLayoutPath>$(ArtifactsDir)bin/VSTemplateLocator/$(Configuration)</VSTemplateLocatorLayoutPath>
-      <VSTemplateLocatorNuspecFile>$(SdkPkgSourcesRootDirectory)/VS.Redist.Common.Net.Core.SDK.VSTemplateLocator.nuspec</VSTemplateLocatorNuspecFile>
-      <VSTemplateLocatorNupkgFile>$(ArtifactsNonShippingPackagesDir)VS.Redist.Common.Net.Core.SDK.VSTemplateLocator.$(FullNugetVersion).nupkg</VSTemplateLocatorNupkgFile>
-
-=======
->>>>>>> 818246b6
       <!-- Temp directory for light command layouts -->
       <LightCommandObjDir>$(ArtifactsObjDir)/LightCommandPackages</LightCommandObjDir>
       <!-- Directory for the zipped up light command package -->
@@ -431,28 +418,6 @@
     </ItemGroup>
   </Target>
 
-<<<<<<< HEAD
-  <Target Name="GenerateSdkMSBuildExtensionsNupkg"
-          DependsOnTargets="GenerateLayout;GenerateMSBuildExtensions;MsiTargetsSetupInputOutputs"
-          Condition=" '$(OS)' == 'Windows_NT' And '$(Architecture)' == 'x64' "
-          Inputs="$(MSBuildExtensionsLayoutDirectory)/**/*;
-                    $(SdkMSBuildExtensionsNuspecFile);
-                    $(GenerateNupkgPowershellScript)"
-          Outputs="$(SdkMSBuildExtensionsNupkgFile);$(SdkMSBuildExtensionsSwrFile)">
-    <GenerateMSBuildExtensionsSWR MSBuildExtensionsLayoutDirectory="$(MSBuildExtensionsLayoutDirectory)"
-                                  OutputFile="$(SdkMSBuildExtensionsSwrFile)" />
-
-    <!-- Include the swr file in the nuget package for VS authoring -->
-    <Copy SourceFiles="$(SdkMSBuildExtensionsSwrFile)" DestinationFolder="$(MSBuildExtensionsLayoutDirectory)" />
-
-    <Exec Command="powershell -NoProfile -NoLogo $(GenerateNupkgPowershellScript) ^
-                      '$(ArtifactsDir)' ^
-                      '$(MSBuildExtensionsLayoutDirectory.TrimEnd('\'))' ^
-                      '$(FullNugetVersion)' ^
-                      '$(SdkMSBuildExtensionsNuspecFile)' ^
-                      '$(SdkMSBuildExtensionsNupkgFile)'" />
-  </Target>
-
   <Target Name="GenerateRuntimeAnalyzersNupkg"
           DependsOnTargets="GenerateLayout;MsiTargetsSetupInputOutputs"
           Condition=" '$(OS)' == 'Windows_NT' And '$(Architecture)' == 'x64' "
@@ -474,27 +439,6 @@
                     '$(SdkRuntimeAnalyzersNupkgFile)'" />
   </Target>
 
-  <!--
-    This project references assets from multiple architectures, so it can't be built until we have a join point job that can pull assets from multiple legs.
-    https://github.com/dotnet/source-build/issues/4336
-  -->
-  <Target Name="GenerateVSTemplateLocatorNupkg"
-          DependsOnTargets="GenerateLayout;MsiTargetsSetupInputOutputs"
-          Condition=" '$(OS)' == 'Windows_NT' And '$(Architecture)' == 'x64' And '$(DotNetBuild)' != 'true'"
-          Inputs="$(MSBuildExtensionsLayoutDirectory)/**/*;
-                    $(VSTemplateLocatorNuspecFile);
-                    $(GenerateNupkgPowershellScript)"
-          Outputs="$(VSTemplateLocatorNupkgFile)">
-    <Exec Command="powershell -NoProfile -NoLogo $(GenerateNupkgPowershellScript) ^
-                      '$(ArtifactsDir)' ^
-                      '$(VSTemplateLocatorLayoutPath.TrimEnd('\'))' ^
-                      '$(FullNugetVersion)' ^
-                      '$(VSTemplateLocatorNuspecFile)' ^
-                      '$(VSTemplateLocatorNupkgFile)'" />
-  </Target>
-
-=======
->>>>>>> 818246b6
   <Target Name="GenerateMsis"
         DependsOnTargets="GenerateLayout;
                             MsiTargetsSetupInputOutputs;
@@ -505,14 +449,8 @@
                             GenerateSdkPlaceholderMsi;
                             GenerateToolsetNupkg;
                             GenerateTemplatesNupkgs;
-<<<<<<< HEAD
                             GenerateSdkPlaceholderNupkg;
-                            GenerateSdkMSBuildExtensionsNupkg;
-                            GenerateRuntimeAnalyzersNupkg;
-                            GenerateVSTemplateLocatorNupkg"
-=======
-                            GenerateSdkPlaceholderNupkg"
->>>>>>> 818246b6
+                            GenerateRuntimeAnalyzersNupkg"
         Condition=" '$(OS)' == 'Windows_NT' and '$(Architecture)' != 'arm' " />
 
 </Project>
--- conflicted
+++ resolved
@@ -23,13 +23,8 @@
     private readonly bool _noProgress = result.GetValue(SdkInstallCommandParser.NoProgressOption);
 
     private readonly IDotnetInstallManager _dotnetInstaller = new DotnetInstallManager();
-<<<<<<< HEAD
-    private readonly IDotnetReleaseInfoProvider _releaseInfoProvider = new EnvironmentVariableMockReleaseInfoProvider();
-    private readonly ChannelVersionResolver _channelVersionResolver = new ChannelVersionResolver();
-=======
     private readonly IDotnetReleaseInfoProvider _releaseInfoProvider = new DotnetReleaseInfoProvider();
-    private readonly ManifestChannelVersionResolver _channelVersionResolver = new ManifestChannelVersionResolver();
->>>>>>> 8bedc10f
+    private readonly ChannelVersionResolver _channelVersionResolver = new();
 
     public override int Execute()
     {

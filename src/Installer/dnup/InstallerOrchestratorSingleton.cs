--- conflicted
+++ resolved
@@ -52,13 +52,7 @@
             }
         }
 
-<<<<<<< HEAD
-        using DotnetArchiveExtractor installer = new(installRequest, versionToInstall, releaseManifest, noProgress);
-=======
-        IProgressTarget progressTarget = noProgress ? new NonUpdatingProgressTarget() : new SpectreProgressTarget();
-
-        using ArchiveDotnetExtractor installer = new(installRequest, versionToInstall, progressTarget);
->>>>>>> 8bedc10f
+        using DotnetArchiveExtractor installer = new(installRequest, versionToInstall, releaseManifest, progressTarget);
         installer.Prepare();
 
         // Extract and commit the install to the directory

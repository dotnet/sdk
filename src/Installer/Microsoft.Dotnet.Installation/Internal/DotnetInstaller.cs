--- conflicted
+++ resolved
@@ -20,12 +20,7 @@
         public void Install(DotnetInstallRoot dotnetRoot, InstallComponent component, ReleaseVersion version)
         {
             var installRequest = new DotnetInstallRequest(dotnetRoot, new UpdateChannel(version.ToString()), component, new InstallRequestOptions());
-
-<<<<<<< HEAD
-            using DotnetArchiveExtractor installer = new(installRequest, version, new ReleaseManifest(), noProgress: true);
-=======
-            using ArchiveDotnetExtractor installer = new(installRequest, version, _progressTarget);
->>>>>>> 8bedc10f
+            using DotnetArchiveExtractor installer = new(installRequest, version, new ReleaseManifest(), _progressTarget);
             installer.Prepare();
             installer.Commit();
         }

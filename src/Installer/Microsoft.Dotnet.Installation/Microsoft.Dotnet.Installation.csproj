﻿<Project Sdk="Microsoft.NET.Sdk">

  <PropertyGroup>
    <TargetFramework>net10.0</TargetFramework>
    <ImplicitUsings>enable</ImplicitUsings>
    <Nullable>enable</Nullable>
    <IsAotCompatible>true</IsAotCompatible>

    <!-- Strong naming not needed on .NET Core -->
    <NoWarn>$(NoWarn);CS8002</NoWarn>
    <IsPackable>true</IsPackable>
    <IncludeSymbols>true</IncludeSymbols>
    <PackageId>Microsoft.Dotnet.Installation</PackageId>
    <IsShipping>false</IsShipping>
    <Title>.NET Installation Library</Title>
    <Version>1.0.0-alpha</Version>
    <PackageVersion Condition="'$(PackageVersion)'==''">$(Version)</PackageVersion>
  </PropertyGroup>

  <ItemGroup>
    <PackageReference Include="Microsoft.Deployment.DotNet.Releases" />
<<<<<<< HEAD
    <!-- TODO: Create logging / progress abstraction and remove this dependency from the library -->
    <PackageReference Include="Spectre.Console" />
    <ProjectReference Include="..\..\Resolvers\Microsoft.DotNet.NativeWrapper\Microsoft.DotNet.NativeWrapper.csproj" />
=======
>>>>>>> 8bedc10f
  </ItemGroup>
</Project><|MERGE_RESOLUTION|>--- conflicted
+++ resolved
@@ -19,11 +19,6 @@
 
   <ItemGroup>
     <PackageReference Include="Microsoft.Deployment.DotNet.Releases" />
-<<<<<<< HEAD
-    <!-- TODO: Create logging / progress abstraction and remove this dependency from the library -->
-    <PackageReference Include="Spectre.Console" />
     <ProjectReference Include="..\..\Resolvers\Microsoft.DotNet.NativeWrapper\Microsoft.DotNet.NativeWrapper.csproj" />
-=======
->>>>>>> 8bedc10f
   </ItemGroup>
 </Project>